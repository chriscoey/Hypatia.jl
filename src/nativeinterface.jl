
# cache for linear system solves (to avoid allocations)
# use QR + cholesky method from CVXOPT
# (1) eliminate equality constraints via QR of A'
# (2) solve reduced system by cholesky
# |0  A'  G'   | * |ux| = |bx|
# |A  0   0    |   |uy|   |by|
# |G  0  -Hi/mu|   |uz|   |bz|
mutable struct LinSysCache
    Q2
    RiQ1
    GQ2
    HG
    GHG
    GHGQ2
    Q2GHGQ2
    bxGHbz
    Q1x
    rhs
    Q2div
    Q2x
    GHGxi
    HGxi
    x1
    y1
    z1

    function LinSysCache(Q1::AbstractMatrix{Float64}, Q2::AbstractMatrix{Float64}, Ri::AbstractMatrix{Float64}, G::AbstractMatrix{Float64}, n::Int, p::Int, q::Int)
        L = new()
        nmp = n - p
        L.Q2 = Q2
        L.RiQ1 = Ri*Q1'
        L.GQ2 = G*Q2
        L.HG = Matrix{Float64}(undef, q, n) # TODO don't enforce dense on some
        L.GHG = Matrix{Float64}(undef, n, n)
        L.GHGQ2 = Matrix{Float64}(undef, n, nmp)
        L.Q2GHGQ2 = Matrix{Float64}(undef, nmp, nmp)
        L.bxGHbz = Vector{Float64}(undef, n)
        L.Q1x = Vector{Float64}(undef, n)
        L.rhs = Vector{Float64}(undef, n)
        L.Q2div = Vector{Float64}(undef, nmp)
        L.Q2x = Vector{Float64}(undef, n)
        L.GHGxi = Vector{Float64}(undef, n)
        L.HGxi = Vector{Float64}(undef, q)
        L.x1 = Vector{Float64}(undef, n)
        L.y1 = Vector{Float64}(undef, p)
        L.z1 = Vector{Float64}(undef, q)
        return L
    end
end

# model object containing options, problem data, linear system cache, and solution
mutable struct AlfonsoOpt
    # options
    verbose::Bool           # if true, prints progress at each iteration
    tolrelopt::Float64      # relative optimality gap tolerance
    tolabsopt::Float64      # absolute optimality gap tolerance
    tolfeas::Float64        # feasibility tolerance
    maxiter::Int            # maximum number of iterations
    predlinesearch::Bool    # if false, predictor step uses a fixed step size, else step size is determined via line search
    maxpredsmallsteps::Int  # maximum number of predictor step size reductions allowed with respect to the safe fixed step size
    predlsmulti::Float64    # predictor line search step size multiplier
    corrcheck::Bool         # if false, maxcorrsteps corrector steps are performed at each corrector phase, else the corrector phase can be terminated before maxcorrsteps corrector steps if the iterate is in the eta-neighborhood
    maxcorrsteps::Int       # maximum number of corrector steps (possible values: 1, 2, or 4)
    alphacorr::Float64      # corrector step size
    maxcorrlsiters::Int     # maximum number of line search iterations in each corrector step
    corrlsmulti::Float64    # corrector line search step size multiplier

    # problem data
    c::Vector{Float64}          # linear cost vector, size n
    A::AbstractMatrix{Float64}  # equality constraint matrix, size p*n
    b::Vector{Float64}          # equality constraint vector, size p
    G::AbstractMatrix{Float64}  # cone constraint matrix, size q*n
    h::Vector{Float64}          # cone constraint vector, size q
    cone::Cone                  # primal constraint cone object

    L::LinSysCache  # cache for linear system solves

    # results
    status::Symbol          # solver status
    solvetime::Float64      # total solve time
    niters::Int             # total number of iterations

    x::Vector{Float64}      # final value of the primal free variables
    s::Vector{Float64}      # final value of the primal cone variables
    y::Vector{Float64}      # final value of the dual free variables
    z::Vector{Float64}      # final value of the dual cone variables
    tau::Float64            # final value of the tau variable
    kap::Float64            # final value of the kappa variable
    mu::Float64             # final value of mu
    pobj::Float64           # final primal objective value
    dobj::Float64           # final dual objective value

    function AlfonsoOpt(verbose, tolrelopt, tolabsopt, tolfeas, maxiter, predlinesearch, maxpredsmallsteps, predlsmulti, corrcheck, maxcorrsteps, alphacorr, maxcorrlsiters, corrlsmulti)
        alf = new()

        alf.verbose = verbose
        alf.tolrelopt = tolrelopt
        alf.tolabsopt = tolabsopt
        alf.tolfeas = tolfeas
        alf.maxiter = maxiter
        alf.predlinesearch = predlinesearch
        alf.maxpredsmallsteps = maxpredsmallsteps
        alf.predlsmulti = predlsmulti
        alf.corrcheck = corrcheck
        alf.maxcorrsteps = maxcorrsteps
        alf.alphacorr = alphacorr
        alf.maxcorrlsiters = maxcorrlsiters
        alf.corrlsmulti = corrlsmulti

        alf.status = :NotLoaded

        return alf
    end
end

# initialize a model object
function AlfonsoOpt(;
    verbose = false,
    tolrelopt = 1e-6,
    tolabsopt = 1e-7,
    tolfeas = 1e-7,
    maxiter = 5e2,
    predlinesearch = true,
    maxpredsmallsteps = 15,
    predlsmulti = 0.7,
    corrcheck = true,
    maxcorrsteps = 15,
    alphacorr = 1.0,
    maxcorrlsiters = 15,
    corrlsmulti = 0.5,
    )

    if min(tolrelopt, tolabsopt, tolfeas) < 1e-10 || max(tolrelopt, tolabsopt, tolfeas) > 1e-2
        error("tolrelopt, tolabsopt, tolfeas must be between 1e-10 and 1e-2")
    end
    if maxiter < 1
        error("maxiter must be at least 1")
    end
    if maxpredsmallsteps < 1
        error("maxpredsmallsteps must be at least 1")
    end
    if maxcorrsteps < 1
        error("maxcorrsteps must be at least 1")
    end

    return AlfonsoOpt(verbose, tolrelopt, tolabsopt, tolfeas, maxiter, predlinesearch, maxpredsmallsteps, predlsmulti, corrcheck, maxcorrsteps, alphacorr, maxcorrlsiters, corrlsmulti)
end

get_status(alf::AlfonsoOpt) = alf.status
get_solvetime(alf::AlfonsoOpt) = alf.solvetime
get_niters(alf::AlfonsoOpt) = alf.niters
<<<<<<< HEAD
get_y(alf::AlfonsoOpt) = alf.y # TODO? copy(alf.y)
get_x(alf::AlfonsoOpt) = alf.x # copy(alf.x)
get_tau(alf::AlfonsoOpt) = alf.tau
get_s(alf::AlfonsoOpt) = alf.s # copy(alf.s)
get_kappa(alf::AlfonsoOpt) = alf.kappa
get_pobj(alf::AlfonsoOpt) = alf.pobj
get_dobj(alf::AlfonsoOpt) = alf.dobj
get_dgap(alf::AlfonsoOpt) = alf.dgap
get_cgap(alf::AlfonsoOpt) = alf.cgap
get_rel_dgap(alf::AlfonsoOpt) = alf.rel_dgap
get_rel_cgap(alf::AlfonsoOpt) = alf.rel_cgap
get_pres(alf::AlfonsoOpt) = alf.pres # copy(alf.pres)
get_dres(alf::AlfonsoOpt) = alf.dres # copy(alf.dres)
get_pin(alf::AlfonsoOpt) = alf.pin
get_din(alf::AlfonsoOpt) = alf.din
get_rel_pin(alf::AlfonsoOpt) = alf.rel_pin
get_rel_din(alf::AlfonsoOpt) = alf.rel_din

# load and verify problem data, calculate algorithmic parameters
=======

get_x(alf::AlfonsoOpt) = copy(alf.x)
get_s(alf::AlfonsoOpt) = copy(alf.s)
get_y(alf::AlfonsoOpt) = copy(alf.y)
get_z(alf::AlfonsoOpt) = copy(alf.z)

get_tau(alf::AlfonsoOpt) = alf.tau
get_kappa(alf::AlfonsoOpt) = alf.kappa
get_mu(alf::AlfonsoOpt) = alf.mu

get_pobj(alf::AlfonsoOpt) = dot(alf.c, alf.x)
get_dobj(alf::AlfonsoOpt) = -dot(alf.b, alf.y) - dot(alf.h, alf.z)

# verify problem data and load into model object
>>>>>>> f39298fd
function load_data!(
    alf::AlfonsoOpt,
    c::Vector{Float64},
    A::AbstractMatrix{Float64},
    b::Vector{Float64},
    G::AbstractMatrix{Float64},
    h::Vector{Float64},
    cone::Cone;
    check::Bool=false, # check rank conditions
    )

    # check data consistency
    n = length(c)
    p = length(b)
    q = length(h)
    @assert n > 0
    @assert p + q > 0
    if n != size(A, 2) || n != size(G, 2)
        error("number of variables is not consistent in A, G, and c")
    end
    if p != size(A, 1)
        error("number of constraint rows is not consistent in A and b")
    end
    if q != size(G, 1)
        error("number of constraint rows is not consistent in G and h")
    end

    # perform QR decomposition of A' for use in linear system solves
    # TODO reduce allocs, improve efficiency
    # A' = [Q1 Q2] * [R1; 0]
    if issparse(A)
        alf.verbose && println("\nJulia is currently missing some sparse matrix methods that could improve performance; Alfonso may perform better if A is loaded as a dense matrix")
        # TODO currently using dense Q1, Q2, R - probably some should be sparse
        F = qr(sparse(A'))
        @assert length(F.prow) == n
        @assert length(F.pcol) == p
        @assert istriu(F.R)

        Q = F.Q*Matrix(1.0I, n, n)
        Q1 = zeros(n, p)
        Q1[F.prow, F.pcol] = Q[:, 1:p]
        Q2 = zeros(n, n-p)
        Q2[F.prow, :] = Q[:, p+1:n]
        Ri = zeros(p, p)
        Ri[F.pcol, F.pcol] = inv(UpperTriangular(F.R))
    else
        F = qr(A')
        @assert istriu(F.R)

        Q = F.Q*Matrix(1.0I, n, n)
        Q1 = Q[:, 1:p]
        Q2 = Q[:, p+1:n]
        Ri = inv(UpperTriangular(F.R))
        @assert norm(A'*Ri - Q1) < 1e-8 # TODO delete later
    end

    if check
        # check rank conditions
        # TODO rank for qr decomp should be implemented in Julia - see https://github.com/JuliaLang/julia/blob/f8b52dab77415a22d28497f48407aca92fbbd4c3/stdlib/LinearAlgebra/src/qr.jl#L895
        if rank(A) < p # TODO change to rank(F)
            error("A matrix is not full-row-rank; some primal equalities may be redundant or inconsistent")
        end
        if rank(vcat(A, G)) < n
            error("[A' G'] is not full-row-rank; some dual equalities may be redundant (i.e. primal variables can be removed) or inconsistent")
        end
    end

    alf.c = c
    alf.A = A
    alf.b = b
    alf.G = G
    alf.h = h
    alf.cone = cone
    alf.L = LinSysCache(Q1, Q2, Ri, G, n, p, q)
    alf.status = :Loaded

    return alf
end

<<<<<<< HEAD
# calculate initial central primal-dual iterate
function getinitialiterate(alf::AlfonsoOpt)
    (A, b, c) = (alf.A, alf.b, alf.c)
    (m, n) = size(A)
    cone = alf.cone

    # initial primal iterate
    tx = zeros(n)
    getintdir!(tx, cone)
    loadpnt!(cone, tx)
    @assert incone(cone)

    # scaling factor for the primal problem
    rp = maximum((1.0 + abs(b[i]))/(1.0 + abs(sum(A[i,:]))) for i in 1:m)
    # scaling factor for the dual problem
    g = similar(c)
    calcg!(g, cone)
    rd = maximum((1.0 + abs(g[j]))/(1.0 + abs(c[j])) for j in 1:n)

    # central primal-dual iterate
    tx .*= sqrt(rp*rd)

    @assert incone(cone) # TODO a little expensive to call this twice
    ty = zeros(m)
    tau = 1.0
    ts = calcg!(g, cone)
    ts .*= -1.0
    kap = 1.0
    mu = (dot(tx, ts) + tau*kap)/alf.bnu
=======
# solve using predictor-corrector algorithm based on homogeneous self-dual embedding
function solve!(alf::AlfonsoOpt)
    starttime = time()
>>>>>>> f39298fd

    (c, A, b, G, h, cone) = (alf.c, alf.A, alf.b, alf.G, alf.h, alf.cone)
    (n, p, q) = (length(c), length(b), length(h))
    bnu = 1.0 + barrierpar(cone) # complexity parameter nu-bar of the augmented barrier (sum of the primitive cone barrier parameters plus 1)

    # preallocate arrays
    # primal and dual variables multiplied by tau
    tx = similar(c)
    ty = similar(b)
    tz = similar(h)
    ts = similar(h)
    # values during line searches
    ls_tz = similar(tz)
    ls_ts = similar(ts)
    # cone functions evaluate barrier derivatives at ls_ts
    loadpnt!(cone, ls_ts)
    # gradient evaluations at ls_ts of the barrier function for K
    g = similar(ts)
    # helper arrays for residuals, right-hand-sides, and search directions
    tmp_tx = similar(tx)
    tmp_tx2 = similar(tx)
    tmp_ty = similar(ty)
    tmp_tz = similar(tz)
    tmp_ts = similar(ts)

    # find initial primal-dual iterate
    (tau, kap, mu) = findinitialiterate!(tx, ty, tz, ts, ls_ts, bnu, alf)

    # calculate tolerances for convergence
    tol_res_tx = inv(max(1.0, norm(c)))
    tol_res_ty = inv(max(1.0, norm(b)))
    tol_res_tz = inv(max(1.0, norm(h)))

    # calculate prediction and correction step parameters
    (beta, eta, cpredfix) = getbetaeta(alf.maxcorrsteps, bnu) # beta: large neighborhood parameter, eta: small neighborhood parameter
    alphapredfix = cpredfix/(eta + sqrt(2*eta^2 + bnu)) # fixed predictor step size
    alphapredthres = (alf.predlsmulti^alf.maxpredsmallsteps)*alphapredfix # minimum predictor step size
    alphapredinit = (alf.predlinesearch ? min(100*alphapredfix, 0.9999) : alphapredfix) # predictor step size

    # main loop
    if alf.verbose
        println("starting iteration")
        @printf("\n%5s %12s %12s %9s %9s %9s %9s %9s %9s\n", "iter", "p_obj", "d_obj", "rel_gap", "p_inf", "d_inf", "tau", "kap", "mu")
        flush(stdout)
    end

    alf.status = :StartedIterating
    alphapred = alphapredinit
    iter = 0
    while true
        # calculate residuals and convergence parameters
        invtau = inv(tau)

        # tmp_tx = -A'*ty - G'*tz - c*tau
        mul!(tmp_tx2, A', ty)
        mul!(tmp_tx, G', tz)
        @. tmp_tx = -tmp_tx2 - tmp_tx
        nres_x = norm(tmp_tx)
        @. tmp_tx -= c*tau
        nres_tx = norm(tmp_tx)*invtau

        # tmp_ty = A*tx - b*tau
        mul!(tmp_ty, A, tx)
        nres_y = norm(tmp_ty)
        @. tmp_ty -= b*tau
        nres_ty = norm(tmp_ty)*invtau

        # tmp_tz = ts + G*tx - h*tau
        mul!(tmp_tz, G, tx)
        @. tmp_tz += ts
        nres_z = norm(tmp_tz)
        @. tmp_tz -= h*tau
        nres_tz = norm(tmp_tz)*invtau

        (cx, by, hz) = (dot(c, tx), dot(b, ty), dot(h, tz))
        obj_pr = cx*invtau
        obj_du = -(by + hz)*invtau
        gap = dot(tz, ts) # TODO is this right? maybe should adapt original alfonso conditions

        # TODO maybe add small epsilon to denominators that are zero to avoid NaNs, and get rid of isnans further down
        if obj_pr < 0.0
            relgap = gap/-obj_pr
        elseif obj_pr > 0.0
            relgap = gap/obj_du
        else
            relgap = NaN
        end

        nres_pr = max(nres_ty*tol_res_ty, nres_tz*tol_res_tz)
        nres_du = nres_tx*tol_res_tx

        if hz + by < 0.0
            infres_pr = nres_x*tol_res_tx/(-hz - by)
        else
            infres_pr = NaN
        end
        if cx < 0.0
            infres_du = -max(nres_y*tol_res_ty, nres_z*tol_res_tz)/cx
        else
            infres_du = NaN
        end

        if alf.verbose
            # print iteration statistics
            @printf("%5d %12.4e %12.4e %9.2e %9.2e %9.2e %9.2e %9.2e %9.2e\n", iter, obj_pr, obj_du, relgap, nres_pr, nres_du, tau, kap, mu)
            flush(stdout)
        end

        # check convergence criteria
        # TODO nearly primal or dual infeasible or nearly optimal cases?
        if nres_pr <= alf.tolfeas && nres_du <= alf.tolfeas && (gap <= alf.tolabsopt || (!isnan(relgap) && relgap <= alf.tolrelopt))
            alf.verbose && println("optimal solution found; terminating")
            alf.status = :Optimal

            alf.x = tx .*= invtau
            alf.s = ts .*= invtau
            alf.y = ty .*= invtau
            alf.z = tz .*= invtau
            break
        elseif !isnan(infres_pr) && infres_pr <= alf.tolfeas
            alf.verbose && println("primal infeasibility detected; terminating")
            alf.status = :PrimalInfeasible

            invobj = inv(-by - hz)
            alf.x = tx .= NaN
            alf.s = ts .= NaN
            alf.y = ty .*= invobj
            alf.z = tz .*= invobj
            break
        elseif !isnan(infres_du) && infres_du <= alf.tolfeas
            alf.verbose && println("dual infeasibility detected; terminating")
            alf.status = :DualInfeasible

            invobj = inv(-cx)
            alf.x = tx .*= invobj
            alf.s = ts .*= invobj
            alf.y = ty .= NaN
            alf.z = tz .= NaN
            break
        elseif mu <= alf.tolfeas*1e-2 && tau <= alf.tolfeas*1e-2*min(1.0, kap)
            alf.verbose && println("ill-posedness detected; terminating")
            alf.status = :IllPosed

            alf.x = tx .= NaN
            alf.s = ts .= NaN
            alf.y = ty .= NaN
            alf.z = tz .= NaN
            break
        end

        # check iteration limit
        iter += 1
        if iter >= alf.maxiter
            alf.verbose && println("iteration limit reached; terminating")
            alf.status = :IterationLimit
            break
        end

        # prediction phase
        # calculate prediction direction
        @. tmp_ts = tmp_tz
        @. tmp_tz = -tz
        (tmp_kap, tmp_tau) = finddirection!(tmp_tx, tmp_ty, tmp_tz, tmp_ts, -kap, kap + cx + by + hz, mu, tau, alf)

        # determine step length alpha by line search
        alpha = alphapred
        nbhd = Inf
        alphaprevok = true
        predfail = false
        nprediters = 0
        while true
            nprediters += 1

            @. ls_ts = ts + alpha*tmp_ts

            # accept primal iterate if
            # - decreased alpha and it is the first inside the cone and beta-neighborhood or
            # - increased alpha and it is inside the cone and the first to leave beta-neighborhood
            if incone(cone)
                # primal iterate is inside the cone

                @. ls_tz = tz + alpha*tmp_tz
                ls_tk = (tau + alpha*tmp_tau)*(kap + alpha*tmp_kap)
                ls_mu = (dot(ls_ts, ls_tz) + ls_tk)/bnu
                nbhd = calcnbhd(ls_tk, ls_mu, ls_tz, g, cone)

                if nbhd < abs2(beta*ls_mu)
                    # iterate is inside the beta-neighborhood
                    if !alphaprevok || (alpha > alf.predlsmulti)
                        # either the previous iterate was outside the beta-neighborhood or increasing alpha again will make it > 1
                        if alf.predlinesearch
                            alphapred = alpha
                        end
                        break
                    end

                    alphaprevok = true
                    alpha = alpha/alf.predlsmulti # increase alpha
                    continue
                end
            end

            # primal iterate is either
            # - outside the cone or
            # - inside the cone and outside the beta-neighborhood and previous iterate was outside the beta-neighborhood
            if alpha < alphapredthres
                # alpha is very small, so predictor has failed
                predfail = true
                alf.verbose && println("predictor could not improve the solution ($nprediters line search steps); terminating")
                alf.status = :PredictorFail
                break
            end

            alphaprevok = false
            alpha = alf.predlsmulti*alpha # decrease alpha
        end
        if predfail
            break
        end

        # step distance alpha in the direction
        @. tx += alpha*tmp_tx
        @. ty += alpha*tmp_ty
        @. tz += alpha*tmp_tz
        @. ts = ls_ts
        tau += alpha*tmp_tau
        kap += alpha*tmp_kap
        mu = (dot(ts, tz) + tau*kap)/bnu

        # skip correction phase if allowed and current iterate is in the eta-neighborhood
        if alf.corrcheck && (nbhd < abs2(eta*mu))
            continue
        end

        # correction phase
        corrfail = false
        ncorrsteps = 0
        while true
            ncorrsteps += 1

            # calculate correction direction
            @. tmp_tx = 0.0
            @. tmp_ty = 0.0
            calcg!(g, cone)
            @. tmp_tz = -tz - mu*g
            @. tmp_ts = 0.0
            (tmp_kap, tmp_tau) = finddirection!(tmp_tx, tmp_ty, tmp_tz, tmp_ts, -kap + mu/tau, 0.0, mu, tau, alf)

            # determine step length alpha by line search
            alpha = alf.alphacorr
            ncorrlsiters = 0
            while ncorrlsiters <= alf.maxcorrlsiters
                ncorrlsiters += 1

                @. ls_ts = ts + alpha*tmp_ts
                if incone(cone)
                    # primal iterate tx is inside the cone, so terminate line search
                    break
                end

                # primal iterate tx is outside the cone
                if ncorrlsiters == alf.maxcorrlsiters
                    # corrector failed
                    corrfail = true
                    alf.verbose && println("corrector could not improve the solution ($ncorrlsiters line search steps); terminating")
                    alf.status = :CorrectorFail
                    break
                end

                alpha = alf.corrlsmulti*alpha # decrease alpha
            end
            if corrfail
                break
            end

            # step distance alpha in the direction
            @. tx += alpha*tmp_tx
            @. ty += alpha*tmp_ty
            @. tz += alpha*tmp_tz
            @. ts = ls_ts
            tau += alpha*tmp_tau
            kap += alpha*tmp_kap
            mu = (dot(ts, tz) + tau*kap)/bnu

            # finish if allowed and current iterate is in the eta-neighborhood, or if taken max steps
            if (ncorrsteps == alf.maxcorrsteps) || alf.corrcheck
                @. ls_tz = tz
                nbhd = calcnbhd(tau*kap, mu, ls_tz, g, cone)
                if nbhd <= abs2(eta*mu)
                    break
                elseif ncorrsteps == alf.maxcorrsteps
                    # outside eta neighborhood, so corrector failed
                    corrfail = true
                    alf.verbose && println("corrector phase finished outside the eta-neighborhood ($ncorrsteps correction steps); terminating")
                    alf.status = :CorrectorFail
                    break
                end
            end
        end
        if corrfail
            break
        end
    end

    alf.verbose && println("\nfinished in $iter iterations; internal status is $(alf.status)\n")

    # calculate solution and iteration statistics
    alf.niters = iter
    alf.tau = tau
    alf.kap = kap
    alf.mu = mu
    alf.solvetime = time() - starttime

    return nothing
end

# TODO put this inside the cone functions
function calcnbhd(tk, mu, ls_tz, g, cone)
    calcg!(g, cone)
    @. ls_tz += mu*g
    calcHiarr!(g, ls_tz, cone)
    return (tk - mu)^2 + dot(ls_tz, g)
end

# calculate initial central primal-dual iterate
function findinitialiterate!(tx::Vector{Float64}, ty::Vector{Float64}, tz::Vector{Float64}, ts::Vector{Float64}, ls_ts::Vector{Float64}, bnu::Float64, alf::AlfonsoOpt)
    (b, G, h, cone) = (alf.b, alf.G, alf.h, alf.cone)
    L = alf.L
    (Q2, RiQ1, GQ2, Q2GHGQ2, bxGHbz, Q1x, rhs, Q2div, Q2x, HGxi) = (L.Q2, L.RiQ1, L.GQ2, L.Q2GHGQ2, L.bxGHbz, L.Q1x, L.rhs, L.Q2div, L.Q2x, L.HGxi)

    alf.verbose && println("\nfinding initial iterate")

    # solve linear equation
    # |0  A' G'| * |tx| = |0|
    # |A  0  0 |   |ty|   |b|
    # |G  0  -I|   |ts|   |h|

    # Q1x = Q1*Ri'*b
    # Q2x = Q2*(Symmetric(GQ2'*GQ2)\(GQ2'*(h - G*Q1x)))
    # tx = Q1x + Q2x
    # ts = h - G*tx
    # ty = Ri*Q1'*G'*ts

    # bunchkaufman allocates more than cholesky, but doesn't fail when approximately quasidefinite (TODO could try LDL instead)
    # TODO does it matter that F could be either type?
    mul!(Q2GHGQ2, GQ2', GQ2)
    F = cholesky!(Symmetric(Q2GHGQ2), check=false)
    if !issuccess(F)
        alf.verbose && println("linear system matrix was nearly not positive definite")
        mul!(Q2GHGQ2, Q2', GHGQ2)
        F = bunchkaufman!(Symmetric(Q2GHGQ2))
    end

    # Q1x = Q1*Ri'*b
    mul!(Q1x, RiQ1', b)
    # Q2x = Q2*(F\(GQ2'*(h - G*Q1x)))
    mul!(HGxi, G, Q1x)
    @. HGxi = h - HGxi
    mul!(Q2div, GQ2', HGxi)
    ldiv!(F, Q2div)
    mul!(Q2x, Q2, Q2div)
    # tx = Q1x + Q2x
    @. tx = Q1x + Q2x
    # ts = h - G*tx
    mul!(ts, G, tx)
    @. ts = h - ts
    # ty = Ri*Q1'*G'*ts
    mul!(bxGHbz, G', ts)
    mul!(ty, RiQ1, bxGHbz)

    # from ts, step along interior direction of cone until ts is inside cone
    @. ls_ts = ts
    if !incone(cone)
        tmp_ts = getintdir!(tz, cone)
        alpha = 1.0 # TODO starting alpha maybe should depend on ls_ts (eg norm like in Alfonso) in case 1.0 is too large/small
        steps = 0
        while !incone(cone)
            @. ls_ts = ts + alpha*tmp_ts
            alpha *= 1.5
            steps += 1
            if steps > 25
                error("cannot find initial iterate")
            end
        end
        alf.verbose && println("$steps steps taken for initial iterate")
        @. ts = ls_ts
    end

    @assert incone(cone) # TODO delete
    calcg!(tz, cone)
    @. tz *= -1.0

    tau = 1.0
    kap = 1.0
    mu = (dot(tz, ts) + tau*kap)/bnu

    @assert abs(1.0 - mu) < 1e-10
    # @assert calcnbhd(tau*kap, mu, copy(tz), copy(tz), cone) < 1e-6
    alf.verbose && println("initial iterate found")

    return (tau, kap, mu)
end

# calculate new prediction or correction direction given rhs of KKT linear system
function finddirection!(rhs_tx::Vector{Float64}, rhs_ty::Vector{Float64}, rhs_tz::Vector{Float64}, rhs_ts::Vector{Float64}, rhs_kap::Float64, rhs_tau::Float64, mu::Float64, tau::Float64, alf::AlfonsoOpt)
    (c, b, G, h, cone) = (alf.c, alf.b, alf.G, alf.h, alf.cone)
    L = alf.L
    (Q2, HG, GHG, GHGQ2, Q2GHGQ2, x1, y1, z1) = (L.Q2, L.HG, L.GHG, L.GHGQ2, L.Q2GHGQ2, L.x1, L.y1, L.z1)

    # solve two symmetric systems and combine the solutions
    # use QR + cholesky method from CVXOPT
    # (1) eliminate equality constraints via QR of A'
    # (2) solve reduced system by cholesky
    # |0  A'  G'   | * |ux| = |bx|
    # |A  0   0    |   |uy|   |by|
    # |G  0  -Hi/mu|   |uz|   |bz|

    # A' = [Q1 Q2] * [R1; 0]
    # factorize Q2' * G' * mu*H * G * Q2
    calcHarr!(HG, G, cone)
    @. HG *= mu
    mul!(GHG, G', HG)
    mul!(GHGQ2, GHG, Q2)
    mul!(Q2GHGQ2, Q2', GHGQ2)

    # bunchkaufman allocates more than cholesky, but doesn't fail when approximately quasidefinite (TODO could try LDL instead)
    # TODO does it matter that F could be either type?
    F = cholesky!(Symmetric(Q2GHGQ2), check=false)
    if !issuccess(F)
        alf.verbose && println("linear system matrix was nearly not positive definite")
        mul!(Q2GHGQ2, Q2', GHGQ2)
        F = bunchkaufman!(Symmetric(Q2GHGQ2))
    end

    # (x2, y2, z2) = (rhs_tx, -rhs_ty, -mu*H*rhs_ts - rhs_tz)
    @. rhs_ty *= -1.0
    @. rhs_tz *= -1.0
    if !iszero(rhs_ts)
        calcHarr!(z1, rhs_ts, cone)
        @. rhs_tz -= mu*z1
    end
    calcxyz!(rhs_tx, rhs_ty, rhs_tz, F, G, L)

    # (x1, y1, z1) = (-c, b, mu*H*h)
    @. x1 = -c
    @. y1 = b
    calcHarr!(z1, h, cone)
    @. z1 *= mu
    calcxyz!(x1, y1, z1, F, G, L)

    # combine
    dir_tau = (rhs_tau + rhs_kap + dot(c, rhs_tx) + dot(b, rhs_ty) + dot(h, rhs_tz))/(mu/tau/tau - dot(c, x1) - dot(b, y1) - dot(h, z1))
    @. rhs_tx += dir_tau*x1
    @. rhs_ty += dir_tau*y1
    @. rhs_tz += dir_tau*z1
    mul!(z1, G, rhs_tx)
    @. rhs_ts = -z1 + h*dir_tau - rhs_ts
    dir_kap = -dot(c, rhs_tx) - dot(b, rhs_ty) - dot(h, rhs_tz) - rhs_tau

    return (dir_kap, dir_tau)
end

# calculate solution to reduced symmetric linear systems
function calcxyz!(xi::Vector{Float64}, yi::Vector{Float64}, zi::Vector{Float64}, F, G::AbstractMatrix{Float64}, L::LinSysCache)
    (Q2, RiQ1, HG, GHG, bxGHbz, Q1x, rhs, Q2div, Q2x, GHGxi, HGxi) = (L.Q2, L.RiQ1, L.HG, L.GHG, L.bxGHbz, L.Q1x, L.rhs, L.Q2div, L.Q2x, L.GHGxi, L.HGxi)

    # bxGHbz = bx + G'*Hbz
    mul!(bxGHbz, G', zi)
    @. bxGHbz += xi
    # Q1x = Q1*Ri'*by
    mul!(Q1x, RiQ1', yi)
    # Q2x = Q2*(K22_F\(Q2'*(bxGHbz - GHG*Q1x)))
    mul!(rhs, GHG, Q1x)
    @. rhs = bxGHbz - rhs
    mul!(Q2div, Q2', rhs)
    ldiv!(F, Q2div)
    mul!(Q2x, Q2, Q2div)
    # xi = Q1x + Q2x
    @. xi = Q1x + Q2x
    # yi = Ri*Q1'*(bxGHbz - GHG*xi)
    mul!(GHGxi, GHG, xi)
    @. bxGHbz -= GHGxi
    mul!(yi, RiQ1, bxGHbz)
    # zi = HG*xi - Hbz
    mul!(HGxi, HG, xi)
    @. zi = HGxi - zi

    return (xi, yi, zi)
end

# get neighborhood parameters depending on magnitude of barrier parameter and maximum number of correction steps
function getbetaeta(maxcorrsteps::Int, bnu::Float64)
    if maxcorrsteps <= 2
        if bnu < 10.0
            return (0.1810, 0.0733, 0.0225)
        elseif bnu < 100.0
            return (0.2054, 0.0806, 0.0263)
        else
            return (0.2190, 0.0836, 0.0288)
        end
    elseif maxcorrsteps <= 4
        if bnu < 10.0
            return (0.2084, 0.0502, 0.0328)
        elseif bnu < 100.0
            return (0.2356, 0.0544, 0.0380)
        else
            return (0.2506, 0.0558, 0.0411)
        end
    else
        if bnu < 10.0
            return (0.2387, 0.0305, 0.0429)
        elseif bnu < 100.0
            return (0.2683, 0.0327, 0.0489)
        else
            return (0.2844, 0.0332, 0.0525)
        end
    end
end<|MERGE_RESOLUTION|>--- conflicted
+++ resolved
@@ -150,27 +150,6 @@
 get_status(alf::AlfonsoOpt) = alf.status
 get_solvetime(alf::AlfonsoOpt) = alf.solvetime
 get_niters(alf::AlfonsoOpt) = alf.niters
-<<<<<<< HEAD
-get_y(alf::AlfonsoOpt) = alf.y # TODO? copy(alf.y)
-get_x(alf::AlfonsoOpt) = alf.x # copy(alf.x)
-get_tau(alf::AlfonsoOpt) = alf.tau
-get_s(alf::AlfonsoOpt) = alf.s # copy(alf.s)
-get_kappa(alf::AlfonsoOpt) = alf.kappa
-get_pobj(alf::AlfonsoOpt) = alf.pobj
-get_dobj(alf::AlfonsoOpt) = alf.dobj
-get_dgap(alf::AlfonsoOpt) = alf.dgap
-get_cgap(alf::AlfonsoOpt) = alf.cgap
-get_rel_dgap(alf::AlfonsoOpt) = alf.rel_dgap
-get_rel_cgap(alf::AlfonsoOpt) = alf.rel_cgap
-get_pres(alf::AlfonsoOpt) = alf.pres # copy(alf.pres)
-get_dres(alf::AlfonsoOpt) = alf.dres # copy(alf.dres)
-get_pin(alf::AlfonsoOpt) = alf.pin
-get_din(alf::AlfonsoOpt) = alf.din
-get_rel_pin(alf::AlfonsoOpt) = alf.rel_pin
-get_rel_din(alf::AlfonsoOpt) = alf.rel_din
-
-# load and verify problem data, calculate algorithmic parameters
-=======
 
 get_x(alf::AlfonsoOpt) = copy(alf.x)
 get_s(alf::AlfonsoOpt) = copy(alf.s)
@@ -185,7 +164,6 @@
 get_dobj(alf::AlfonsoOpt) = -dot(alf.b, alf.y) - dot(alf.h, alf.z)
 
 # verify problem data and load into model object
->>>>>>> f39298fd
 function load_data!(
     alf::AlfonsoOpt,
     c::Vector{Float64},
@@ -265,41 +243,9 @@
     return alf
 end
 
-<<<<<<< HEAD
-# calculate initial central primal-dual iterate
-function getinitialiterate(alf::AlfonsoOpt)
-    (A, b, c) = (alf.A, alf.b, alf.c)
-    (m, n) = size(A)
-    cone = alf.cone
-
-    # initial primal iterate
-    tx = zeros(n)
-    getintdir!(tx, cone)
-    loadpnt!(cone, tx)
-    @assert incone(cone)
-
-    # scaling factor for the primal problem
-    rp = maximum((1.0 + abs(b[i]))/(1.0 + abs(sum(A[i,:]))) for i in 1:m)
-    # scaling factor for the dual problem
-    g = similar(c)
-    calcg!(g, cone)
-    rd = maximum((1.0 + abs(g[j]))/(1.0 + abs(c[j])) for j in 1:n)
-
-    # central primal-dual iterate
-    tx .*= sqrt(rp*rd)
-
-    @assert incone(cone) # TODO a little expensive to call this twice
-    ty = zeros(m)
-    tau = 1.0
-    ts = calcg!(g, cone)
-    ts .*= -1.0
-    kap = 1.0
-    mu = (dot(tx, ts) + tau*kap)/alf.bnu
-=======
 # solve using predictor-corrector algorithm based on homogeneous self-dual embedding
 function solve!(alf::AlfonsoOpt)
     starttime = time()
->>>>>>> f39298fd
 
     (c, A, b, G, h, cone) = (alf.c, alf.A, alf.b, alf.G, alf.h, alf.cone)
     (n, p, q) = (length(c), length(b), length(h))
