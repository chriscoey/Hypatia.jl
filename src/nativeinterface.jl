#=
Copyright 2018, Chris Coey and contributors
Copyright 2018, David Papp, Sercan Yildiz
=#

# model object containing options, problem data, linear system cache, and solution
mutable struct Model
    # options
    verbose::Bool           # if true, prints progress at each iteration
    timelimit::Float64      # (approximate) time limit (in seconds) for algorithm in solve function
    tolrelopt::Float64      # relative optimality gap tolerance
    tolabsopt::Float64      # absolute optimality gap tolerance
    tolfeas::Float64        # feasibility tolerance
    maxiter::Int            # maximum number of iterations
    predlinesearch::Bool    # if false, predictor step uses a fixed step size, else step size is determined via line search
    maxpredsmallsteps::Int  # maximum number of predictor step size reductions allowed with respect to the safe fixed step size
    predlsmulti::Float64    # predictor line search step size multiplier
    corrcheck::Bool         # if false, maxcorrsteps corrector steps are performed at each corrector phase, else the corrector phase can be terminated before maxcorrsteps corrector steps if the iterate is in the eta-neighborhood
    maxcorrsteps::Int       # maximum number of corrector steps (possible values: 1, 2, or 4)
    alphacorr::Float64      # corrector step size
    maxcorrlsiters::Int     # maximum number of line search iterations in each corrector step
    corrlsmulti::Float64    # corrector line search step size multiplier

    # problem data
    P::AbstractMatrix{Float64}  # quadratic cost matrix, size n*n
    c::Vector{Float64}          # linear cost vector, size n
    A::AbstractMatrix{Float64}  # equality constraint matrix, size p*n
    b::Vector{Float64}          # equality constraint vector, size p
    G::AbstractMatrix{Float64}  # cone constraint matrix, size q*n
    h::Vector{Float64}          # cone constraint vector, size q
    cone::Cone                  # primal constraint cone object

    L::LinSysCache  # cache for linear system solves

    # results
    status::Symbol          # solver status
    solvetime::Float64      # total solve time
    niters::Int             # total number of iterations

    pobj::Float64           # final primal objective value
    dobj::Float64           # final dual objective value
    x::Vector{Float64}      # final value of the primal free variables
    s::Vector{Float64}      # final value of the primal cone variables
    y::Vector{Float64}      # final value of the dual free variables
    z::Vector{Float64}      # final value of the dual cone variables
    mu::Float64             # final value of mu

    function Model(verbose, timelimit, tolrelopt, tolabsopt, tolfeas, maxiter, predlinesearch, maxpredsmallsteps, predlsmulti, corrcheck, maxcorrsteps, alphacorr, maxcorrlsiters, corrlsmulti)
        mdl = new()
        mdl.verbose = verbose
        mdl.timelimit = timelimit
        mdl.tolrelopt = tolrelopt
        mdl.tolabsopt = tolabsopt
        mdl.tolfeas = tolfeas
        mdl.maxiter = maxiter
        mdl.predlinesearch = predlinesearch
        mdl.maxpredsmallsteps = maxpredsmallsteps
        mdl.predlsmulti = predlsmulti
        mdl.corrcheck = corrcheck
        mdl.maxcorrsteps = maxcorrsteps
        mdl.alphacorr = alphacorr
        mdl.maxcorrlsiters = maxcorrlsiters
        mdl.corrlsmulti = corrlsmulti
        mdl.status = :NotLoaded
        return mdl
    end
end

# initialize a model object
function Model(;
    verbose = false,
    timelimit = 3.6e3, # TODO should be Inf
    tolrelopt = 1e-6,
    tolabsopt = 1e-7,
    tolfeas = 1e-7,
    maxiter = 1e4,
    predlinesearch = true,
    maxpredsmallsteps = 15,
    predlsmulti = 0.7,
    corrcheck = true,
    maxcorrsteps = 15,
    alphacorr = 1.0,
    maxcorrlsiters = 15,
    corrlsmulti = 0.5,
    )
    if min(tolrelopt, tolabsopt, tolfeas) < 1e-12 || max(tolrelopt, tolabsopt, tolfeas) > 1e-2
        error("tolrelopt, tolabsopt, tolfeas must be between 1e-12 and 1e-2")
    end
    if timelimit < 1e-2
        error("timelimit must be at least 1e-2")
    end
    if maxiter < 1
        error("maxiter must be at least 1")
    end
    if maxpredsmallsteps < 1
        error("maxpredsmallsteps must be at least 1")
    end
    if maxcorrsteps < 1
        error("maxcorrsteps must be at least 1")
    end

    return Model(verbose, timelimit, tolrelopt, tolabsopt, tolfeas, maxiter, predlinesearch, maxpredsmallsteps, predlsmulti, corrcheck, maxcorrsteps, alphacorr, maxcorrlsiters, corrlsmulti)
end

get_status(mdl::Model) = mdl.status
get_solvetime(mdl::Model) = mdl.solvetime
get_niters(mdl::Model) = mdl.niters
get_pobj(mdl::Model) = mdl.pobj
get_dobj(mdl::Model) = mdl.dobj
get_x(mdl::Model) = copy(mdl.x)
get_s(mdl::Model) = copy(mdl.s)
get_y(mdl::Model) = copy(mdl.y)
get_z(mdl::Model) = copy(mdl.z)
get_mu(mdl::Model) = mdl.mu


# check data for consistency
function check_data(
    P::AbstractMatrix{Float64},
    c::Vector{Float64},
    A::AbstractMatrix{Float64},
    b::Vector{Float64},
    G::AbstractMatrix{Float64},
    h::Vector{Float64},
    cone::Cone,
    )
    (n, p, q) = (length(c), length(b), length(h))
    # if iszero(P)
    #     error("P matrix is zero, so perhaps you meant to use the cone LP algorithm")
    # end
    if n == 0
        println("no variables were specified; proceeding anyway")
    end
    if q == 0
        println("no conic constraints were specified; proceeding anyway")
    end
    if n < p
        println("number of equality constraints ($p) exceeds number of variables ($n)")
    end
    if n != size(P, 1) || n != size(P, 2) || !issymmetric(P)
        error("P is not a symmetric matrix with dimensions equal to number of primal variables")
    end
    if n != size(A, 2) || n != size(G, 2)
        error("number of variables is not consistent in A, G, and c")
    end
    if p != size(A, 1)
        error("number of constraint rows is not consistent in A and b")
    end
    if q != size(G, 1)
        error("number of constraint rows is not consistent in G and h")
    end

    if length(cone.prmtvs) != length(cone.idxs)
        error("number of primitive cones does not match number of index ranges")
    end
    qcone = 0
    for k in eachindex(cone.prmtvs)
        if dimension(cone.prmtvs[k]) != length(cone.idxs[k])
            error("dimension of cone $k does not match number of indices in the corresponding range")
        end
        qcone += dimension(cone.prmtvs[k])
    end
    if qcone != q
        error("dimension of cone is not consistent with number of rows in G and h")
    end

    return nothing
end

# preprocess data (optional)
function preprocess_data(
    P::AbstractMatrix{Float64},
    c::Vector{Float64},
    A::AbstractMatrix{Float64},
    b::Vector{Float64},
    G::AbstractMatrix{Float64};
    tol::Float64 = 1e-13, # presolve tolerance
    useQR::Bool = false, # returns QR fact of A' for use in a QR-based linear system solver
    )
    (n, p) = (length(c), length(b))
    q = size(G, 1)

    # NOTE (pivoted) QR factorizations are usually rank-revealing but may be unreliable, see http://www.math.sjsu.edu/~foster/rankrevealingcode.html
    # rank of a matrix is number of nonzero diagonal elements of R

    # preprocess dual equality constraints
    dukeep = 1:n
    PAG = vcat(P, A, G)

    # get pivoted QR # TODO when Julia has a unified QR interface, replace this
    if issparse(PAG)
        PAGF = qr(PAG, tol=tol)
    else
        PAGF = qr(PAG, Val(true))
    end
    PAGR = PAGF.R
    PAGrank = 0
    for i in 1:size(PAGR, 1) # TODO could replace this with rank(PAGF) when available for both dense and sparse
        if abs(PAGR[i,i]) > tol
            PAGrank += 1
        end
    end

    if PAGrank < n
        if issparse(PAG)
            dukeep = PAGF.pcol[1:PAGrank]
            PAGQ1 = Matrix{Float64}(undef, n+p+q, PAGrank)
            PAGQ1[PAGF.prow,:] = PAGF.Q*Matrix{Float64}(I, n+p+q, PAGrank) # TODO could eliminate this allocation
        else
            dukeep = PAGF.p[1:PAGrank]
            PAGQ1 = PAGF.Q*Matrix{Float64}(I, n+p+q, PAGrank) # TODO could eliminate this allocation
        end
        PAGRiQ1 = UpperTriangular(PAGR[1:PAGrank,1:PAGrank])\PAGQ1'

        P1 = P[dukeep,dukeep]
        A1 = A[:,dukeep]
        G1 = G[:,dukeep]
        c1 = c[dukeep]

        if norm(PAG'*PAGRiQ1'*c1 - c, Inf) > tol
            error("some dual equality constraints are inconsistent")
        end

        P = P1
        A = A1
        G = G1
        c = c1
        println("removed $(n - PAGrank) out of $n dual equality constraints")
        n = PAGrank
    end

    if p == 0
        # no primal equality constraints to preprocess
        # TODO use I instead of dense for Q2
        return (P, c, A, b, G, 1:0, dukeep, Matrix{Float64}(I, n, n), Matrix{Float64}(I, 0, n))
    end

    # preprocess primal equality constraints
    # get pivoted QR # TODO when Julia has a unified QR interface, replace this
    if issparse(A)
        AF = qr(sparse(A'), tol=tol)
    else
        AF = qr(A', Val(true))
    end
    AR = AF.R
    Arank = 0
    for i in 1:size(AR, 1) # TODO could replace this with rank(AF) when available for both dense and sparse
        if abs(AR[i,i]) > tol
            Arank += 1
        end
    end

    if !useQR && Arank == p
        # no primal equalities to remove and QR of A' not needed
        return (P, c, A, b, G, 1:p, dukeep, Matrix{Float64}(undef, 0, 0), Matrix{Float64}(undef, 0, 0))
    end

    # using QR of A' (requires reordering rows) and/or some primal equalities are dependent
    if issparse(A)
        prkeep = AF.pcol[1:Arank]
        AQ = Matrix{Float64}(undef, n, n)
        AQ[AF.prow,:] = AF.Q*Matrix{Float64}(I, n, n) # TODO could eliminate this allocation
    else
        prkeep = AF.p[1:Arank]
        AQ = AF.Q*Matrix{Float64}(I, n, n) # TODO could eliminate this allocation
    end
    AQ2 = AQ[:,Arank+1:n]
    ARiQ1 = UpperTriangular(AR[1:Arank,1:Arank])\AQ[:,1:Arank]'

    A1 = A[prkeep,:]
    b1 = b[prkeep]

    if Arank < p
        # some dependent primal equalities, so check if they are consistent
        x1 = ARiQ1'*b1
        if norm(A*x1 - b, Inf) > tol
            error("some primal equality constraints are inconsistent")
        end
        println("removed $(p - Arank) out of $p primal equality constraints")
    end

    return (P, c, A1, b1, G, prkeep, dukeep, AQ2, ARiQ1)
end

# verify problem data and load into model object
function load_data!(
    mdl::Model,
    P::AbstractMatrix{Float64},
    c::Vector{Float64},
    A::AbstractMatrix{Float64},
    b::Vector{Float64},
    G::AbstractMatrix{Float64},
    h::Vector{Float64},
    cone::Cone,
    L::LinSysCache, # linear system solver cache (see linsyssolvers folder)
    )
    (mdl.P, mdl.c, mdl.A, mdl.b, mdl.G, mdl.h, mdl.cone, mdl.L) = (P, c, A, b, G, h, cone, L)
    mdl.status = :Loaded
    return mdl
end

# solve cone QP without homogeneous self-dual embedding
function solve!(mdl::Model)
    mdl.status = :SolveCalled
    starttime = time()
<<<<<<< HEAD
    (P, c, A, b, G, h, cone, L) = (mdl.P, mdl.c, mdl.A, mdl.b, mdl.G, mdl.h, mdl.cone, mdl.L)
=======
    
    (c, A, b, G, h, cone, L) = (mdl.c, mdl.A, mdl.b, mdl.G, mdl.h, mdl.cone, mdl.L)
>>>>>>> 628f7162
    (n, p, q) = (length(c), length(b), length(h))
    bnu = barrierpar(cone) # complexity parameter of the barrier (sum of the primitive cone barrier parameters)


    # values during line searches
    ls_z = similar(h)
    ls_s = similar(h)
    # cone functions evaluate barrier derivatives
    loadpnt!(cone, ls_s, ls_z)
    g = similar(h)


    # find initial primal-dual iterate
    mdl.verbose && println("\nfinding initial iterate")

    # TODO scale like in alfonso?
    getinitsz!(ls_s, ls_z, cone)
    s = copy(ls_s)
    z = copy(ls_z)

    mu = dot(z, s)/bnu
    @assert !isnan(mu)
    if abs(1.0 - mu) > 1e-6
        error("mu is $mu")
    end

    # solve for x and y
    # Px + A'y = -c - G'z
    # Ax = b
    # Gx = h - s
    # TODO do this more efficiently as a 3x3 system in the linsys solver files
    rhs = [-c - G'*z; b; h - s]
    if issparse(P) && issparse(A) && issparse(G)
        xy = [P A'; A spzeros(p, p); G spzeros(q, p)]\rhs
    else
        xy = [P A'; A zeros(p, p); G zeros(q, p)]\rhs
    end
    x = xy[1:n]
    y = xy[n+1:end]

    mdl.verbose && println("initial iterate found")


    # preallocate helper arrays
    tmp_x = similar(x)
    tmp_x2 = similar(x)
    tmp_y = similar(y)
    tmp_z = similar(z)
    tmp_s = similar(s)


    # calculate tolerances for convergence
    tol_res_x = inv(max(1.0, norm(c)))
    tol_res_y = inv(max(1.0, norm(b)))
    tol_res_z = inv(max(1.0, norm(h)))

    # calculate prediction and correction step parameters
    (beta, eta, cpredfix) = getbetaeta(mdl.maxcorrsteps, bnu) # beta: large neighborhood parameter, eta: small neighborhood parameter
    alphapredfix = cpredfix/(eta + sqrt(2.0*abs2(eta) + bnu)) # fixed predictor step size
    alphapredthres = (mdl.predlsmulti^mdl.maxpredsmallsteps)*alphapredfix # minimum predictor step size
    alphapredinit = (mdl.predlinesearch ? min(1e2*alphapredfix, 0.99999) : alphapredfix) # predictor step size

    # main loop
    if mdl.verbose
        println("starting iteration")
        @printf("\n%5s %12s %12s %9s %9s %9s %9s %9s %9s\n", "iter", "p_obj", "d_obj", "abs_gap", "rel_gap", "x_res", "y_res", "z_res", "mu")
        flush(stdout)
    end

    alphapred = alphapredinit
    pobj = 0.0
    dobj = 0.0
    iter = 0
    while true
        # calculate residuals and convergence parameters
        # tmp_x = P*x + A'*y + G'*z + c
        tmp_x .= P*x + A'*y + G'*z + c
        # mul!(tmp_x2, A', y)
        # mul!(tmp_x, G', z)
        # @. tmp_x = -tmp_x2 - tmp_x - c
        nres_x = norm(tmp_x)

        # tmp_y = A*x - b
        mul!(tmp_y, A, x)
        @. tmp_y -= b
        nres_y = norm(tmp_y)

        # tmp_z = s + G*x - h
        mul!(tmp_z, G, x)
        @. tmp_z += s - h
        nres_z = norm(tmp_z)

        gap = dot(z, s) # TODO maybe should adapt original Alfonso condition instead of using this CVXOPT condition

        # TODO add objective constant
        pobj = 0.5*x'*P*x + dot(c, x) # TODO use Px calculated already for tmp_x
        dobj = pobj + dot(y, tmp_y) + dot(z, tmp_z) - gap
        # @assert dobj ≈ pobj + z'*(G*x - h) + y'*(A*x - b)

        # TODO maybe add small epsilon to denominators that are zero to avoid NaNs, and get rid of isnans further down
        if pobj < 0.0
            relgap = gap/-pobj
        elseif dobj > 0.0
            relgap = gap/dobj
        else
            relgap = NaN
        end

        xres = nres_x*tol_res_x
        yres = nres_y*tol_res_y
        zres = nres_z*tol_res_z

        if mdl.verbose
            # print iteration statistics
            @printf("%5d %12.4e %12.4e %9.2e %9.2e %9.2e %9.2e %9.2e %9.2e\n", iter, pobj, dobj, gap, relgap, xres, yres, zres, mu)
            flush(stdout)
        end

        # check convergence criteria
        # TODO nearly primal or dual infeasible or nearly optimal cases?
        if max(xres, yres, zres) <= mdl.tolfeas && (gap <= mdl.tolabsopt || (!isnan(relgap) && relgap <= mdl.tolrelopt))
            mdl.verbose && println("optimal solution found; terminating")
            mdl.status = :Optimal
            break
        # elseif !isnan(infres_pr) && infres_pr <= mdl.tolfeas
        #     mdl.verbose && println("primal infeasibility detected; terminating")
        #     mdl.status = :PrimalInfeasible
        #     break
        # elseif !isnan(infres_du) && infres_du <= mdl.tolfeas
        #     mdl.verbose && println("dual infeasibility detected; terminating")
        #     mdl.status = :DualInfeasible
        #     break
        end

        # check iteration limit
        iter += 1
        if iter >= mdl.maxiter
            mdl.verbose && println("iteration limit reached; terminating")
            mdl.status = :IterationLimit
            break
        end

        # check time limit
        if (time() - starttime) >= mdl.timelimit
            mdl.verbose && println("time limit reached; terminating")
            mdl.status = :TimeLimit
            break
        end

        # prediction phase
        # calculate prediction direction

        # TODO reverse sign of residuals above
        tmp_x .*= -1.0
        tmp_y .*= -1.0
        tmp_z .*= -1.0
        for k in eachindex(cone.prmtvs)
            vk = view(cone.prmtvs[k].usedual ? s : z, cone.idxs[k])
            tmp_s[cone.idxs[k]] = -vk
        end
        solvelinsys4!(tmp_x, tmp_y, tmp_z, tmp_s, mu, L)

        # determine step length alpha by line search
        alpha = alphapred

        nbhd = Inf
        ls_mu = 0.0
        alphaprevok = true
        predfail = false
        nprediters = 0
        while true
            nprediters += 1

            @. ls_z = z + alpha*tmp_z
            @. ls_s = s + alpha*tmp_s
            ls_mu = dot(ls_s, ls_z)/bnu

            # accept primal iterate if
            # - decreased alpha and it is the first inside the cone and beta-neighborhood or
            # - increased alpha and it is inside the cone and the first to leave beta-neighborhood
            if ls_mu > 0.0 && incone(cone, mu)
                # primal iterate is inside the cone
                nbhd = calcnbhd!(g, ls_s, ls_z, ls_mu, cone)
                # @show sqrt(nbhd)/ls_mu, beta
                if nbhd < abs2(beta*ls_mu)
                    # iterate is inside the beta-neighborhood
                    if !alphaprevok || alpha > mdl.predlsmulti
                        # either the previous iterate was outside the beta-neighborhood or increasing alpha again will make it > 1
                        if mdl.predlinesearch
                            alphapred = alpha
                        end
                        break
                    end

                    alphaprevok = true
                    alpha = alpha/mdl.predlsmulti # increase alpha
                    continue
                end
            end

            # primal iterate is either
            # - outside the cone or
            # - inside the cone and outside the beta-neighborhood and previous iterate was outside the beta-neighborhood
            if alpha < alphapredthres
                # alpha is very small, so predictor has failed
                predfail = true
                mdl.verbose && println("predictor could not improve the solution ($nprediters line search steps); terminating")
                break
            end

            alphaprevok = false
            alpha = mdl.predlsmulti*alpha # decrease alpha
        end
        if predfail
            mdl.status = :PredictorFail
            break
        end

        # step distance alpha in the direction
        @. x += alpha*tmp_x
        @. y += alpha*tmp_y
        @. ls_z = z + alpha*tmp_z
        @. ls_s = s + alpha*tmp_s
        @. z = ls_z
        @. s = ls_s
        mu = ls_mu

        # @show mu
        # @show sqrt(nbhd)/mu

        # skip correction phase if allowed and current iterate is in the eta-neighborhood
        if mdl.corrcheck && nbhd <= abs2(eta*mu)
            continue
        end

        # correction phase
        corrfail = false
        ncorrsteps = 0
        while true
            ncorrsteps += 1

            # calculate correction direction
            calcg!(g, cone)
            tmp_x .= 0.0
            tmp_y .= 0.0
            tmp_z .= 0.0
            for k in eachindex(cone.prmtvs)
                vk = view(cone.prmtvs[k].usedual ? s : z, cone.idxs[k])
                gk = view(g, cone.idxs[k])
                @. tmp_s[cone.idxs[k]] = -vk - mu * gk
            end
            solvelinsys4!(tmp_x, tmp_y, tmp_z, tmp_s, mu, L)

            # determine step length alpha by line search
            alpha = mdl.alphacorr
            ncorrlsiters = 0
            while ncorrlsiters <= mdl.maxcorrlsiters
                ncorrlsiters += 1

                @. ls_z = z + alpha*tmp_z
                @. ls_s = s + alpha*tmp_s
                ls_mu = dot(ls_s, ls_z)/bnu

                if ls_mu > 0.0 && incone(cone, mu)
                    # primal iterate x is inside the cone, so terminate line search
                    break
                end

                # primal iterate x is outside the cone
                if ncorrlsiters == mdl.maxcorrlsiters
                    # corrector failed
                    corrfail = true
                    mdl.verbose && println("corrector could not improve the solution ($ncorrlsiters line search steps); terminating")
                    break
                end

                alpha = mdl.corrlsmulti*alpha # decrease alpha
            end
            if corrfail
                break
            end

            # @show alpha

            # step distance alpha in the direction
            @. x += alpha*tmp_x
            @. y += alpha*tmp_y
            @. z = ls_z
            @. s = ls_s
            mu = ls_mu

            # finish if allowed and current iterate is in the eta-neighborhood, or if taken max steps
            if ncorrsteps == mdl.maxcorrsteps || mdl.corrcheck
                nbhd = calcnbhd!(g, ls_s, ls_z, mu, cone)
                @. ls_z = z
                @. ls_s = s

                # @show mu
                # @show sqrt(nbhd)/mu

                if nbhd <= abs2(eta*mu)
                    break
                elseif ncorrsteps == mdl.maxcorrsteps
                    # outside eta neighborhood, so corrector failed
                    corrfail = true
                    mdl.verbose && println("corrector phase finished outside the eta-neighborhood ($ncorrsteps correction steps); terminating")
                    break
                end
            end
        end
        if corrfail
            mdl.status = :CorrectorFail
            break
        end
    end

    # store result and iteration statistics
    mdl.pobj = pobj
    mdl.dobj = dobj
    mdl.x = x
    mdl.s = s
    mdl.y = y
    mdl.z = z
    mdl.mu = mu
    mdl.niters = iter
    mdl.solvetime = time() - starttime
    mdl.verbose && println("\nstatus is $(mdl.status) after $(mdl.niters) iterations and $(trunc(mdl.solvetime, digits=3)) seconds\n")

    return nothing
end

# get neighborhood parameters depending on magnitude of barrier parameter and maximum number of correction steps
# TODO calculate values from the formulae given in Papp & Yildiz "On A Homogeneous Interior-Point Algorithm for Non-Symmetric Convex Conic Optimization"
function getbetaeta(maxcorrsteps::Int, bnu::Float64)
    if maxcorrsteps <= 2
        if bnu < 10.0
            return (0.1810, 0.0733, 0.0225)
        elseif bnu < 100.0
            return (0.2054, 0.0806, 0.0263)
        else
            return (0.2190, 0.0836, 0.0288)
        end
    elseif maxcorrsteps <= 4
        if bnu < 10.0
            return (0.2084, 0.0502, 0.0328)
        elseif bnu < 100.0
            return (0.2356, 0.0544, 0.0380)
        else
            return (0.2506, 0.0558, 0.0411)
        end
    else
        if bnu < 10.0
            return (0.2387, 0.0305, 0.0429)
        elseif bnu < 100.0
            return (0.2683, 0.0327, 0.0489)
        else
            return (0.2844, 0.0332, 0.0525)
        end
    end
end




# TODO delete later


# # TODO use method in cvxopt ch 5.3
# if issparse(P) && issparse(A) && issparse(G)
#     LHS = [P A' G'; A spzeros(p, p+q); G spzeros(q, p) -1.0I]
#     @assert issparse(LHS)
# else
#     LHS = [Matrix(P) A' G'; A zeros(p, p+q); G zeros(q, p) -1.0I]
#     @assert !issparse(LHS)
# end
# rhs = [-c; b; h]
# soln = Symmetric(LHS)\rhs
#
# x = soln[1:n]
# y = soln[n+1:n+p]
# z = soln[n+p+1:end]
#
# ls_s = -z
# ls_z = copy(z)
# loadpnt!(cone, ls_s, ls_z)
#
# tmp_s = similar(z)
# tmp_z = similar(z)
# for k in eachindex(cone.prmtvs)
#     v1k = view((cone.prmtvs[k].usedual ? ls_s : ls_z), cone.idxs[k])
#     v2k = view((cone.prmtvs[k].usedual ? ls_z : ls_s), cone.idxs[k])
#
#     if !incone_prmtv(cone.prmtvs[k], 1.0)
#         getintdir_prmtv!(v1k, cone.prmtvs[k])
#         @. v2k += v1k
#         steps = 1
#         alpha = 1.0
#         while !incone_prmtv(cone.prmtvs[k], 1.0)
#             @. v2k += alpha * v1k
#             steps += 1
#             if steps > 25
#                 error("cannot find initial iterate")
#             end
#             alpha *= 1.5
#         end
#         @show k, steps, alpha
#     end
#
#     calcg_prmtv!(v1k, cone.prmtvs[k])
#     @. v1k = -v1k
# end
#
# @assert incone(cone, 1.0) # TODO delete
#
# s = copy(ls_s)
# @. z = ls_z
#
# mu = dot(z, s)/bnu
# @assert !isnan(mu)
# if abs(1.0 - mu) > 1e-6
#     error("mu is $mu")
# end
#
# g = similar(z)
# @assert calcnbhd!(g, copy(s), copy(z), mu, cone) < 1e-6



# @. ls_z = z
# @. ls_s = s

# @. tmp_s = tmp_z
# for k in eachindex(cone.prmtvs)
#     v1 = (cone.prmtvs[k].usedual ? s : z)
#     @. @views tmp_z[cone.idxs[k]] = -v1[cone.idxs[k]]
# end

# @. @views begin
#     rhs[1:n] = -tmp_x
#     rhs[n+1:n+p] = -tmp_y
#     rhs[n+p+1:end] = -tmp_z + s
# end
#
# for k in eachindex(cone.prmtvs)
#     idxs = (n + p) .+ cone.idxs[k]
#     dim = dimension(cone.prmtvs[k])
#     Hk = view(LHS, idxs, idxs)
#
#     if cone.prmtvs[k].usedual
#         @. Hk = -mu * cone.prmtvs[k].H # NOTE only upper triangle is valid
#         # calcHarr_prmtv!(Hk, Matrix(-mu*I, dim, dim), cone.prmtvs[k])
#     else
#         Hinv = inv(cone.prmtvs[k].F)
#         @. Hk = Hinv / (-mu)
#         # calcHiarr_prmtv!(Hk, Matrix(-inv(mu)*I, dim, dim), cone.prmtvs[k])
#     end
# end
#
# soln = Symmetric(LHS, :U)\rhs
# @. @views begin
#     tmp_x = soln[1:n]
#     tmp_y = soln[n+1:n+p]
#     tmp_s = -tmp_z + s
#     tmp_z = soln[n+p+1:end]
# end
# tmp_s -= G*tmp_x



# solvelinsys6!(tmp_x, tmp_y, tmp_z, -kap, tmp_s, kap + cx + by + hz, mu, tau, L)

# # check residual
# res_x = -A'*tmp_y - G'*tmp_z - c*tmp_au + copy_x
# res_y = A*tmp_x - b*tmp_au + copy_y
# # res_z = tmp_s + G*tmp_x - h*tmp_au - copy_z
# res_obj = dot(c, tmp_x) + dot(b, tmp_y) + dot(h, tmp_z) + tmp_kap + (kap + cx + by + hz)
#
# @show norm(res_x)
# @show norm(res_y)
# @show norm(res_z)
# @show norm(res_obj)



# calcg!(g, cone)
#
# for k in eachindex(cone.prmtvs)
#     idxs = (n + p + q) .+ cone.idxs[k]
#     LHS4[idxs, idxs] = mu * Symmetric(cone.prmtvs[k].H)
#
#     # Hk = view(LHS4, (n + p) .+ cone.idxs[k], (n + p + q) .+ cone.idxs[k])
#     # dim = dimension(cone.prmtvs[k])
#     # calcHarr_prmtv!(Hk, Matrix(mu*I, dim, dim), cone.prmtvs[k])
# end
#
# rhs4 = [zeros(n); zeros(p); zeros(q); -z - mu*g]

# LHS4 = [
#     P           A'          G'                zeros(n,q)       ;
#     A           zeros(p,p)  zeros(p,q)        zeros(p,q)       ;
#     G           zeros(q,p)  zeros(q,q)        Matrix(1.0I,q,q) ;
#     zeros(q,n)  zeros(q,p)  Matrix(1.0I,q,q)  Matrix(1.0I,q,q) ;
#     ]




#
# calcg!(g, cone)
# @. @views begin
#     rhs[1:n] = 0.0
#     rhs[n+1:n+p] = 0.0
#     rhs[n+p+1:end] = z + mu*g
# end
#
# for k in eachindex(cone.prmtvs)
#     idxs = (n + p) .+ cone.idxs[k]
#     # dim = dimension(cone.prmtvs[k])
#     # Hk = view(LHS, idxs, idxs)
#
#     if cone.prmtvs[k].usedual
#         @. LHS[idxs, idxs] = -mu * cone.prmtvs[k].H # NOTE only upper triangle is valid
#         # calcHarr_prmtv!(Hk, Matrix(-mu*I, dim, dim), cone.prmtvs[k])
#     else
#         Hinv = inv(cone.prmtvs[k].F)
#         @. LHS[idxs, idxs] = Hinv / (-mu)
#         # calcHiarr_prmtv!(Hk, Matrix(-inv(mu)*I, dim, dim), cone.prmtvs[k])
#     end
# end
#
# soln = Symmetric(LHS, :U)\rhs
# @. @views begin
#     tmp_x = soln[1:n]
#     tmp_y = soln[n+1:n+p]
#     tmp_s = -z - mu*g
#     tmp_z = soln[n+p+1:end]
# end
# tmp_s -= G*tmp_x
#
#



# (tmp_kap, tmp_tau) = solvelinsys6!(tmp_x, tmp_y, tmp_z, -kap + mu/tau, tmp_s, 0.0, mu, tau, L)<|MERGE_RESOLUTION|>--- conflicted
+++ resolved
@@ -303,12 +303,7 @@
 function solve!(mdl::Model)
     mdl.status = :SolveCalled
     starttime = time()
-<<<<<<< HEAD
     (P, c, A, b, G, h, cone, L) = (mdl.P, mdl.c, mdl.A, mdl.b, mdl.G, mdl.h, mdl.cone, mdl.L)
-=======
-    
-    (c, A, b, G, h, cone, L) = (mdl.c, mdl.A, mdl.b, mdl.G, mdl.h, mdl.cone, mdl.L)
->>>>>>> 628f7162
     (n, p, q) = (length(c), length(b), length(h))
     bnu = barrierpar(cone) # complexity parameter of the barrier (sum of the primitive cone barrier parameters)
 
