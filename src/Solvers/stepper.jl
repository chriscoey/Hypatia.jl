#=
Copyright 2019, Chris Coey and contributors

interior point stepping routines for algorithms based on homogeneous self dual embedding
=#

mutable struct CombinedStepper{T <: Real} <: Stepper{T}
    prev_aff_alpha::T
    prev_alpha::T
    prev_gamma::T
    rhs::Vector{T}
    x_rhs
    y_rhs
    z_rhs
    s_rhs
    s_rhs_k::Vector
    dir::Vector{T}
    x_dir
    y_dir
    z_dir
    dual_dir_k::Vector
    s_dir
    primal_dir_k::Vector
    dir_temp::Vector{T}
    dir_corr::Vector{T}
    res::Vector{T}
    x_res
    y_res
    z_res
    s_res
    s_res_k::Vector
    tau_row::Int
    kap_row::Int
    z_linesearch::Vector{T}
    s_linesearch::Vector{T}
    primal_views_linesearch::Vector
    dual_views_linesearch::Vector
    cone_times::Vector{Float64}
    cone_order::Vector{Int}

    CombinedStepper{T}() where {T <: Real} = new{T}()
end

# create the stepper cache
function load(stepper::CombinedStepper{T}, solver::Solver{T}) where {T <: Real}
    stepper.prev_aff_alpha = one(T)
    stepper.prev_gamma = one(T)
    stepper.prev_alpha = one(T)

    model = solver.model
    (n, p, q) = (model.n, model.p, model.q)
    cones = model.cones
    cone_idxs = model.cone_idxs

    dim = n + p + 2q + 2
    rhs = zeros(T, dim)
    dir = zeros(T, dim)
    res = zeros(T, dim)
    stepper.rhs = rhs
    stepper.dir = dir
    stepper.dir_temp = zeros(T, dim)
    stepper.dir_corr = zeros(T, dim)
    stepper.res = res

    rows = 1:n
    stepper.x_rhs = view(rhs, rows)
    stepper.x_dir = view(dir, rows)
    stepper.x_res = view(res, rows)

    rows = n .+ (1:p)
    stepper.y_rhs = view(rhs, rows)
    stepper.y_dir = view(dir, rows)
    stepper.y_res = view(res, rows)

    rows = (n + p) .+ (1:q)
    stepper.z_rhs = view(rhs, rows)
    stepper.z_dir = view(dir, rows)
    stepper.z_res = view(res, rows)

    tau_row = n + p + q + 1
    stepper.tau_row = tau_row

    rows = tau_row .+ (1:q)
    stepper.s_rhs = view(rhs, rows)
    stepper.s_rhs_k = [view(rhs, tau_row .+ idxs_k) for idxs_k in cone_idxs]
    stepper.s_dir = view(dir, rows)
    stepper.s_res = view(res, rows)
    stepper.s_res_k = [view(res, tau_row .+ idxs_k) for idxs_k in cone_idxs]

    stepper.primal_dir_k = similar(stepper.s_res_k)
    stepper.dual_dir_k = similar(stepper.s_res_k)
    for (k, idxs_k) in enumerate(cone_idxs)
        s_k = view(dir, tau_row .+ idxs_k)
        z_k = view(dir, (n + p) .+ idxs_k)
        (stepper.primal_dir_k[k], stepper.dual_dir_k[k]) = (Cones.use_dual_barrier(cones[k]) ? (z_k, s_k) : (s_k, z_k))
    end

    stepper.kap_row = dim

    stepper.z_linesearch = zeros(T, q)
    stepper.s_linesearch = zeros(T, q)
    stepper.primal_views_linesearch = [view(Cones.use_dual_barrier(model.cones[k]) ? stepper.z_linesearch : stepper.s_linesearch, model.cone_idxs[k]) for k in eachindex(model.cones)]
    stepper.dual_views_linesearch = [view(Cones.use_dual_barrier(model.cones[k]) ? stepper.s_linesearch : stepper.z_linesearch, model.cone_idxs[k]) for k in eachindex(model.cones)]

    stepper.cone_times = zeros(Float64, length(solver.model.cones))
    stepper.cone_order = collect(1:length(solver.model.cones))

    return stepper
end

# function step_old(stepper::CombinedStepper{T}, solver::Solver{T}) where {T <: Real}
#     point = solver.point
#     timer = solver.timer
#
#     # update linear system solver factorization and helpers
#     @timeit timer "update_lhs" update_lhs(solver.system_solver, solver)
#
#     # calculate correction direction and keep in dir_corr
#     @timeit timer "rhs_corr" update_rhs_final(stepper, solver)
#     @timeit timer "dir_corr" get_directions(stepper, solver, iter_ref_steps = 3)
#     copyto!(stepper.dir_corr, stepper.dir)
#
#     # calculate affine/prediction direction and keep in dir
#     @timeit timer "rhs_aff" update_rhs_affine(stepper, solver)
#     @timeit timer "dir_aff" get_directions(stepper, solver, iter_ref_steps = 3)
#
#     # calculate correction factor gamma by finding distance aff_alpha for stepping in affine direction
#     @timeit timer "alpha_aff" stepper.prev_aff_alpha = aff_alpha = find_max_alpha(
#         stepper, solver, prev_alpha = stepper.prev_aff_alpha, min_alpha = T(1e-2))
#     stepper.prev_gamma = gamma = abs2(one(T) - aff_alpha) # TODO allow different function (heuristic) as option?
#
#     # calculate combined direction and keep in dir
#     axpby!(gamma, stepper.dir_corr, 1 - gamma, stepper.dir)
#
#     # find distance alpha for stepping in combined direction
#     @timeit timer "alpha_comb" alpha = find_max_alpha(
#         stepper, solver, prev_alpha = stepper.prev_alpha, min_alpha = T(1e-3))
#
#     if iszero(alpha)
#         # could not step far in combined direction, so attempt a pure correction step
#         solver.verbose && println("performing correction step")
#         copyto!(stepper.dir, stepper.dir_corr)
#
#         # find distance alpha for stepping in correction direction
#         @timeit timer "alpha_corr" alpha = find_max_alpha(
#             stepper, solver, prev_alpha = one(T), min_alpha = T(1e-6))
#
#         if iszero(alpha)
#             @warn("numerical failure: could not step in correction direction; terminating")
#             solver.status = :NumericalFailure
#             return false
#         end
#     end
#     stepper.prev_alpha = alpha
#
#     # step distance alpha in combined direction
#     @. point.x += alpha * stepper.x_dir
#     @. point.y += alpha * stepper.y_dir
#     @. point.z += alpha * stepper.z_dir
#     @. point.s += alpha * stepper.s_dir
#     solver.tau += alpha * stepper.dir[stepper.tau_row]
#     solver.kap += alpha * stepper.dir[stepper.kap_row]
#     calc_mu(solver)
#
#     if solver.tau <= zero(T) || solver.kap <= zero(T) || solver.mu <= zero(T)
#         @warn("numerical failure: tau is $(solver.tau), kappa is $(solver.kap), mu is $(solver.mu); terminating")
#         solver.status = :NumericalFailure
#         return false
#     end
#
#     return true # step succeeded
# end

function step(stepper::CombinedStepper{T}, solver::Solver{T}) where {T <: Real}
    cones = solver.model.cones
    point = solver.point
    timer = solver.timer

    # update linear system solver factorization and helpers
    @timeit timer "update_lhs" update_lhs(solver.system_solver, solver)

    # calculate affine/prediction direction and keep in dir
    @timeit timer "rhs_aff" update_rhs_affine(stepper, solver)
    @timeit timer "dir_aff" get_directions(stepper, solver, iter_ref_steps = 3)

    # get alpha for affine direction
    @timeit timer "alpha_aff" stepper.prev_aff_alpha = aff_alpha = find_max_alpha(
        stepper, solver, true, prev_alpha = stepper.prev_aff_alpha, min_alpha = T(1e-2))
    # calculate correction factor gamma
    stepper.prev_gamma = gamma = (one(T) - aff_alpha) * min(abs2(one(T) - aff_alpha), T(0.25))

    # TODO have to reload point after affine alpha line search
    Cones.load_point.(cones, point.primal_views)
    Cones.load_dual_point.(cones, point.dual_views)
    Cones.reset_data.(cones)
    Cones.is_feas.(cones)
    Cones.grad.(cones)
    Cones.hess.(cones)

    # calculate correction direction and keep in dir
    @timeit timer "rhs_corr" update_rhs_final(stepper, solver, gamma)
    @timeit timer "dir_corr" get_directions(stepper, solver, iter_ref_steps = 3)

    # find distance alpha for stepping in combined direction
    @timeit timer "alpha_comb" alpha = find_max_alpha(
        stepper, solver, false, prev_alpha = stepper.prev_alpha, min_alpha = T(1e-3))
<<<<<<< HEAD
=======

    if iszero(alpha)
        @warn("very small alpha")
        solver.status = :NumericalFailure
        return false
    end
>>>>>>> fc0ca351
    stepper.prev_alpha = alpha

    # step distance alpha in combined direction
    @. point.x += alpha * stepper.x_dir
    @. point.y += alpha * stepper.y_dir
    @. point.z += alpha * stepper.z_dir
    @. point.s += alpha * stepper.s_dir
    solver.tau += alpha * stepper.dir[stepper.tau_row]
    solver.kap += alpha * stepper.dir[stepper.kap_row]
    calc_mu(solver)

    if solver.tau <= zero(T) || solver.kap <= zero(T) || solver.mu <= zero(T)
        @warn("numerical failure: tau is $(solver.tau), kappa is $(solver.kap), mu is $(solver.mu); terminating")
        solver.status = :NumericalFailure
        return false
    end

    return true # step succeeded
end

# update the RHS for affine direction
function update_rhs_affine(stepper::CombinedStepper{T}, solver::Solver{T}) where {T <: Real}
    rhs = stepper.rhs

    # x, y, z, tau
    stepper.x_rhs .= solver.x_residual
    stepper.y_rhs .= solver.y_residual
    stepper.z_rhs .= solver.z_residual
    rhs[stepper.tau_row] = solver.kap + solver.primal_obj_t - solver.dual_obj_t

    # s
    for k in eachindex(solver.model.cones)
        duals_k = solver.point.dual_views[k]
        @. stepper.s_rhs_k[k] = -duals_k
    end

    # NT: kap
    rhs[end] = -solver.kap

    return rhs
end

# update the RHS for correction direction
function update_rhs_final(stepper::CombinedStepper{T}, solver::Solver{T}, gamma::T) where {T <: Real}
    rhs = stepper.rhs

    # x, y, z, tau
    stepper.x_rhs .= solver.x_residual * (1 - gamma)
    stepper.y_rhs .= solver.y_residual * (1 - gamma)
    stepper.z_rhs .= solver.z_residual * (1 - gamma)
    rhs[stepper.tau_row] = (solver.kap + solver.primal_obj_t - solver.dual_obj_t) * (1 - gamma)

    # s
    for (k, cone_k) in enumerate(solver.model.cones)
        duals_k = solver.point.dual_views[k]
        grad_k = Cones.grad(cone_k)
        @. stepper.s_rhs_k[k] = -duals_k - (solver.mu * grad_k) * gamma
        if Cones.use_correction(cone_k)
            # (reuses affine direction)
            # TODO check math here for case of cone.use_dual true - should s and z be swapped then?
            stepper.s_rhs_k[k] .-= Cones.correction(cone_k, stepper.primal_dir_k[k], stepper.dual_dir_k[k])
        end
    end

    # NT: kap (corrector reuses kappa/tau affine directions)
    rhs[end] = -solver.kap + (solver.mu / solver.tau) * gamma - stepper.dir[stepper.tau_row] * stepper.dir[stepper.kap_row] / solver.tau

    return rhs
end

# calculate direction given rhs, and apply iterative refinement
function get_directions(stepper::CombinedStepper{T}, solver::Solver{T}; iter_ref_steps::Int = 0) where {T <: Real}
    rhs = stepper.rhs
    dir = stepper.dir
    dir_temp = stepper.dir_temp
    res = stepper.res
    system_solver = solver.system_solver
    timer = solver.timer

    @timeit timer "solve_system" solve_system(system_solver, solver, dir, rhs)

    # use iterative refinement
    @timeit timer "iter_ref" begin
        copyto!(dir_temp, dir)
        @timeit timer "apply_lhs" res = apply_lhs(stepper, solver) # modifies res
        res .-= rhs
        norm_inf = norm(res, Inf)
        norm_2 = norm(res, 2)
        @show norm_inf

        for i in 1:iter_ref_steps
            if norm_inf < 100 * eps(T) # TODO change tolerance dynamically
                break
            end
            @timeit timer "solve_system" solve_system(system_solver, solver, dir, res)
            axpby!(true, dir_temp, -1, dir)
            res = apply_lhs(stepper, solver) # modifies res
            res .-= rhs

            norm_inf_new = norm(res, Inf)
            norm_2_new = norm(res, 2)
            if norm_inf_new > norm_inf || norm_2_new > norm_2
                # residual has not improved
                copyto!(dir, dir_temp)
                break
            end

            # residual has improved, so use the iterative refinement
            # TODO only print if using debug mode
            # solver.verbose && @printf("iter ref round %d norms: inf %9.2e to %9.2e, two %9.2e to %9.2e\n", i, norm_inf, norm_inf_new, norm_2, norm_2_new)
            copyto!(dir_temp, dir)
            norm_inf = norm_inf_new
            norm_2 = norm_2_new
        end
    end

    return dir
end

# calculate residual on 6x6 linear system
function apply_lhs(stepper::CombinedStepper{T}, solver::Solver{T}) where {T <: Real}
    model = solver.model
    tau_dir = stepper.dir[stepper.tau_row]
    kap_dir = stepper.dir[stepper.kap_row]

    # A'*y + G'*z + c*tau
    copyto!(stepper.x_res, model.c)
    mul!(stepper.x_res, model.G', stepper.z_dir, true, tau_dir)
    # -G*x + h*tau - s
    @. stepper.z_res = model.h * tau_dir - stepper.s_dir
    mul!(stepper.z_res, model.G, stepper.x_dir, -1, true)
    # -c'*x - b'*y - h'*z - kap
    stepper.res[stepper.tau_row] = -dot(model.c, stepper.x_dir) - dot(model.h, stepper.z_dir) - kap_dir
    # if p = 0, ignore A, b, y
    if !iszero(model.p)
        # A'*y + G'*z + c*tau
        mul!(stepper.x_res, model.A', stepper.y_dir, true, true)
        # -A*x + b*tau
        copyto!(stepper.y_res, model.b)
        mul!(stepper.y_res, model.A, stepper.x_dir, -1, tau_dir)
        # -c'*x - b'*y - h'*z - kap
        stepper.res[stepper.tau_row] -= dot(model.b, stepper.y_dir)
    end

    # s
    for (k, cone_k) in enumerate(model.cones)
        # (du bar) mu*H_k*z_k + s_k
        # (pr bar) z_k + mu*H_k*s_k
        s_res_k = stepper.s_res_k[k]
        if Cones.use_scaling(cone_k)
            scal_hess = Cones.scal_hess(cone_k, solver.mu)
            mul!(s_res_k, scal_hess, stepper.primal_dir_k[k])
        else
            Cones.hess_prod!(s_res_k, stepper.primal_dir_k[k], cone_k)
            lmul!(solver.mu, s_res_k)
        end
        @. s_res_k += stepper.dual_dir_k[k]
    end

    # NT: kapbar / taubar * tau + kap
    stepper.res[stepper.kap_row] = solver.kap / solver.tau * tau_dir + kap_dir

    return stepper.res
end

# function find_max_alpha(
#     stepper::CombinedStepper{T},
#     solver::Solver{T},
#     affine_phase::Bool;
#     prev_alpha::T,
#     min_alpha::T,
#     ) where {T <: Real}
#     cones = solver.model.cones
#     cone_times = stepper.cone_times
#     cone_order = stepper.cone_order
#     z = solver.point.z
#     s = solver.point.s
#     tau = solver.tau
#     kap = solver.kap
#     z_dir = stepper.z_dir
#     s_dir = stepper.s_dir
#     tau_dir = stepper.dir[stepper.tau_row]
#     kap_dir = stepper.dir[stepper.kap_row]
#     z_linesearch = stepper.z_linesearch
#     s_linesearch = stepper.s_linesearch
#     primals_linesearch = stepper.primal_views_linesearch
#     duals_linesearch = stepper.dual_views_linesearch
#     timer = solver.timer
#
#     alpha = one(T)
#     if tau_dir < zero(T)
#         alpha = min(alpha, -tau / tau_dir)
#     end
#     if kap_dir < zero(T)
#         alpha = min(alpha, -kap / kap_dir)
#     end
#     alpha *= T(0.9999)
#     @show alpha
#     @show affine_phase
#
#     nup1 = solver.model.nu + 1
#     while true
#         in_nbhd = true
#
#         @. z_linesearch = z + alpha * z_dir
#         @. s_linesearch = s + alpha * s_dir
#         dot_s_z = zero(T)
#         for k in cone_order
#             dot_s_z_k = dot(primals_linesearch[k], duals_linesearch[k])
#             if dot_s_z_k < eps(T)
#                 @show "in dot_s_z_k", typeof(cones[k])
#                 in_nbhd = false
#                 break
#             end
#             dot_s_z += dot_s_z_k
#         end
#
#         if in_nbhd
#             taukap_temp = (tau + alpha * tau_dir) * (kap + alpha * kap_dir)
#             mu_temp = (dot_s_z + taukap_temp) / nup1
#
#             if mu_temp > eps(T) && abs(taukap_temp - mu_temp) < mu_temp * solver.max_nbhd
#                 # order the cones by how long it takes to check neighborhood condition and iterate in that order, to improve efficiency
#                 sortperm!(cone_order, cone_times, initialized = true)
#
#                 for k in cone_order
#                     cone_k = cones[k]
#                     time_k = time_ns()
#                     Cones.load_point(cone_k, primals_linesearch[k])
#                     Cones.load_dual_point(cone_k, duals_linesearch[k])
#                     Cones.reset_data(cone_k)
#                     # if affine_phase
#                         # in_nbhd_k = (Cones.is_feas(cone_k) && Cones.is_dual_feas(cone_k))
#                     # else
#                         in_nbhd_k = (Cones.is_feas(cone_k) && Cones.in_neighborhood(cone_k, duals_linesearch[k], mu_temp))
#                         # @show Cones.is_feas(cone_k), Cones.in_neighborhood(cone_k, duals_linesearch[k], mu_temp)
#                     # end
#                     cone_times[k] = time_ns() - time_k
#
#                     if !in_nbhd_k
#                         @show typeof(cone_k)
#                         in_nbhd = false
#                         break
#                     end
#                 end
#
#                 if in_nbhd
#                     break
#                 end
#             end
#         end
#
#         if alpha < min_alpha
#             # alpha is very small so finish
#             alpha = zero(T)
#             break
#         end
#
#         # iterate is outside the neighborhood: decrease alpha
#         alpha *= T(0.99)
#     end
#
#     return alpha
# end

# backtracking line search to find large distance to step in direction while remaining inside cones and inside a given neighborhood
function find_max_alpha(
    stepper::CombinedStepper{T},
    solver::Solver{T},
    affine_phase::Bool;
    prev_alpha::T,
    min_alpha::T,
    ) where {T <: Real}
    cones = solver.model.cones
    cone_times = stepper.cone_times
    cone_order = stepper.cone_order
    z = solver.point.z
    s = solver.point.s
    tau = solver.tau
    kap = solver.kap
    z_dir = stepper.z_dir
    s_dir = stepper.s_dir
    tau_dir = stepper.dir[stepper.tau_row]
    kap_dir = stepper.dir[stepper.kap_row]
    z_linesearch = stepper.z_linesearch
    s_linesearch = stepper.s_linesearch
    primals_linesearch = stepper.primal_views_linesearch
    duals_linesearch = stepper.dual_views_linesearch
    timer = solver.timer

    alpha = one(T)
    if tau_dir < zero(T)
        alpha = min(alpha, -tau / tau_dir)
    end
    if kap_dir < zero(T)
        alpha = min(alpha, -kap / kap_dir)
    end
    alpha *= T(0.9999)

    nup1 = solver.model.nu + 1
    while true
        in_nbhd = true

        @. z_linesearch = z + alpha * z_dir
        @. s_linesearch = s + alpha * s_dir
        dot_s_z = zero(T)
        for k in cone_order
            dot_s_z_k = dot(primals_linesearch[k], duals_linesearch[k])
            if dot_s_z_k < eps(T)
                in_nbhd = false
                break
            end
            dot_s_z += dot_s_z_k
        end

        if in_nbhd
            taukap_temp = (tau + alpha * tau_dir) * (kap + alpha * kap_dir)
            mu_temp = (dot_s_z + taukap_temp) / nup1

            if mu_temp > eps(T) && taukap_temp > mu_temp * solver.max_nbhd
                # order the cones by how long it takes to check neighborhood condition and iterate in that order, to improve efficiency
                sortperm!(cone_order, cone_times, initialized = true)

                for k in cone_order
                    cone_k = cones[k]
                    time_k = time_ns()
                    Cones.load_point(cone_k, primals_linesearch[k])
                    Cones.load_dual_point(cone_k, duals_linesearch[k])
                    Cones.reset_data(cone_k)

                    fsble_k = (Cones.is_feas(cone_k) && Cones.is_dual_feas(cone_k))
                    if fsble_k
                        in_nbhd_k = (affine_phase ? true : Cones.in_neighborhood(cone_k, mu_temp))
                    else
                        in_nbhd_k = false
                    end
                    cone_times[k] = time_ns() - time_k

                    if !in_nbhd_k
                        in_nbhd = false
                        break
                    end
                end

                if in_nbhd
                    break
                end
            end # condition on mu, kappa, tau
        end # if in_nbhd

        if alpha < min_alpha
            # alpha is very small so finish
            alpha = zero(T)
            break
        end

        # iterate is outside the neighborhood: decrease alpha
        alpha *= T(0.99)
    end # while true

    return alpha
end

# TODO if p = 0, don't print y_feas
function print_iteration_stats(stepper::CombinedStepper{T}, solver::Solver{T}) where {T <: Real}
    if iszero(solver.num_iters)
        @printf("\n%5s %12s %12s %9s %9s %9s %9s %9s %9s %9s %9s %9s %9s\n",
            "iter", "p_obj", "d_obj", "abs_gap", "rel_gap",
            "x_feas", "y_feas", "z_feas", "tau", "kap", "mu",
            "gamma", "alpha",
            )
        @printf("%5d %12.4e %12.4e %9.2e %9.2e %9.2e %9.2e %9.2e %9.2e %9.2e %9.2e\n",
            solver.num_iters, solver.primal_obj, solver.dual_obj, solver.gap, solver.rel_gap,
            solver.x_feas, solver.y_feas, solver.z_feas, solver.tau, solver.kap, solver.mu
            )
    else
        @printf("%5d %12.4e %12.4e %9.2e %9.2e %9.2e %9.2e %9.2e %9.2e %9.2e %9.2e %9.2e %9.2e\n",
            solver.num_iters, solver.primal_obj, solver.dual_obj, solver.gap, solver.rel_gap,
            solver.x_feas, solver.y_feas, solver.z_feas, solver.tau, solver.kap, solver.mu,
            stepper.prev_gamma, stepper.prev_alpha,
            )
    end
    flush(stdout)
    return
end

# TODO experimental for BlockMatrix LHS: if block is a Cone then define mul as hessian product, if block is solver then define mul by mu/tau/tau
# TODO optimize... maybe need for each cone a 5-arg hess prod
# import LinearAlgebra.mul!
#
# function mul!(y::AbstractVecOrMat{T}, A::Cones.Cone{T}, x::AbstractVecOrMat{T}, alpha::Number, beta::Number) where {T <: Real}
#     # TODO in-place
#     ytemp = y * beta
#     Cones.hess_prod!(y, x, A)
#     rmul!(y, alpha)
#     y .+= ytemp
#     return y
# end
#
# function mul!(y::AbstractVecOrMat{T}, solver::Solvers.Solver{T}, x::AbstractVecOrMat{T}, alpha::Number, beta::Number) where {T <: Real}
#     rmul!(y, beta)
#     @. y += alpha * x / solver.tau * solver.mu / solver.tau
#     return y
# end<|MERGE_RESOLUTION|>--- conflicted
+++ resolved
@@ -204,15 +204,11 @@
     # find distance alpha for stepping in combined direction
     @timeit timer "alpha_comb" alpha = find_max_alpha(
         stepper, solver, false, prev_alpha = stepper.prev_alpha, min_alpha = T(1e-3))
-<<<<<<< HEAD
-=======
-
     if iszero(alpha)
         @warn("very small alpha")
         solver.status = :NumericalFailure
         return false
     end
->>>>>>> fc0ca351
     stepper.prev_alpha = alpha
 
     # step distance alpha in combined direction
