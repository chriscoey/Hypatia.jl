#=
Copyright 2019, Chris Coey and contributors

interior point stepping routines for algorithms based on homogeneous self dual embedding
=#

<<<<<<< HEAD
=======
mutable struct CombinedStepper{T <: Real} <: Stepper{T}
    rhs::Matrix{T}
    x_rhs
    x_rhs1
    x_rhs2
    y_rhs
    y_rhs1
    y_rhs2
    z_rhs
    z_rhs1
    z_rhs2
    z_rhs_k
    tau_rhs
    s_rhs
    s_rhs1
    s_rhs2
    s_rhs_k
    s_rhs1_k
    s_rhs2_k
    kap_rhs

    dirs::Matrix{T}
    x_dirs
    x_pred
    x_corr
    y_dirs
    y_pred
    y_corr
    z_dirs
    z_pred
    z_corr
    tau_dirs
    s_dirs
    s_pred
    s_corr
    kap_dirs

    tau_row::Int

    CombinedStepper{T}() where {T <: Real} = new{T}()
end

# create the stepper cache
function load(stepper::CombinedStepper{T}, solver::Solver{T}) where {T <: Real}
    model = solver.model
    (n, p, q) = (model.n, model.p, model.q)
    cones = model.cones
    cone_idxs = model.cone_idxs

    dim = n + p + 2q + 2
    rhs = zeros(T, dim, 2)
    dirs = zeros(T, dim, 2)
    stepper.rhs = rhs
    stepper.dirs = dirs

    rows = 1:n
    stepper.x_rhs = view(rhs, rows, :)
    stepper.x_rhs1 = view(rhs, rows, 1)
    stepper.x_rhs2 = view(rhs, rows, 2)
    stepper.x_dirs = view(dirs, rows, :)
    stepper.x_pred = view(dirs, rows, 1)
    stepper.x_corr = view(dirs, rows, 2)

    rows = n .+ (1:p)
    stepper.y_rhs = view(rhs, rows, :)
    stepper.y_rhs1 = view(rhs, rows, 1)
    stepper.y_rhs2 = view(rhs, rows, 2)
    stepper.y_dirs = view(dirs, rows, :)
    stepper.y_pred = view(dirs, rows, 1)
    stepper.y_corr = view(dirs, rows, 2)

    rows = (n + p) .+ (1:q)
    stepper.z_rhs = view(rhs, rows, :)
    stepper.z_rhs1 = view(rhs, rows, 1)
    stepper.z_rhs2 = view(rhs, rows, 2)
    stepper.z_rhs_k = [view(rhs, (n + p) .+ idxs_k, :) for idxs_k in cone_idxs]
    stepper.z_dirs = view(dirs, rows, :)
    stepper.z_pred = view(dirs, rows, 1)
    stepper.z_corr = view(dirs, rows, 2)

    tau_row = n + p + q + 1
    stepper.tau_row = tau_row
    stepper.tau_rhs = view(rhs, tau_row:tau_row, :)
    stepper.tau_dirs = view(dirs, tau_row:tau_row, :)

    rows = tau_row .+ (1:q)
    stepper.s_rhs = view(rhs, rows, :)
    stepper.s_rhs1 = view(rhs, rows, 1)
    stepper.s_rhs2 = view(rhs, rows, 2)
    stepper.s_rhs_k = [view(rhs, tau_row .+ idxs_k, :) for idxs_k in cone_idxs]
    stepper.s_rhs1_k = [view(rhs, tau_row .+ idxs_k, 1) for idxs_k in cone_idxs]
    stepper.s_rhs2_k = [view(rhs, tau_row .+ idxs_k, 2) for idxs_k in cone_idxs]
    stepper.s_dirs = view(dirs, rows, :)
    stepper.s_pred = view(dirs, rows, 1)
    stepper.s_corr = view(dirs, rows, 2)

    stepper.kap_rhs = view(rhs, dim:dim, :)
    stepper.kap_dirs = view(dirs, dim:dim, :)

    return stepper
end

function step(stepper::CombinedStepper{T}, solver::Solver{T}) where {T <: Real}
    point = solver.point

    # calculate affine/prediction and correction directions
    @timeit solver.timer "directions" dirs = get_directions(stepper, solver)
    (tau_pred, tau_corr, kap_pred, kap_corr) = (stepper.tau_dirs[1], stepper.tau_dirs[2], stepper.kap_dirs[1], stepper.kap_dirs[2])

    # calculate correction factor gamma by finding distance aff_alpha for stepping in affine direction
    # TODO try setting nbhd to T(Inf) and avoiding the neighborhood checks - requires tuning
    @timeit solver.timer "aff_alpha" aff_alpha = find_max_alpha_in_nbhd(
        stepper.z_pred, stepper.s_pred, tau_pred, kap_pred, solver,
        nbhd = one(T), prev_alpha = max(solver.prev_aff_alpha, T(2e-2)), min_alpha = T(2e-2))
    solver.prev_aff_alpha = aff_alpha

    gamma = abs2(one(T) - aff_alpha) # TODO allow different function (heuristic)
    solver.prev_gamma = gamma

    # find distance alpha for stepping in combined direction
    z_comb = stepper.z_pred
    s_comb = stepper.s_pred
    pred_factor = one(T) - gamma
    @. z_comb = pred_factor * stepper.z_pred + gamma * stepper.z_corr
    @. s_comb = pred_factor * stepper.s_pred + gamma * stepper.s_corr
    tau_comb = pred_factor * tau_pred + gamma * tau_corr
    kap_comb = pred_factor * kap_pred + gamma * kap_corr
    @timeit solver.timer "comb_alpha" alpha = find_max_alpha_in_nbhd(
        z_comb, s_comb, tau_comb, kap_comb, solver,
        nbhd = solver.max_nbhd, prev_alpha = solver.prev_alpha, min_alpha = T(1e-2))

    if iszero(alpha)
        # could not step far in combined direction, so perform a pure correction step
        solver.verbose && println("performing correction step")
        z_comb = stepper.z_corr
        s_comb = stepper.s_corr
        tau_comb = tau_corr
        kap_comb = kap_corr
        @timeit solver.timer "corr_alpha" alpha = find_max_alpha_in_nbhd(
            z_comb, s_comb, tau_comb, kap_comb, solver,
            nbhd = solver.max_nbhd, prev_alpha = one(T), min_alpha = T(1e-6))

        if iszero(alpha)
            @warn("numerical failure: could not step in correction direction; terminating")
            solver.status = :NumericalFailure
            solver.keep_iterating = false
            return point
        end
        @. point.x += alpha * stepper.x_corr
        @. point.y += alpha * stepper.y_corr
    else
        @. point.x += alpha * (pred_factor * stepper.x_pred + gamma * stepper.x_corr)
        @. point.y += alpha * (pred_factor * stepper.y_pred + gamma * stepper.y_corr)
    end
    solver.prev_alpha = alpha

    # step distance alpha in combined direction
    @. point.z += alpha * z_comb
    @. point.s += alpha * s_comb
    solver.tau += alpha * tau_comb
    solver.kap += alpha * kap_comb
    calc_mu(solver)

    if solver.tau <= zero(T) || solver.kap <= zero(T) || solver.mu <= zero(T)
        @warn("numerical failure: tau is $(solver.tau), kappa is $(solver.kap), mu is $(solver.mu); terminating")
        solver.status = :NumericalFailure
        solver.keep_iterating = false
    end

    return point
end

# update the 6x2 RHS matrix
function update_rhs(stepper::CombinedStepper{T}, solver::Solver{T}) where {T <: Real}
    rhs = stepper.rhs

    stepper.x_rhs1 .= solver.x_residual
    stepper.x_rhs2 .= zero(T)
    stepper.y_rhs1 .= solver.y_residual
    stepper.y_rhs2 .= zero(T)
    stepper.z_rhs1 .= solver.z_residual
    stepper.z_rhs2 .= zero(T)
    rhs[stepper.tau_row, 1] = solver.kap + solver.primal_obj_t - solver.dual_obj_t
    rhs[stepper.tau_row, 2] = zero(T)

    sqrtmu = sqrt(solver.mu)
    for (k, cone_k) in enumerate(solver.model.cones)
        duals_k = solver.point.dual_views[k]
        grad_k = Cones.grad(cone_k)
        @. stepper.s_rhs1_k[k] = -duals_k
        @. stepper.s_rhs2_k[k] = -duals_k - grad_k * sqrtmu
    end

    rhs[end, 1] = -solver.kap
    rhs[end, 2] = -solver.kap + solver.mu / solver.tau

    return rhs
end

# calculate residual on 6x6 linear system
# TODO make efficient / in-place
function calc_system_residual(stepper::CombinedStepper{T}, solver::Solver{T}) where {T <: Real}
    model = solver.model

    # A'*y + G'*z + c*tau = [x_residual, 0]
    res_x = model.G' * stepper.z_rhs + model.c * stepper.tau_rhs
    @. res_x[:, 1] -= solver.x_residual
    # -G*x + h*tau - s = [z_residual, 0]
    res_z = -model.G * stepper.x_rhs + model.h * stepper.tau_rhs - stepper.s_rhs
    @. res_z[:, 1] -= solver.z_residual
    # -c'*x - b'*y - h'*z - kap = [kap + primal_obj_t - dual_obj_t, 0]
    res_tau = -model.c' * stepper.x_rhs - model.h' * stepper.z_rhs - stepper.kap_rhs
    res_tau[1] -= solver.kap + solver.primal_obj_t - solver.dual_obj_t

    if !iszero(model.p)
        res_x += model.A' * stepper.y_rhs
        # -A*x + b*tau = [y_residual, 0]
        res_y = -model.A * stepper.x_rhs + model.b * stepper.tau_rhs
        @. res_y[:, 1] -= solver.y_residual
        res_tau -= model.b' * stepper.y_rhs
    else
        res_y = stepper.y_rhs
    end

    sqrtmu = sqrt(solver.mu)
    res_s = similar(res_z)
    for (k, cone_k) in enumerate(model.cones)
        idxs_k = model.cone_idxs[k]
        if Cones.use_dual(cone_k)
            # (du bar) mu*H_k*z_k + s_k = srhs_k
            @views Cones.hess_prod!(res_s[idxs_k, :], stepper.z_rhs_k[k], cone_k)
            @. @views res_s[idxs_k, :] += stepper.s_rhs_k[k]
        else
            # (pr bar) z_k + mu*H_k*s_k = srhs_k
            @views Cones.hess_prod!(res_s[idxs_k, :], stepper.s_rhs_k[k], cone_k)
            @. @views res_s[idxs_k, :] += stepper.z_rhs_k[k]
        end
        # srhs_k = [-duals_k, -duals_k - mu * grad_k]
        duals_k = solver.point.dual_views[k]
        grad_k = Cones.grad(cone_k)
        @. @views res_s[idxs_k, 1] += duals_k
        @. @views res_s[idxs_k, 2] += duals_k + grad_k * sqrtmu
    end

    # mu/(taubar^2)*tau + kap = [-kap, -kap + mu/tau]
    res_kap = stepper.kap_rhs + solver.mu / solver.tau * stepper.tau_rhs / solver.tau
    res_kap[1] += solver.kap
    res_kap[2] += solver.kap - solver.mu / solver.tau

    return vcat(res_x, res_y, res_z, res_tau, res_s, res_kap) # TODO don't vcat
end

# return directions
# TODO make this function the same for all system solvers, move to solver.jl
function get_directions(stepper::Stepper{T}, solver::Solver{T}) where {T <: Real}
    dirs = stepper.dirs
    system_solver = solver.system_solver

    @timeit solver.timer "update_rhs" rhs = update_rhs(stepper, solver)
    @timeit solver.timer "update_fact" update_fact(system_solver, solver)
    @timeit solver.timer "solve_system" solve_system(system_solver, solver, dirs, rhs) # NOTE dense solve with cache destroys RHS

    # TODO don't do iterative refinement unless it's likely to be worthwhile based on the current worst residuals on the KKT conditions
    iter_ref_steps = 3 # TODO handle, maybe change dynamically
    dirs_new = rhs # TODO avoid by prealloc, reduce confusion
    copyto!(dirs_new, dirs)
    @timeit solver.timer "calc_sys_res" res = calc_system_residual(stepper, solver) # modifies rhs
    norm_inf = norm(res, Inf)
    norm_2 = norm(res, 2)
    for i in 1:iter_ref_steps
        if norm_inf < 100 * eps(T)
            break
        end
        # dirs_new .= zero(T) # TODO maybe want for the indirect methods
        @timeit solver.timer "solve_system" solve_system(system_solver, solver, dirs_new, res)
        @. dirs_new = dirs - dirs_new
        @timeit solver.timer "calc_sys_res" res = calc_system_residual(stepper, solver)
        norm_inf_new = norm(res, Inf)
        norm_2_new = norm(res, 2)
        if norm_inf_new > norm_inf || norm_2_new > norm_2
            break
        end
        # residual has improved, so use the iterative refinement
        solver.verbose && @printf("used iter ref, norms: inf %9.2e to %9.2e, two %9.2e to %9.2e\n", norm_inf, norm_inf_new, norm_2, norm_2_new)
        copyto!(dirs, dirs_new)
        norm_inf = norm_inf_new
        norm_2 = norm_2_new
    end

    return dirs
end

>>>>>>> 060802f6
# backtracking line search to find large distance to step in direction while remaining inside cones and inside a given neighborhood
function find_max_alpha_in_nbhd(
    z_dir::AbstractVector{T},
    s_dir::AbstractVector{T},
    tau_dir::T,
    kap_dir::T,
    solver::Solver{T};
    nbhd::T,
    prev_alpha::T,
    min_alpha::T,
    ) where {T <: Real}
    point = solver.point
    model = solver.model
    z_temp = solver.z_temp
    s_temp = solver.s_temp

    alpha = min(prev_alpha * T(1.4), one(T)) # TODO option for parameter
    if kap_dir < zero(T)
        alpha = min(alpha, -solver.kap / kap_dir)
    end
    if tau_dir < zero(T)
        alpha = min(alpha, -solver.tau / tau_dir)
    end
    alpha *= T(0.9999)

    solver.cones_infeas .= true
    tau_temp = kap_temp = taukap_temp = mu_temp = zero(T)
    while true
        @timeit solver.timer "ls_update" begin
        @. z_temp = point.z + alpha * z_dir
        @. s_temp = point.s + alpha * s_dir
        tau_temp = solver.tau + alpha * tau_dir
        kap_temp = solver.kap + alpha * kap_dir
        taukap_temp = tau_temp * kap_temp
        mu_temp = (dot(s_temp, z_temp) + taukap_temp) / (one(T) + model.nu)
        end

        if mu_temp > zero(T)
            @timeit solver.timer "nbhd_check" in_nbhd = check_nbhd(mu_temp, taukap_temp, nbhd, solver)
            if in_nbhd
                break
            end
        end

        if alpha < min_alpha
            # alpha is very small so finish
            alpha = zero(T)
            break
        end

        # iterate is outside the neighborhood: decrease alpha
        alpha *= T(0.8) # TODO option for parameter
    end

    return alpha
end

function check_nbhd(
    mu_temp::T,
    taukap_temp::T,
    nbhd::T,
    solver::Solver{T},
    ) where {T <: Real}
    cones = solver.model.cones
    sqrtmu = sqrt(mu_temp)

    rhs_nbhd = mu_temp * abs2(nbhd)
    lhs_nbhd = abs2(taukap_temp / sqrtmu - sqrtmu)
    if lhs_nbhd >= rhs_nbhd
        return false
    end

    Cones.load_point.(cones, solver.primal_views, sqrtmu)
    Cones.load_dual_point.(cones, solver.dual_views, sqrtmu) # TODO needed?

    # accept primal iterate if it is inside the cone and neighborhood
    # first check inside cone for whichever cones were violated last line search iteration
    for (k, cone_k) in enumerate(cones)
        if solver.cones_infeas[k]
            Cones.reset_data(cone_k)
            if Cones.is_feas(cone_k)
                solver.cones_infeas[k] = false
                solver.cones_loaded[k] = true
            else
                return false
            end
        else
            solver.cones_loaded[k] = false
        end
    end

    for (k, cone_k) in enumerate(cones)
        if !solver.cones_loaded[k]
            Cones.reset_data(cone_k)
            if !Cones.is_feas(cone_k)
                return false
            end
        end

        # modifies dual_views
        duals_k = solver.dual_views[k]
        g_k = Cones.grad(cone_k)
        @. duals_k += g_k * sqrtmu

        if solver.use_infty_nbhd
            k_nbhd = abs2(norm(duals_k, Inf) / norm(g_k, Inf))
            # k_nbhd = abs2(maximum(abs(dj) / abs(gj) for (dj, gj) in zip(duals_k, g_k))) # TODO try this neighborhood
            lhs_nbhd = max(lhs_nbhd, k_nbhd)
        else
            nbhd_temp_k = solver.nbhd_temp[k]
            Cones.inv_hess_prod!(nbhd_temp_k, duals_k, cone_k)
            k_nbhd = dot(duals_k, nbhd_temp_k)
            if k_nbhd <= -cbrt(eps(T))
                @warn("numerical failure: cone neighborhood is $k_nbhd")
                return false
            elseif k_nbhd > zero(T)
                lhs_nbhd += k_nbhd
            end
        end

        if lhs_nbhd > rhs_nbhd
            return false
        end
    end

    return true
end

# TODO experimental for BlockMatrix LHS: if block is a Cone then define mul as hessian product, if block is solver then define mul by mu/tau/tau
# TODO optimize... maybe need for each cone a 5-arg hess prod
import LinearAlgebra.mul!

function mul!(y::AbstractVecOrMat{T}, A::Cones.Cone{T}, x::AbstractVecOrMat{T}, alpha::Number, beta::Number) where {T <: Real}
    # TODO in-place
    ytemp = y * beta
    Cones.hess_prod!(y, x, A)
    rmul!(y, alpha)
    y .+= ytemp
    return y
end

function mul!(y::AbstractVecOrMat{T}, solver::Solvers.Solver{T}, x::AbstractVecOrMat{T}, alpha::Number, beta::Number) where {T <: Real}
    rmul!(y, beta)
    @. y += alpha * x / solver.tau * solver.mu / solver.tau
    return y
end<|MERGE_RESOLUTION|>--- conflicted
+++ resolved
@@ -4,8 +4,6 @@
 interior point stepping routines for algorithms based on homogeneous self dual embedding
 =#
 
-<<<<<<< HEAD
-=======
 mutable struct CombinedStepper{T <: Real} <: Stepper{T}
     rhs::Matrix{T}
     x_rhs
@@ -298,7 +296,6 @@
     return dirs
 end
 
->>>>>>> 060802f6
 # backtracking line search to find large distance to step in direction while remaining inside cones and inside a given neighborhood
 function find_max_alpha_in_nbhd(
     z_dir::AbstractVector{T},
