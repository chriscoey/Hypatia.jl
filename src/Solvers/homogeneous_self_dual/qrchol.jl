#=
Copyright 2018, Chris Coey and contributors

QR+Cholesky linear system solver
solves linear system in naive.jl via a procedure similar to that described by S10.3 of
http://www.seas.ucla.edu/~vandenbe/publications/coneprog.pdf
=#

mutable struct QRCholCombinedHSDSystemSolver{T <: Real} <: CombinedHSDSystemSolver{T}
    use_sparse::Bool

    xi::Matrix{T}
    yi::Matrix{T}
    zi::Matrix{T}

    x1
    y1
    z1
    xi1
    xi2
    x2
    y2
    z2
    x3
    y3
    z3
    z_k
    z1_k
    z2_k
    z3_k
    zi_temp
    z1_temp
    z2_temp
    z3_temp
    z_temp_k
    z1_temp_k
    z2_temp_k
    z3_temp_k

    GQ1
    GQ2
    QpbxGHbz
    Q1pbxGHbz
    Q2div
    GQ1x
    HGQ1x
    HGQ2
    Q2GHGQ2
    Gxi
    HGxi

    HGQ1x_k
    GQ1x_k
    HGQ2_k
    GQ2_k
    HGxi_k
    Gxi_k

    solvesol
    solvecache

    function QRCholCombinedHSDSystemSolver{T}(model::Models.PreprocessedLinearModel{T}; use_sparse::Bool = false) where {T <: Real}
        (n, p, q) = (model.n, model.p, model.q)
        system_solver = new{T}()
        system_solver.use_sparse = use_sparse

        xi = Matrix{T}(undef, n, 3)
        yi = Matrix{T}(undef, p, 3)
        zi = Matrix{T}(undef, q, 3)
        system_solver.xi = xi
        system_solver.yi = yi
        system_solver.zi = zi

        system_solver.xi1 = view(xi, 1:p, :)
        system_solver.xi2 = view(xi, (p + 1):n, :)
        system_solver.x1 = view(xi, :, 1)
        system_solver.y1 = view(yi, :, 1)
        system_solver.z1 = view(zi, :, 1)
        system_solver.x2 = view(xi, :, 2)
        system_solver.y2 = view(yi, :, 2)
        system_solver.z2 = view(zi, :, 2)
        system_solver.x3 = view(xi, :, 3)
        system_solver.y3 = view(yi, :, 3)
        system_solver.z3 = view(zi, :, 3)
        system_solver.z_k = [view(zi, idxs, :) for idxs in model.cone_idxs]
        system_solver.z1_k = [view(zi, idxs, 1) for idxs in model.cone_idxs]
        system_solver.z2_k = [view(zi, idxs, 2) for idxs in model.cone_idxs]
        system_solver.z3_k = [view(zi, idxs, 3) for idxs in model.cone_idxs]
        zi_temp = similar(zi)
        system_solver.zi_temp = zi_temp
        system_solver.z1_temp = view(zi_temp, :, 1)
        system_solver.z2_temp = view(zi_temp, :, 2)
        system_solver.z3_temp = view(zi_temp, :, 3)
        system_solver.z_temp_k = [view(zi_temp, idxs, :) for idxs in model.cone_idxs]
        system_solver.z1_temp_k = [view(zi_temp, idxs, 1) for idxs in model.cone_idxs]
        system_solver.z2_temp_k = [view(zi_temp, idxs, 2) for idxs in model.cone_idxs]
        system_solver.z3_temp_k = [view(zi_temp, idxs, 3) for idxs in model.cone_idxs]

        nmp = n - p

        if !isa(model.G, Matrix{T}) && isa(model.Ap_Q, SuiteSparse.SPQR.QRSparseQ)
            # TODO very inefficient method used for sparse G * QRSparseQ : see https://github.com/JuliaLang/julia/issues/31124#issuecomment-501540818
            # TODO remove workaround and warning
            @warn("in QRChol, converting G to dense before multiplying by sparse Householder Q due to very inefficient dispatch")
            GQ = Matrix(model.G) * model.Ap_Q
        else
            GQ = model.G * model.Ap_Q
        end
        system_solver.GQ1 = GQ[:, 1:p]
        system_solver.GQ2 = GQ[:, (p + 1):end]
        if use_sparse
            if !issparse(GQ)
                error("to use sparse factorization for direction finding, cannot use dense A or G matrices (GQ is of type $(typeof(GQ)))")
            end
            system_solver.HGQ2 = spzeros(T, q, nmp)
            system_solver.Q2GHGQ2 = spzeros(T, nmp, nmp)
        else
            system_solver.HGQ2 = Matrix{T}(undef, q, nmp)
            system_solver.Q2GHGQ2 = Matrix{T}(undef, nmp, nmp)
        end
        system_solver.QpbxGHbz = Matrix{T}(undef, n, 3)
        system_solver.Q1pbxGHbz = view(system_solver.QpbxGHbz, 1:p, :)
        system_solver.Q2div = view(system_solver.QpbxGHbz, (p + 1):n, :)
        system_solver.GQ1x = Matrix{T}(undef, q, 3)
        system_solver.HGQ1x = similar(system_solver.GQ1x)
        system_solver.Gxi = similar(system_solver.GQ1x)
        system_solver.HGxi = similar(system_solver.Gxi)

        system_solver.HGQ1x_k = [view(system_solver.HGQ1x, idxs, :) for idxs in model.cone_idxs]
        system_solver.GQ1x_k = [view(system_solver.GQ1x, idxs, :) for idxs in model.cone_idxs]
        system_solver.HGQ2_k = [view(system_solver.HGQ2, idxs, :) for idxs in model.cone_idxs]
        system_solver.GQ2_k = [view(system_solver.GQ2, idxs, :) for idxs in model.cone_idxs]
        system_solver.HGxi_k = [view(system_solver.HGxi, idxs, :) for idxs in model.cone_idxs]
        system_solver.Gxi_k = [view(system_solver.Gxi, idxs, :) for idxs in model.cone_idxs]

        if !use_sparse
            system_solver.solvesol = Matrix{T}(undef, nmp, 3)
            system_solver.solvecache = HypBKSolveCache('U', system_solver.solvesol, system_solver.Q2GHGQ2, system_solver.Q2div, tol_diag = sqrt(eps(T)))
        end

        return system_solver
    end
end

function get_combined_directions(solver::HSDSolver{T}, system_solver::QRCholCombinedHSDSystemSolver{T}) where {T <: Real}
    model = solver.model
    cones = model.cones
    cone_idxs = model.cone_idxs
    mu = solver.mu

    xi = system_solver.xi
    yi = system_solver.yi
    zi = system_solver.zi
    xi1 = system_solver.xi1
    xi2 = system_solver.xi2
    x1 = system_solver.x1
    y1 = system_solver.y1
    z1 = system_solver.z1
    x2 = system_solver.x2
    y2 = system_solver.y2
    z2 = system_solver.z2
    x3 = system_solver.x3
    y3 = system_solver.y3
    z3 = system_solver.z3
    z_k = system_solver.z_k
    z1_k = system_solver.z1_k
    z2_k = system_solver.z2_k
    z3_k = system_solver.z3_k
    zi_temp = system_solver.zi_temp
    z1_temp = system_solver.z1_temp
    z2_temp = system_solver.z2_temp
    z3_temp = system_solver.z3_temp
    z_temp_k = system_solver.z_temp_k
    z1_temp_k = system_solver.z1_temp_k
    z2_temp_k = system_solver.z2_temp_k
    z3_temp_k = system_solver.z3_temp_k

    GQ1 = system_solver.GQ1
    GQ2 = system_solver.GQ2
    QpbxGHbz = system_solver.QpbxGHbz
    Q1pbxGHbz = system_solver.Q1pbxGHbz
    Q2div = system_solver.Q2div
    GQ1x = system_solver.GQ1x
    HGQ1x = system_solver.HGQ1x
    HGQ2 = system_solver.HGQ2
    Q2GHGQ2 = system_solver.Q2GHGQ2
    Gxi = system_solver.Gxi
    HGxi = system_solver.HGxi

    HGQ1x_k = system_solver.HGQ1x_k
    GQ1x_k = system_solver.GQ1x_k
    HGQ2_k = system_solver.HGQ2_k
    GQ2_k = system_solver.GQ2_k
    HGxi_k = system_solver.HGxi_k
    Gxi_k = system_solver.Gxi_k

    @timeit solver.timer "setup" begin

    @. x1 = -model.c
    @. x2 = solver.x_residual
    @. x3 = zero(T)
    @. y1 = model.b
    @. y2 = -solver.y_residual
    @. y3 = zero(T)

    sqrtmu = sqrt(mu)
    @. z1_temp = model.h
    @. z2_temp = -solver.z_residual
    for k in eachindex(cones)
        cone_k = cones[k]
        duals_k = solver.point.dual_views[k]
        @timeit solver.timer "grad1" grad_k = Cones.grad(cone_k)
        if Cones.use_dual(cone_k)
            @. z2_temp_k[k] = duals_k + z2_temp_k[k]
            @. z3_temp_k[k] = duals_k + grad_k * sqrtmu
            Cones.inv_hess_prod!(z_k[k], z_temp_k[k], cone_k)
        else
<<<<<<< HEAD
            Cones.hess_prod!(z1_k[k], z1_temp_k[k], cone_k)
            Cones.hess_prod!(z2_k[k], z2_temp_k[k], cone_k)
=======
            @. z1_temp_k[k] *= mu
            @. z2_temp_k[k] *= mu
            @timeit solver.timer "hess1" Cones.hess_prod!(z1_k[k], z1_temp_k[k], cone_k)
            @timeit solver.timer "hess2" Cones.hess_prod!(z2_k[k], z2_temp_k[k], cone_k)
>>>>>>> 2a0850e8
            @. z2_k[k] += duals_k
            @. z3_k[k] = duals_k + grad_k * sqrtmu
        end
    end

<<<<<<< HEAD
=======
    end

    # TODO maybe replace with Diagonal(blocks) matrix product
>>>>>>> 2a0850e8
    function block_hessian_product!(prod_k, arr_k)
        for k in eachindex(cones)
            cone_k = cones[k]
            if Cones.use_dual(cone_k)
                @timeit solver.timer "inv_hess_prod" begin
                Cones.inv_hess_prod!(prod_k[k], arr_k[k], cone_k)
<<<<<<< HEAD
            else
                Cones.hess_prod!(prod_k[k], arr_k[k], cone_k)
=======
                prod_k[k] ./= mu
                end
            else
                @timeit solver.timer "hess_prod" begin
                @timeit solver.timer "hess_prod1" Cones.hess_prod!(prod_k[k], arr_k[k], cone_k)
                @timeit solver.timer "hess_prod2" prod_k[k] .*= mu
                end
>>>>>>> 2a0850e8
            end
        end
    end

    @timeit solver.timer "ldiv_yi" ldiv!(model.Ap_R', yi)

<<<<<<< HEAD
    copyto!(QpbxGHbz, xi)
    mul!(QpbxGHbz, model.G', zi, true, true)
=======
    @timeit solver.timer "QpbxGHbz" begin
    mul!(QpbxGHbz, model.G', zi)
    @. QpbxGHbz += xi
>>>>>>> 2a0850e8
    lmul!(model.Ap_Q', QpbxGHbz)
    end

    copyto!(xi1, yi)

    if !iszero(size(Q2div, 1))
        @timeit solver.timer "Q2div" begin
        mul!(GQ1x, GQ1, yi)
        block_hessian_product!(HGQ1x_k, GQ1x_k)
<<<<<<< HEAD
        mul!(Q2div, GQ2', HGQ1x, -1, true)
=======
        mul!(Q2div, GQ2', HGQ1x)
        @. Q2div = Q2pbxGHbz - Q2div
        end
>>>>>>> 2a0850e8

        @timeit solver.timer "Hprod" block_hessian_product!(HGQ2_k, GQ2_k)
        @timeit solver.timer "GQ2prod" mul!(Q2GHGQ2, GQ2', HGQ2)

        if system_solver.use_sparse
            F = ldlt(Symmetric(Q2GHGQ2), check = false) # TODO not implemented for generic reals
            if !issuccess(F)
                println("sparse linear system matrix factorization failed")
                mul!(Q2GHGQ2, GQ2', HGQ2)
                F = ldlt(Symmetric(Q2GHGQ2), shift = cbrt(eps(T)), check = false)
                if !issuccess(F)
                    error("could not fix failure of positive definiteness (mu is $mu); terminating")
                end
            end
            xi2 .= F \ Q2div # TODO eliminate allocs (see https://github.com/JuliaLang/julia/issues/30084)
        else
<<<<<<< HEAD
            if !hyp_bk_solve!(system_solver.solvecache, system_solver.solvesol, Q2GHGQ2, Q2div)
=======
            @timeit solver.timer "chol" F = hyp_chol!(Symmetric(Q2GHGQ2)) # TODO prealloc blasreal cholesky auxiliary vectors using posvx
            if !isposdef(F)
>>>>>>> 2a0850e8
                println("dense linear system matrix factorization failed")
                mul!(Q2GHGQ2, GQ2', HGQ2)
                Q2GHGQ2 += cbrt(eps(T)) * I
                if !hyp_bk_solve!(system_solver.solvecache, system_solver.solvesol, Q2GHGQ2, Q2div)
                    error("could not fix failure of positive definiteness (mu is $mu); terminating")
                end
            end
<<<<<<< HEAD
            copyto!(xi2, system_solver.solvesol)
        end
    end

=======
            @timeit solver.timer "ldiv_Q2div" ldiv!(F, Q2div)
        end
    end

    @timeit solver.timer "xi" begin
    @. xi1 = yi
    @. xi2 = Q2div
>>>>>>> 2a0850e8
    lmul!(model.Ap_Q, xi)
    end

    @timeit solver.timer "HGxi" begin
    mul!(Gxi, model.G, xi)
    block_hessian_product!(HGxi_k, Gxi_k)
    end

    @. zi = HGxi - zi

    if !iszero(length(yi))
<<<<<<< HEAD
        copyto!(yi, Q1pbxGHbz)
        mul!(yi, GQ1', HGxi, -1, true)
=======
        @timeit solver.timer "yi" begin
        mul!(yi, GQ1', HGxi)
        @. yi = Q1pbxGHbz - yi
>>>>>>> 2a0850e8
        ldiv!(model.Ap_R, yi)
        end
    end

    # lift to HSDE space
    tau_denom = mu / solver.tau / solver.tau - dot(model.c, x1) - dot(model.b, y1) - dot(model.h, z1)

    function lift!(x, y, z, s, tau_rhs, kap_rhs)
        tau_sol = (tau_rhs + kap_rhs + dot(model.c, x) + dot(model.b, y) + dot(model.h, z)) / tau_denom
        @. x += tau_sol * x1
        @. y += tau_sol * y1
        @. z += tau_sol * z1
        copyto!(s, model.h)
        mul!(s, model.G, x, -1, tau_sol)
        kap_sol = -dot(model.c, x) - dot(model.b, y) - dot(model.h, z) - tau_rhs
        return (tau_sol, kap_sol)
    end

    (tau_pred, kap_pred) = lift!(x2, y2, z2, z2_temp, solver.kap + solver.primal_obj_t - solver.dual_obj_t, -solver.kap)
    @. z2_temp -= solver.z_residual
    (tau_corr, kap_corr) = lift!(x3, y3, z3, z3_temp, zero(T), -solver.kap + mu / solver.tau)

    return (x2, x3, y2, y3, z2, z3, z2_temp, z3_temp, tau_pred, tau_corr, kap_pred, kap_corr)
end<|MERGE_RESOLUTION|>--- conflicted
+++ resolved
@@ -213,62 +213,33 @@
         if Cones.use_dual(cone_k)
             @. z2_temp_k[k] = duals_k + z2_temp_k[k]
             @. z3_temp_k[k] = duals_k + grad_k * sqrtmu
-            Cones.inv_hess_prod!(z_k[k], z_temp_k[k], cone_k)
+            @timeit solver.timer "invhess" Cones.inv_hess_prod!(z_k[k], z_temp_k[k], cone_k)
         else
-<<<<<<< HEAD
-            Cones.hess_prod!(z1_k[k], z1_temp_k[k], cone_k)
-            Cones.hess_prod!(z2_k[k], z2_temp_k[k], cone_k)
-=======
-            @. z1_temp_k[k] *= mu
-            @. z2_temp_k[k] *= mu
             @timeit solver.timer "hess1" Cones.hess_prod!(z1_k[k], z1_temp_k[k], cone_k)
             @timeit solver.timer "hess2" Cones.hess_prod!(z2_k[k], z2_temp_k[k], cone_k)
->>>>>>> 2a0850e8
             @. z2_k[k] += duals_k
             @. z3_k[k] = duals_k + grad_k * sqrtmu
         end
     end
-
-<<<<<<< HEAD
-=======
-    end
-
-    # TODO maybe replace with Diagonal(blocks) matrix product
->>>>>>> 2a0850e8
+    end # setup
+
     function block_hessian_product!(prod_k, arr_k)
         for k in eachindex(cones)
             cone_k = cones[k]
             if Cones.use_dual(cone_k)
-                @timeit solver.timer "inv_hess_prod" begin
-                Cones.inv_hess_prod!(prod_k[k], arr_k[k], cone_k)
-<<<<<<< HEAD
+                @timeit solver.timer "inv_hess_prod" Cones.inv_hess_prod!(prod_k[k], arr_k[k], cone_k)
             else
-                Cones.hess_prod!(prod_k[k], arr_k[k], cone_k)
-=======
-                prod_k[k] ./= mu
-                end
-            else
-                @timeit solver.timer "hess_prod" begin
-                @timeit solver.timer "hess_prod1" Cones.hess_prod!(prod_k[k], arr_k[k], cone_k)
-                @timeit solver.timer "hess_prod2" prod_k[k] .*= mu
-                end
->>>>>>> 2a0850e8
+                @timeit solver.timer "hessprod" Cones.hess_prod!(prod_k[k], arr_k[k], cone_k)
             end
         end
     end
 
     @timeit solver.timer "ldiv_yi" ldiv!(model.Ap_R', yi)
 
-<<<<<<< HEAD
     copyto!(QpbxGHbz, xi)
+    @timeit solver.timer "QpbxGHbz" begin
     mul!(QpbxGHbz, model.G', zi, true, true)
-=======
-    @timeit solver.timer "QpbxGHbz" begin
-    mul!(QpbxGHbz, model.G', zi)
-    @. QpbxGHbz += xi
->>>>>>> 2a0850e8
     lmul!(model.Ap_Q', QpbxGHbz)
-    end
 
     copyto!(xi1, yi)
 
@@ -276,13 +247,8 @@
         @timeit solver.timer "Q2div" begin
         mul!(GQ1x, GQ1, yi)
         block_hessian_product!(HGQ1x_k, GQ1x_k)
-<<<<<<< HEAD
         mul!(Q2div, GQ2', HGQ1x, -1, true)
-=======
-        mul!(Q2div, GQ2', HGQ1x)
-        @. Q2div = Q2pbxGHbz - Q2div
-        end
->>>>>>> 2a0850e8
+        end
 
         @timeit solver.timer "Hprod" block_hessian_product!(HGQ2_k, GQ2_k)
         @timeit solver.timer "GQ2prod" mul!(Q2GHGQ2, GQ2', HGQ2)
@@ -299,33 +265,18 @@
             end
             xi2 .= F \ Q2div # TODO eliminate allocs (see https://github.com/JuliaLang/julia/issues/30084)
         else
-<<<<<<< HEAD
-            if !hyp_bk_solve!(system_solver.solvecache, system_solver.solvesol, Q2GHGQ2, Q2div)
-=======
-            @timeit solver.timer "chol" F = hyp_chol!(Symmetric(Q2GHGQ2)) # TODO prealloc blasreal cholesky auxiliary vectors using posvx
-            if !isposdef(F)
->>>>>>> 2a0850e8
+            @timeit solver.timer "fact" if !hyp_bk_solve!(system_solver.solvecache, system_solver.solvesol, Q2GHGQ2, Q2div)
                 println("dense linear system matrix factorization failed")
-                mul!(Q2GHGQ2, GQ2', HGQ2)
+                @timeit solver.timer "notbk" mul!(Q2GHGQ2, GQ2', HGQ2)
                 Q2GHGQ2 += cbrt(eps(T)) * I
                 if !hyp_bk_solve!(system_solver.solvecache, system_solver.solvesol, Q2GHGQ2, Q2div)
                     error("could not fix failure of positive definiteness (mu is $mu); terminating")
                 end
             end
-<<<<<<< HEAD
             copyto!(xi2, system_solver.solvesol)
         end
     end
 
-=======
-            @timeit solver.timer "ldiv_Q2div" ldiv!(F, Q2div)
-        end
-    end
-
-    @timeit solver.timer "xi" begin
-    @. xi1 = yi
-    @. xi2 = Q2div
->>>>>>> 2a0850e8
     lmul!(model.Ap_Q, xi)
     end
 
@@ -337,14 +288,9 @@
     @. zi = HGxi - zi
 
     if !iszero(length(yi))
-<<<<<<< HEAD
+        @timeit solver.timer "yi" begin
         copyto!(yi, Q1pbxGHbz)
         mul!(yi, GQ1', HGxi, -1, true)
-=======
-        @timeit solver.timer "yi" begin
-        mul!(yi, GQ1', HGxi)
-        @. yi = Q1pbxGHbz - yi
->>>>>>> 2a0850e8
         ldiv!(model.Ap_R, yi)
         end
     end
