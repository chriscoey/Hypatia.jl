#=
Copyright 2018, Chris Coey and contributors

QR+Cholesky linear system solver
solves linear system in naive.jl via a procedure similar to that described by S10.3 of
http://www.seas.ucla.edu/~vandenbe/publications/coneprog.pdf
=#

mutable struct QRCholCombinedHSDSystemSolver{T <: Real} <: CombinedHSDSystemSolver{T}
    use_sparse::Bool

    xi::Matrix{T}
    yi::Matrix{T}
    zi::Matrix{T}

    x1
    y1
    z1
    xi1
    xi2
    x2
    y2
    z2
    x3
    y3
    z3
    z_k
    z1_k
    z2_k
    z3_k
    zi_temp
    z1_temp
    z2_temp
    z3_temp
    z_temp_k
    z1_temp_k
    z2_temp_k
    z3_temp_k

    GQ1
    GQ2
    QpbxGHbz
    Q1pbxGHbz
    Q2div
    GQ1x
    HGQ1x
    HGQ2
    Q2GHGQ2
    Gxi
    HGxi

    HGQ1x_k
    GQ1x_k
    HGQ2_k
    GQ2_k
    HGxi_k
    Gxi_k

    solvesol
    solvecache

    function QRCholCombinedHSDSystemSolver{T}(model::Models.PreprocessedLinearModel{T}; use_sparse::Bool = false) where {T <: Real}
        (n, p, q) = (model.n, model.p, model.q)
        system_solver = new{T}()
        system_solver.use_sparse = use_sparse

        xi = Matrix{T}(undef, n, 3)
        yi = Matrix{T}(undef, p, 3)
        zi = Matrix{T}(undef, q, 3)
        system_solver.xi = xi
        system_solver.yi = yi
        system_solver.zi = zi

        system_solver.xi1 = view(xi, 1:p, :)
        system_solver.xi2 = view(xi, (p + 1):n, :)
        system_solver.x1 = view(xi, :, 1)
        system_solver.y1 = view(yi, :, 1)
        system_solver.z1 = view(zi, :, 1)
        system_solver.x2 = view(xi, :, 2)
        system_solver.y2 = view(yi, :, 2)
        system_solver.z2 = view(zi, :, 2)
        system_solver.x3 = view(xi, :, 3)
        system_solver.y3 = view(yi, :, 3)
        system_solver.z3 = view(zi, :, 3)
        system_solver.z_k = [view(zi, idxs, :) for idxs in model.cone_idxs]
        system_solver.z1_k = [view(zi, idxs, 1) for idxs in model.cone_idxs]
        system_solver.z2_k = [view(zi, idxs, 2) for idxs in model.cone_idxs]
        system_solver.z3_k = [view(zi, idxs, 3) for idxs in model.cone_idxs]
        zi_temp = similar(zi)
        system_solver.zi_temp = zi_temp
        system_solver.z1_temp = view(zi_temp, :, 1)
        system_solver.z2_temp = view(zi_temp, :, 2)
        system_solver.z3_temp = view(zi_temp, :, 3)
        system_solver.z_temp_k = [view(zi_temp, idxs, :) for idxs in model.cone_idxs]
        system_solver.z1_temp_k = [view(zi_temp, idxs, 1) for idxs in model.cone_idxs]
        system_solver.z2_temp_k = [view(zi_temp, idxs, 2) for idxs in model.cone_idxs]
        system_solver.z3_temp_k = [view(zi_temp, idxs, 3) for idxs in model.cone_idxs]

        nmp = n - p

        if !isa(model.G, Matrix{T}) && isa(model.Ap_Q, SuiteSparse.SPQR.QRSparseQ)
            # TODO very inefficient method used for sparse G * QRSparseQ : see https://github.com/JuliaLang/julia/issues/31124#issuecomment-501540818
            # TODO remove workaround and warning
            @warn("in QRChol, converting G to dense before multiplying by sparse Householder Q due to very inefficient dispatch")
            GQ = Matrix(model.G) * model.Ap_Q
        else
            GQ = model.G * model.Ap_Q
        end
        system_solver.GQ1 = GQ[:, 1:p]
        system_solver.GQ2 = GQ[:, (p + 1):end]
        if use_sparse
            if !issparse(GQ)
                error("to use sparse factorization for direction finding, cannot use dense A or G matrices (GQ is of type $(typeof(GQ)))")
            end
            system_solver.HGQ2 = spzeros(T, q, nmp)
            system_solver.Q2GHGQ2 = spzeros(T, nmp, nmp)
        else
            system_solver.HGQ2 = Matrix{T}(undef, q, nmp)
            system_solver.Q2GHGQ2 = Matrix{T}(undef, nmp, nmp)
        end
        system_solver.QpbxGHbz = Matrix{T}(undef, n, 3)
        system_solver.Q1pbxGHbz = view(system_solver.QpbxGHbz, 1:p, :)
        system_solver.Q2div = view(system_solver.QpbxGHbz, (p + 1):n, :)
        system_solver.GQ1x = Matrix{T}(undef, q, 3)
        system_solver.HGQ1x = similar(system_solver.GQ1x)
        system_solver.Gxi = similar(system_solver.GQ1x)
        system_solver.HGxi = similar(system_solver.Gxi)

        system_solver.HGQ1x_k = [view(system_solver.HGQ1x, idxs, :) for idxs in model.cone_idxs]
        system_solver.GQ1x_k = [view(system_solver.GQ1x, idxs, :) for idxs in model.cone_idxs]
        system_solver.HGQ2_k = [view(system_solver.HGQ2, idxs, :) for idxs in model.cone_idxs]
        system_solver.GQ2_k = [view(system_solver.GQ2, idxs, :) for idxs in model.cone_idxs]
        system_solver.HGxi_k = [view(system_solver.HGxi, idxs, :) for idxs in model.cone_idxs]
        system_solver.Gxi_k = [view(system_solver.Gxi, idxs, :) for idxs in model.cone_idxs]

        if !use_sparse
            system_solver.solvesol = Matrix{T}(undef, nmp, 3)
            system_solver.solvecache = HypBKSolveCache('U', system_solver.solvesol, system_solver.Q2GHGQ2, system_solver.Q2div, tol_diag = sqrt(eps(T)))
        end

        return system_solver
    end
end

function get_combined_directions(solver::HSDSolver{T}, system_solver::QRCholCombinedHSDSystemSolver{T}) where {T <: Real}
    model = solver.model
    cones = model.cones
    cone_idxs = model.cone_idxs
    mu = solver.mu

    xi = system_solver.xi
    yi = system_solver.yi
    zi = system_solver.zi
    xi1 = system_solver.xi1
    xi2 = system_solver.xi2
    x1 = system_solver.x1
    y1 = system_solver.y1
    z1 = system_solver.z1
    x2 = system_solver.x2
    y2 = system_solver.y2
    z2 = system_solver.z2
    x3 = system_solver.x3
    y3 = system_solver.y3
    z3 = system_solver.z3
    z_k = system_solver.z_k
    z1_k = system_solver.z1_k
    z2_k = system_solver.z2_k
    z3_k = system_solver.z3_k
    zi_temp = system_solver.zi_temp
    z1_temp = system_solver.z1_temp
    z2_temp = system_solver.z2_temp
    z3_temp = system_solver.z3_temp
    z_temp_k = system_solver.z_temp_k
    z1_temp_k = system_solver.z1_temp_k
    z2_temp_k = system_solver.z2_temp_k
    z3_temp_k = system_solver.z3_temp_k

    GQ1 = system_solver.GQ1
    GQ2 = system_solver.GQ2
    QpbxGHbz = system_solver.QpbxGHbz
    Q1pbxGHbz = system_solver.Q1pbxGHbz
    Q2div = system_solver.Q2div
    GQ1x = system_solver.GQ1x
    HGQ1x = system_solver.HGQ1x
    HGQ2 = system_solver.HGQ2
    Q2GHGQ2 = system_solver.Q2GHGQ2
    Gxi = system_solver.Gxi
    HGxi = system_solver.HGxi

    HGQ1x_k = system_solver.HGQ1x_k
    GQ1x_k = system_solver.GQ1x_k
    HGQ2_k = system_solver.HGQ2_k
    GQ2_k = system_solver.GQ2_k
    HGxi_k = system_solver.HGxi_k
    Gxi_k = system_solver.Gxi_k

    @timeit solver.timer "setup" begin

    @. x1 = -model.c
    @. x2 = solver.x_residual
    @. x3 = zero(T)
    @. y1 = model.b
    @. y2 = -solver.y_residual
    @. y3 = zero(T)

    sqrtmu = sqrt(mu)
    @. z1_temp = model.h
    @. z2_temp = -solver.z_residual
    for k in eachindex(cones)
        cone_k = cones[k]
        duals_k = solver.point.dual_views[k]
        @timeit solver.timer "grad1" grad_k = Cones.grad(cone_k)
        if Cones.use_dual(cone_k)
<<<<<<< HEAD
            @. z1_temp_k[k] /= mu
            @. z2_temp_k[k] = (duals_k + z2_temp_k[k]) / mu
            @. z3_temp_k[k] = duals_k / mu + grad_k
            @timeit solver.timer "invhess" Cones.inv_hess_prod!(z_k[k], z_temp_k[k], cone_k)
        else
            @. z1_temp_k[k] *= mu
            @. z2_temp_k[k] *= mu
            @timeit solver.timer "hess1" Cones.hess_prod!(z1_k[k], z1_temp_k[k], cone_k)
            @timeit solver.timer "hess2" Cones.hess_prod!(z2_k[k], z2_temp_k[k], cone_k)
=======
            @. z2_temp_k[k] = duals_k + z2_temp_k[k]
            @. z3_temp_k[k] = duals_k + grad_k * sqrtmu
            Cones.inv_hess_prod!(z_k[k], z_temp_k[k], cone_k)
        else
            Cones.hess_prod!(z1_k[k], z1_temp_k[k], cone_k)
            Cones.hess_prod!(z2_k[k], z2_temp_k[k], cone_k)
>>>>>>> 78fa0d39
            @. z2_k[k] += duals_k
            @. z3_k[k] = duals_k + grad_k * sqrtmu
        end
    end

<<<<<<< HEAD
    end

    # TODO maybe replace with Diagonal(blocks) matrix product
=======
>>>>>>> 78fa0d39
    function block_hessian_product!(prod_k, arr_k)
        for k in eachindex(cones)
            cone_k = cones[k]
            if Cones.use_dual(cone_k)
                @timeit solver.timer "inv_hess_prod" begin
                Cones.inv_hess_prod!(prod_k[k], arr_k[k], cone_k)
<<<<<<< HEAD
                prod_k[k] ./= mu
                end
            else
                @timeit solver.timer "hess_prod" begin
                @timeit solver.timer "hess_prod1" Cones.hess_prod!(prod_k[k], arr_k[k], cone_k)
                @timeit solver.timer "hess_prod2" prod_k[k] .*= mu
                end
=======
            else
                Cones.hess_prod!(prod_k[k], arr_k[k], cone_k)
>>>>>>> 78fa0d39
            end
        end
    end

    @timeit solver.timer "ldiv_yi" ldiv!(model.Ap_R', yi)

    copyto!(QpbxGHbz, xi)
    @timeit solver.timer "QpbxGHbz" begin
    mul!(QpbxGHbz, model.G', zi, true, true)
    lmul!(model.Ap_Q', QpbxGHbz)
    end

    copyto!(xi1, yi)

    if !iszero(size(Q2div, 1))
        @timeit solver.timer "Q2div" begin
        mul!(GQ1x, GQ1, yi)
        block_hessian_product!(HGQ1x_k, GQ1x_k)
        mul!(Q2div, GQ2', HGQ1x, -1, true)
        end

        @timeit solver.timer "Hprod" block_hessian_product!(HGQ2_k, GQ2_k)
        @timeit solver.timer "GQ2prod" mul!(Q2GHGQ2, GQ2', HGQ2)

        if system_solver.use_sparse
            F = ldlt(Symmetric(Q2GHGQ2), check = false) # TODO not implemented for generic reals
            if !issuccess(F)
                println("sparse linear system matrix factorization failed")
                mul!(Q2GHGQ2, GQ2', HGQ2)
                F = ldlt(Symmetric(Q2GHGQ2), shift = cbrt(eps(T)), check = false)
                if !issuccess(F)
                    error("could not fix failure of positive definiteness (mu is $mu); terminating")
                end
            end
            xi2 .= F \ Q2div # TODO eliminate allocs (see https://github.com/JuliaLang/julia/issues/30084)
        else
<<<<<<< HEAD
            @timeit solver.timer "chol" F = hyp_chol!(Symmetric(Q2GHGQ2)) # TODO prealloc blasreal cholesky auxiliary vectors using posvx
            if !isposdef(F)
=======
            if !hyp_bk_solve!(system_solver.solvecache, system_solver.solvesol, Q2GHGQ2, Q2div)
>>>>>>> 78fa0d39
                println("dense linear system matrix factorization failed")
                mul!(Q2GHGQ2, GQ2', HGQ2)
                Q2GHGQ2 += cbrt(eps(T)) * I
                if !hyp_bk_solve!(system_solver.solvecache, system_solver.solvesol, Q2GHGQ2, Q2div)
                    error("could not fix failure of positive definiteness (mu is $mu); terminating")
                end
            end
<<<<<<< HEAD
            @timeit solver.timer "ldiv_Q2div" ldiv!(F, Q2div)
        end
    end

    @timeit solver.timer "xi" begin
    copyto!(xi1, yi)
    copyto!(xi2, Q2div)
=======
            copyto!(xi2, system_solver.solvesol)
        end
    end

>>>>>>> 78fa0d39
    lmul!(model.Ap_Q, xi)
    end

    @timeit solver.timer "HGxi" begin
    mul!(Gxi, model.G, xi)
    block_hessian_product!(HGxi_k, Gxi_k)
    end

    @. zi = HGxi - zi

    if !iszero(length(yi))
        @timeit solver.timer "yi" begin
        copyto!(yi, Q1pbxGHbz)
        mul!(yi, GQ1', HGxi, -1, true)
        ldiv!(model.Ap_R, yi)
        end
    end

    # lift to HSDE space
    tau_denom = mu / solver.tau / solver.tau - dot(model.c, x1) - dot(model.b, y1) - dot(model.h, z1)

    function lift!(x, y, z, s, tau_rhs, kap_rhs)
        tau_sol = (tau_rhs + kap_rhs + dot(model.c, x) + dot(model.b, y) + dot(model.h, z)) / tau_denom
        @. x += tau_sol * x1
        @. y += tau_sol * y1
        @. z += tau_sol * z1
        copyto!(s, model.h)
        mul!(s, model.G, x, -1, tau_sol)
        kap_sol = -dot(model.c, x) - dot(model.b, y) - dot(model.h, z) - tau_rhs
        return (tau_sol, kap_sol)
    end

    (tau_pred, kap_pred) = lift!(x2, y2, z2, z2_temp, solver.kap + solver.primal_obj_t - solver.dual_obj_t, -solver.kap)
    @. z2_temp -= solver.z_residual
    (tau_corr, kap_corr) = lift!(x3, y3, z3, z3_temp, zero(T), -solver.kap + mu / solver.tau)

    return (x2, x3, y2, y3, z2, z3, z2_temp, z3_temp, tau_pred, tau_corr, kap_pred, kap_corr)
end<|MERGE_RESOLUTION|>--- conflicted
+++ resolved
@@ -211,53 +211,25 @@
         duals_k = solver.point.dual_views[k]
         @timeit solver.timer "grad1" grad_k = Cones.grad(cone_k)
         if Cones.use_dual(cone_k)
-<<<<<<< HEAD
-            @. z1_temp_k[k] /= mu
-            @. z2_temp_k[k] = (duals_k + z2_temp_k[k]) / mu
-            @. z3_temp_k[k] = duals_k / mu + grad_k
+            @. z2_temp_k[k] = duals_k + z2_temp_k[k]
+            @. z3_temp_k[k] = duals_k + grad_k * sqrtmu
             @timeit solver.timer "invhess" Cones.inv_hess_prod!(z_k[k], z_temp_k[k], cone_k)
         else
-            @. z1_temp_k[k] *= mu
-            @. z2_temp_k[k] *= mu
             @timeit solver.timer "hess1" Cones.hess_prod!(z1_k[k], z1_temp_k[k], cone_k)
             @timeit solver.timer "hess2" Cones.hess_prod!(z2_k[k], z2_temp_k[k], cone_k)
-=======
-            @. z2_temp_k[k] = duals_k + z2_temp_k[k]
-            @. z3_temp_k[k] = duals_k + grad_k * sqrtmu
-            Cones.inv_hess_prod!(z_k[k], z_temp_k[k], cone_k)
-        else
-            Cones.hess_prod!(z1_k[k], z1_temp_k[k], cone_k)
-            Cones.hess_prod!(z2_k[k], z2_temp_k[k], cone_k)
->>>>>>> 78fa0d39
             @. z2_k[k] += duals_k
             @. z3_k[k] = duals_k + grad_k * sqrtmu
         end
     end
 
-<<<<<<< HEAD
-    end
-
-    # TODO maybe replace with Diagonal(blocks) matrix product
-=======
->>>>>>> 78fa0d39
     function block_hessian_product!(prod_k, arr_k)
         for k in eachindex(cones)
             cone_k = cones[k]
             if Cones.use_dual(cone_k)
                 @timeit solver.timer "inv_hess_prod" begin
                 Cones.inv_hess_prod!(prod_k[k], arr_k[k], cone_k)
-<<<<<<< HEAD
-                prod_k[k] ./= mu
-                end
             else
-                @timeit solver.timer "hess_prod" begin
-                @timeit solver.timer "hess_prod1" Cones.hess_prod!(prod_k[k], arr_k[k], cone_k)
-                @timeit solver.timer "hess_prod2" prod_k[k] .*= mu
-                end
-=======
-            else
-                Cones.hess_prod!(prod_k[k], arr_k[k], cone_k)
->>>>>>> 78fa0d39
+                @timeit solver.timer "hessprod" Cones.hess_prod!(prod_k[k], arr_k[k], cone_k)
             end
         end
     end
@@ -294,33 +266,18 @@
             end
             xi2 .= F \ Q2div # TODO eliminate allocs (see https://github.com/JuliaLang/julia/issues/30084)
         else
-<<<<<<< HEAD
-            @timeit solver.timer "chol" F = hyp_chol!(Symmetric(Q2GHGQ2)) # TODO prealloc blasreal cholesky auxiliary vectors using posvx
-            if !isposdef(F)
-=======
-            if !hyp_bk_solve!(system_solver.solvecache, system_solver.solvesol, Q2GHGQ2, Q2div)
->>>>>>> 78fa0d39
+            @timeit solver.timer "chol" if !hyp_bk_solve!(system_solver.solvecache, system_solver.solvesol, Q2GHGQ2, Q2div)
                 println("dense linear system matrix factorization failed")
-                mul!(Q2GHGQ2, GQ2', HGQ2)
+                @timeit solver.timer "notbk" mul!(Q2GHGQ2, GQ2', HGQ2)
                 Q2GHGQ2 += cbrt(eps(T)) * I
                 if !hyp_bk_solve!(system_solver.solvecache, system_solver.solvesol, Q2GHGQ2, Q2div)
                     error("could not fix failure of positive definiteness (mu is $mu); terminating")
                 end
             end
-<<<<<<< HEAD
-            @timeit solver.timer "ldiv_Q2div" ldiv!(F, Q2div)
-        end
-    end
-
-    @timeit solver.timer "xi" begin
-    copyto!(xi1, yi)
-    copyto!(xi2, Q2div)
-=======
             copyto!(xi2, system_solver.solvesol)
         end
     end
 
->>>>>>> 78fa0d39
     lmul!(model.Ap_Q, xi)
     end
 
