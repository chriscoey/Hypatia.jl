--- conflicted
+++ resolved
@@ -257,12 +257,8 @@
         @timeit solver.timer "Q2div" begin
         mul!(GQ1x, GQ1, yi)
         block_hessian_product!(HGQ1x_k, GQ1x_k)
-<<<<<<< HEAD
-        mul!(Q2div, GQ2', HGQ1x, -1, true)
-        end
-=======
         mul!(Q2div, GQ2', HGQ1x, -one(T), true)
->>>>>>> 39f68b54
+        end
 
         @timeit solver.timer "Hprod" block_hessian_product!(HGQ2_k, GQ2_k)
         @timeit solver.timer "GQ2prod" mul!(Q2GHGQ2, GQ2', HGQ2)
@@ -305,6 +301,7 @@
         copyto!(yi, Q1pbxGHbz)
         mul!(yi, GQ1', HGxi, -one(T), true)
         ldiv!(solver.Ap_R, yi)
+        end
     end
 
     # lift to HSDE space
