--- conflicted
+++ resolved
@@ -133,11 +133,7 @@
     end
 end
 
-<<<<<<< HEAD
-function get_combined_directions(solver::HSDSolver{T}, system_solver::NaiveCombinedHSDSystemSolver{T}; no_solve = false) where {T <: HypReal}
-=======
-function get_combined_directions(solver::HSDSolver{T}, system_solver::NaiveCombinedHSDSystemSolver{T}) where {T <: Real}
->>>>>>> 7acd1d5e
+function get_combined_directions(solver::HSDSolver{T}, system_solver::NaiveCombinedHSDSystemSolver{T}; no_solve = false) where {T <: Real}
     model = solver.model
     cones = model.cones
     lhs = system_solver.lhs
