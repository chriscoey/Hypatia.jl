--- conflicted
+++ resolved
@@ -73,14 +73,9 @@
     model::Models.Model{T},
     stepper::Stepper{T};
     ) where {T <: Real}
-<<<<<<< HEAD
-    skzk = step_searcher.skzk
-=======
     searcher = stepper.searcher
     cand = stepper.temp
-    cone_order = searcher.cone_order
     skzk = searcher.skzk
->>>>>>> 6c97bedf
     cones = model.cones
     prox_bound = searcher.prox_bound
     min_prox = searcher.min_prox
@@ -100,13 +95,8 @@
     if (mu_cand < eps(T)) || (taukap_rel < min_prox) || (taukap_prox > prox_bound)
         return false
     end
-<<<<<<< HEAD
-    max_nbhd_sqr = abs2(max_nbhd)
+    prox_bound_sqr = abs2(prox_bound)
     for k in eachindex(cones)
-=======
-    prox_bound_sqr = abs2(prox_bound)
-    for k in cone_order
->>>>>>> 6c97bedf
         nu_k = Cones.get_nu(cones[k])
         skzkmu = skzk[k] / mu_cand
         if (skzkmu < min_prox * nu_k) || (abs2(skzkmu - nu_k) > prox_bound_sqr * nu_k)
@@ -116,12 +106,8 @@
 
     # order the cones by how long it takes to check proximity condition and
     # iterate in that order, to improve efficiency
-<<<<<<< HEAD
-    cone_order = step_searcher.cone_order
-    sortperm!(cone_order, step_searcher.cone_times, initialized = true) # stochastic
-=======
+    cone_order = searcher.cone_order
     sortperm!(cone_order, searcher.cone_times, initialized = true) # stochastic
->>>>>>> 6c97bedf
 
     sum_prox = taukap_prox
     rtmu = sqrt(mu_cand)
