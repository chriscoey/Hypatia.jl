--- conflicted
+++ resolved
@@ -20,14 +20,10 @@
 import Hypatia.hyp_AtA!
 import Hypatia.hyp_chol!
 import Hypatia.hyp_ldiv_chol_L!
-<<<<<<< HEAD
-import Hypatia.HypBlockMatrix
+import Hypatia.BlockMatrix
 import Hypatia.hyp_sysvx!
 import Hypatia.hyp_posvx!
 import Hypatia.hyp_posvxx!
-=======
-import Hypatia.BlockMatrix
->>>>>>> 7acd1d5e
 
 abstract type Solver{T <: Real} end
 
@@ -135,17 +131,11 @@
     solver_options::NamedTuple = NamedTuple(),
     atol::Real = max(1e-5, sqrt(sqrt(eps(T)))),
     rtol::Real = atol,
-<<<<<<< HEAD
-    ) where {T <: HypReal}
+    ) where {T <: Real}
     model = linear_model{T}(c, A, b, G, h, cones, cone_idxs; linear_model_options...)
     check_model = Models.PreprocessedLinearModel{T}(c, A, b, G, h, cones, cone_idxs; linear_model_options...)
     check_solver = Solvers.NaiveCombinedHSDSystemSolver{T}(check_model; system_solver_options...)
     stepper = CombinedHSDStepper{T}(model, system_solver = system_solver{T}(model; system_solver_options...); check_solver = check_solver, stepper_options...)
-=======
-    ) where {T <: Real}
-    model = linear_model{T}(c, A, b, G, h, cones; linear_model_options...)
-    stepper = CombinedHSDStepper{T}(model, system_solver = system_solver{T}(model; system_solver_options...); stepper_options...)
->>>>>>> 7acd1d5e
     solver = HSDSolver{T}(model, stepper = stepper; solver_options...)
     solve(solver)
     return get_certificates(solver, model, test = test, atol = atol, rtol = rtol)
