#=
predict or center stepper
=#

mutable struct PredOrCentStepper{T <: Real} <: Stepper{T}
    use_correction::Bool
    use_curve_search::Bool
    prev_alpha::T
    cent_count::Int
    rhs::Point{T}
    dir::Point{T}
    temp::Point{T}
    dir_nocorr::Point{T}
    dir_corr::Point{T}
    dir_temp::Vector{T}
    step_searcher::StepSearcher{T}
    uncorr_only::Bool
    uncorr_alpha::T

    function PredOrCentStepper{T}(;
        use_correction::Bool = true,
        use_curve_search::Bool = true,
        ) where {T <: Real}
        stepper = new{T}()
        if use_curve_search
            # can only use curve search if using correction
            @assert use_correction
        end
        stepper.use_correction = use_correction
        stepper.use_curve_search = use_curve_search
        return stepper
    end
end

function load(stepper::PredOrCentStepper{T}, solver::Solver{T}) where {T <: Real}
    model = solver.model
    if stepper.use_correction && !any(Cones.use_correction, model.cones)
        # model has no cones that use correction
        stepper.use_correction = false
    end

    stepper.prev_alpha = one(T)
    stepper.cent_count = 0
    stepper.rhs = Point(model)
    stepper.dir = Point(model)
    stepper.temp = Point(model)
    stepper.dir_nocorr = Point(model, ztsk_only = true) # TODO probably don't need this AND dir
    if stepper.use_correction
        stepper.dir_corr = Point(model, ztsk_only = true)
    end
    stepper.dir_temp = zeros(T, length(stepper.rhs.vec))
    stepper.step_searcher = StepSearcher{T}(model)
    stepper.uncorr_only = false
    stepper.uncorr_alpha = 0

    return stepper
end

import Hypatia.TO
using TimerOutputs

function step(stepper::PredOrCentStepper{T}, solver::Solver{T}) where {T <: Real}
    point = solver.point
    model = solver.model
    rhs = stepper.rhs
    dir = stepper.dir
    dir_nocorr = stepper.dir_nocorr

    # update linear system solver factorization
<<<<<<< HEAD
    @timeit TO "update_lhs" update_lhs(solver.system_solver, solver)
=======
    solver.time_uplhs += @elapsed update_lhs(solver.system_solver, solver)
>>>>>>> 0dfde67c

    # decide whether to predict or center
    @timeit TO "in_neighborhood" is_pred = ((stepper.cent_count > 3) || all(Cones.in_neighborhood.(model.cones, sqrt(solver.mu), T(0.05)))) # TODO tune, make option
    stepper.cent_count = (is_pred ? 0 : stepper.cent_count + 1)
    rhs_fun_nocorr = (is_pred ? update_rhs_pred : update_rhs_cent)

    # get uncorrected direction
<<<<<<< HEAD
    @timeit TO "rhs_fun_nocorr" rhs_fun_nocorr(solver, rhs)
    @timeit TO "get_directions 1" get_directions(stepper, solver, is_pred)
=======
    solver.time_uprhs += @elapsed rhs_fun_nocorr(solver, rhs)
    solver.time_getdir += @elapsed get_directions(stepper, solver, is_pred)
>>>>>>> 0dfde67c
    copyto!(dir_nocorr.vec, dir.vec) # TODO maybe instead of copying, pass in the dir point we want into the directions function
    try_nocorr = true

    if stepper.use_correction
        # get correction direction
        rhs_fun_corr = (is_pred ? update_rhs_predcorr : update_rhs_centcorr)
        dir_corr = stepper.dir_corr
<<<<<<< HEAD
        @timeit TO "rhs_fun_corr" rhs_fun_corr(solver, rhs, dir)
        @timeit TO "get_directions 2" get_directions(stepper, solver, is_pred)
=======
        solver.time_uprhs += @elapsed rhs_fun_corr(solver, rhs, dir)
        solver.time_getdir += @elapsed get_directions(stepper, solver, is_pred)
>>>>>>> 0dfde67c
        copyto!(dir_corr.vec, dir.vec)

        if stepper.use_curve_search
            # do single curve search with correction
            stepper.uncorr_only = false
<<<<<<< HEAD
            @timeit TO "alpha 1" alpha = search_alpha(point, model, stepper)
=======
            solver.time_search += @elapsed alpha = search_alpha(point, model, stepper)
>>>>>>> 0dfde67c
            if iszero(alpha)
                # try not using correction
                @warn("very small alpha in curve search; trying without correction")
            else
                # step
                @timeit TO "update_cone_points 1" update_cone_points(alpha, point, stepper, false)
                stepper.prev_alpha = alpha
                return true
            end
        else
            # do two line searches, first for uncorrected alpha, then for corrected alpha
            try_nocorr = false
            stepper.uncorr_only = true
<<<<<<< HEAD
            @timeit TO "alpha 2" alpha = search_alpha(point, model, stepper)
            stepper.uncorr_alpha = alpha
            if !iszero(alpha)
                stepper.uncorr_only = false
                @timeit TO "alpha 3" alpha = search_alpha(point, model, stepper)
=======
            solver.time_search += @elapsed alpha = search_alpha(point, model, stepper)
            stepper.uncorr_alpha = alpha
            if !iszero(alpha)
                stepper.uncorr_only = false
                solver.time_search += @elapsed alpha = search_alpha(point, model, stepper)
>>>>>>> 0dfde67c
                if iszero(alpha)
                    # use uncorrected direction
                    stepper.uncorr_only = true
                    alpha = stepper.uncorr_alpha
                end

                # step
                update_cone_points(alpha, point, stepper, false)
                stepper.prev_alpha = alpha
                return true
            end
        end
    end

    if try_nocorr
        # do line search in uncorrected direction
        stepper.uncorr_only = true
<<<<<<< HEAD
        @timeit TO "alpha 4" alpha = search_alpha(point, model, stepper)
=======
        solver.time_search += @elapsed alpha = search_alpha(point, model, stepper)
>>>>>>> 0dfde67c
    end

    if iszero(alpha)
        @warn("very small alpha in line search; terminating")
        solver.status = NumericalFailure
        stepper.prev_alpha = alpha
        return false
    end

    # step
    update_cone_points(alpha, point, stepper, false)
    stepper.prev_alpha = alpha

    return true
end

expect_improvement(stepper::PredOrCentStepper) = iszero(stepper.cent_count)

function update_cone_points(
    alpha::T,
    point::Point{T},
    stepper::PredOrCentStepper{T},
    ztsk_only::Bool,
    ) where {T <: Real}
    if ztsk_only
        cand = stepper.temp.ztsk
        copyto!(cand, point.ztsk)
        dir_nocorr = stepper.dir_nocorr.ztsk
    else
        cand = point.vec
        dir_nocorr = stepper.dir_nocorr.vec
    end

    @. cand += alpha * dir_nocorr
    if !stepper.uncorr_only
        dir_corr = (ztsk_only ? stepper.dir_corr.ztsk : stepper.dir_corr.vec)
        corr_factor = (stepper.use_curve_search ? abs2(alpha) : alpha * stepper.uncorr_alpha)
        @. cand += corr_factor * dir_corr
    end

    return
end

print_header_more(stepper::PredOrCentStepper, solver::Solver) = @printf("%5s %9s", "step", "alpha")

function print_iteration_more(stepper::PredOrCentStepper, solver::Solver)
    step = (iszero(stepper.cent_count) ? "pred" : "cent")
    @printf("%5s %9.2e", step, stepper.prev_alpha)
    return
end<|MERGE_RESOLUTION|>--- conflicted
+++ resolved
@@ -56,9 +56,6 @@
     return stepper
 end
 
-import Hypatia.TO
-using TimerOutputs
-
 function step(stepper::PredOrCentStepper{T}, solver::Solver{T}) where {T <: Real}
     point = solver.point
     model = solver.model
@@ -67,25 +64,16 @@
     dir_nocorr = stepper.dir_nocorr
 
     # update linear system solver factorization
-<<<<<<< HEAD
-    @timeit TO "update_lhs" update_lhs(solver.system_solver, solver)
-=======
     solver.time_uplhs += @elapsed update_lhs(solver.system_solver, solver)
->>>>>>> 0dfde67c
 
     # decide whether to predict or center
-    @timeit TO "in_neighborhood" is_pred = ((stepper.cent_count > 3) || all(Cones.in_neighborhood.(model.cones, sqrt(solver.mu), T(0.05)))) # TODO tune, make option
+    is_pred = ((stepper.cent_count > 3) || all(Cones.in_neighborhood.(model.cones, sqrt(solver.mu), T(0.05)))) # TODO tune, make option
     stepper.cent_count = (is_pred ? 0 : stepper.cent_count + 1)
     rhs_fun_nocorr = (is_pred ? update_rhs_pred : update_rhs_cent)
 
     # get uncorrected direction
-<<<<<<< HEAD
-    @timeit TO "rhs_fun_nocorr" rhs_fun_nocorr(solver, rhs)
-    @timeit TO "get_directions 1" get_directions(stepper, solver, is_pred)
-=======
     solver.time_uprhs += @elapsed rhs_fun_nocorr(solver, rhs)
     solver.time_getdir += @elapsed get_directions(stepper, solver, is_pred)
->>>>>>> 0dfde67c
     copyto!(dir_nocorr.vec, dir.vec) # TODO maybe instead of copying, pass in the dir point we want into the directions function
     try_nocorr = true
 
@@ -93,29 +81,20 @@
         # get correction direction
         rhs_fun_corr = (is_pred ? update_rhs_predcorr : update_rhs_centcorr)
         dir_corr = stepper.dir_corr
-<<<<<<< HEAD
-        @timeit TO "rhs_fun_corr" rhs_fun_corr(solver, rhs, dir)
-        @timeit TO "get_directions 2" get_directions(stepper, solver, is_pred)
-=======
         solver.time_uprhs += @elapsed rhs_fun_corr(solver, rhs, dir)
         solver.time_getdir += @elapsed get_directions(stepper, solver, is_pred)
->>>>>>> 0dfde67c
         copyto!(dir_corr.vec, dir.vec)
 
         if stepper.use_curve_search
             # do single curve search with correction
             stepper.uncorr_only = false
-<<<<<<< HEAD
-            @timeit TO "alpha 1" alpha = search_alpha(point, model, stepper)
-=======
             solver.time_search += @elapsed alpha = search_alpha(point, model, stepper)
->>>>>>> 0dfde67c
             if iszero(alpha)
                 # try not using correction
                 @warn("very small alpha in curve search; trying without correction")
             else
                 # step
-                @timeit TO "update_cone_points 1" update_cone_points(alpha, point, stepper, false)
+                update_cone_points(alpha, point, stepper, false)
                 stepper.prev_alpha = alpha
                 return true
             end
@@ -123,19 +102,11 @@
             # do two line searches, first for uncorrected alpha, then for corrected alpha
             try_nocorr = false
             stepper.uncorr_only = true
-<<<<<<< HEAD
-            @timeit TO "alpha 2" alpha = search_alpha(point, model, stepper)
-            stepper.uncorr_alpha = alpha
-            if !iszero(alpha)
-                stepper.uncorr_only = false
-                @timeit TO "alpha 3" alpha = search_alpha(point, model, stepper)
-=======
             solver.time_search += @elapsed alpha = search_alpha(point, model, stepper)
             stepper.uncorr_alpha = alpha
             if !iszero(alpha)
                 stepper.uncorr_only = false
                 solver.time_search += @elapsed alpha = search_alpha(point, model, stepper)
->>>>>>> 0dfde67c
                 if iszero(alpha)
                     # use uncorrected direction
                     stepper.uncorr_only = true
@@ -153,11 +124,7 @@
     if try_nocorr
         # do line search in uncorrected direction
         stepper.uncorr_only = true
-<<<<<<< HEAD
-        @timeit TO "alpha 4" alpha = search_alpha(point, model, stepper)
-=======
         solver.time_search += @elapsed alpha = search_alpha(point, model, stepper)
->>>>>>> 0dfde67c
     end
 
     if iszero(alpha)
