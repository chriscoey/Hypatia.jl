--- conflicted
+++ resolved
@@ -349,19 +349,12 @@
             grad_k = Cones.grad(cone_k)
             # @. stepper.s_rhs_k[k] -= gamma_mu * grad_k
 
-<<<<<<< HEAD
-            e1 = zeros(size(stepper.s_rhs_k[k]))
-            Cones.set_initial_point(e1, cone_k)
-            tmp1 = Cones.scalvec_ldiv!(similar(e1), cone_k, e1)
-            tmp2 = Cones.scalmat_ldiv!(similar(e1), tmp1, cone_k)
-=======
             # e1 = zeros(size(stepper.s_rhs_k[k]))
             # Cones.set_initial_point(e1, cone_k)
             # tmp1 = Cones.scalvec_ldiv!(zeros(size(e1)), cone_k, e1)
             # tmp2 = zeros(size(stepper.s_rhs_k[k]))
             # Cones.scalmat_ldiv!(tmp2, tmp1, cone_k)
             # @. stepper.s_rhs_k[k] += gamma_mu * tmp2
->>>>>>> 4af9aa5d
 
             # lambda = Cones.scalmat_prod!(similar(e1), cone_k.dual_point, cone_k)
             # @assert lambda ≈ Cones.scalmat_ldiv!(similar(e1), cone_k.point, cone_k) atol=1e-8 rtol=1e-8
