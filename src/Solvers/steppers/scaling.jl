#=
Copyright 2019, Chris Coey and contributors

advanced scaling point based stepping routine

TODO describe here
TODO rename
=#

mutable struct ScalingStepper{T <: Real} <: Stepper{T}
    in_affine_phase::Bool
    gamma::T

    rhs::Vector{T}
    x_rhs
    y_rhs
    z_rhs
    s_rhs
    s_rhs_k

    dir::Vector{T}
    x_dir
    y_dir
    z_dir
    z_dir_k
    s_dir
    s_dir_k

    dir_temp::Vector{T}

    res::Vector{T}
    x_res
    y_res
    z_res
    s_res
    s_res_k

    tau_row::Int
    kap_row::Int

    ScalingStepper{T}() where {T <: Real} = new{T}()
end

# create the stepper cache
function load(stepper::ScalingStepper{T}, solver::Solver{T}) where {T <: Real}
    model = solver.model
    (n, p, q) = (model.n, model.p, model.q)
    cones = model.cones
    cone_idxs = model.cone_idxs

    dim = n + p + 2q + 2
    rhs = zeros(T, dim)
    dir = zeros(T, dim)
    res = zeros(T, dim)
    stepper.rhs = rhs
    stepper.dir = dir
    stepper.dir_temp = zeros(T, dim)
    stepper.res = res

    rows = 1:n
    stepper.x_rhs = view(rhs, rows)
    stepper.x_dir = view(dir, rows)
    stepper.x_res = view(res, rows)

    rows = n .+ (1:p)
    stepper.y_rhs = view(rhs, rows)
    stepper.y_dir = view(dir, rows)
    stepper.y_res = view(res, rows)

    rows = (n + p) .+ (1:q)
    stepper.z_rhs = view(rhs, rows)
    stepper.z_dir = view(dir, rows)
    stepper.z_dir_k = [view(dir, (n + p) .+ idxs_k) for idxs_k in cone_idxs]
    stepper.z_res = view(res, rows)

    tau_row = n + p + q + 1
    stepper.tau_row = tau_row

    rows = tau_row .+ (1:q)
    stepper.s_rhs = view(rhs, rows)
    stepper.s_rhs_k = [view(rhs, tau_row .+ idxs_k) for idxs_k in cone_idxs]
    stepper.s_dir = view(dir, rows)
    stepper.s_dir_k = [view(dir, tau_row .+ idxs_k) for idxs_k in cone_idxs]
    stepper.s_res = view(res, rows)
    stepper.s_res_k = [view(res, tau_row .+ idxs_k) for idxs_k in cone_idxs]

    stepper.kap_row = dim

    return stepper
end

# TODO tune parameters for directions
function step(stepper::ScalingStepper{T}, solver::Solver{T}) where {T <: Real}
    point = solver.point

    # TODO remove when not needed
    Cones.load_point.(solver.model.cones, point.primal_views)
    Cones.load_dual_point.(solver.model.cones, point.dual_views)
    Cones.reset_data.(solver.model.cones)
    Cones.is_feas.(solver.model.cones)
    Cones.grad.(solver.model.cones)

    @timeit solver.timer "update_fact" update_fact(solver.system_solver, solver)

    # calculate affine/prediction directions
    stepper.in_affine_phase = true
    @timeit solver.timer "aff_dir" get_directions(stepper, solver)

    # calculate correction factor gamma by finding distance aff_alpha for stepping in affine direction
    # TODO rename gamma to sigma maybe, if get rid of combined stepper
    solver.prev_aff_alpha = aff_alpha = find_max_alpha(stepper, solver)
    @assert 0 <= aff_alpha <= 1
    # gamma = (1 - aff_alpha) ^ 3 # TODO allow different function (heuristic)
    gamma = (1 - aff_alpha) * min(abs2(1 - aff_alpha), T(0.25)) # from MOSEK paper
    solver.prev_gamma = stepper.gamma = gamma

    # TODO remove when not needed
    Cones.load_point.(solver.model.cones, point.primal_views)
    Cones.load_dual_point.(solver.model.cones, point.dual_views)
    Cones.reset_data.(solver.model.cones)
    Cones.is_feas.(solver.model.cones)
    Cones.grad.(solver.model.cones)

    # calculate combined directions
    stepper.in_affine_phase = false
    @timeit solver.timer "comb_dir" get_directions(stepper, solver)

    # find distance alpha for stepping in combined direction
    solver.prev_alpha = alpha = T(0.99) * find_max_alpha(stepper, solver) # TODO make the constant an option, depends on eps(T)?
    if iszero(alpha)
        @warn("numerical failure: could not step in combined direction; terminating")
        solver.status = :NumericalFailure
        solver.keep_iterating = false
        return point
    end

    # step distance alpha in combined directions
    # TODO allow stepping different alphas in primal and dual cone directions? some solvers do
    @. point.x += alpha * stepper.x_dir
    @. point.y += alpha * stepper.y_dir
<<<<<<< HEAD

    Cones.step_and_update_scaling.(solver.model.cones, stepper.s_dir_k, stepper.z_dir_k, alpha)

=======
>>>>>>> 1b48c855
    @. point.z += alpha * stepper.z_dir
    @. point.s += alpha * stepper.s_dir
    solver.tau += alpha * stepper.dir[stepper.tau_row]
    solver.kap += alpha * stepper.dir[stepper.kap_row]
    calc_mu(solver)

    Cones.load_point.(solver.model.cones, point.primal_views)
    Cones.load_dual_point.(solver.model.cones, point.dual_views)
    Cones.reset_data.(solver.model.cones)
    Cones.is_feas.(solver.model.cones)
    Cones.grad.(solver.model.cones)

    for (k, cone_k) in enumerate(solver.model.cones)
        if Cones.use_scaling(cone_k)
            Cones.step_and_update_scaling(cone_k, stepper.s_dir_k[k], stepper.z_dir_k[k], alpha) # TODO make this consistent across cones
        end
    end

    if solver.tau <= zero(T) || solver.kap <= zero(T) || solver.mu <= zero(T)
        @warn("numerical failure: tau is $(solver.tau), kappa is $(solver.kap), mu is $(solver.mu); terminating")
        solver.status = :NumericalFailure
        solver.keep_iterating = false
    end

    return point
end

function find_max_alpha(stepper::ScalingStepper{T}, solver::Solver{T}) where {T <: Real}
    tau_dir = stepper.dir[stepper.tau_row]
    kap_dir = stepper.dir[stepper.kap_row]
    alpha = one(T) # alpha at most 1

    # tau and kappa
    if tau_dir < zero(T)
        alpha = min(alpha, -solver.tau / tau_dir)
    end
    if kap_dir < zero(T)
        alpha = min(alpha, -solver.kap / kap_dir)
    end

    # cones using scaling and max distance functions
    # didn't we say that if we are going to use a linesearch, we do it either for all cones or no cones?
    for (k, cone_k) in enumerate(solver.model.cones)
        if Cones.use_scaling(cone_k)
            dist_k = Cones.step_max_dist(cone_k, stepper.s_dir_k[k], stepper.z_dir_k[k])
            alpha = min(alpha, dist_k)
        end
    end

    if all(Cones.use_scaling, solver.model.cones)
        return alpha
    end

    # cones requiring line search and neighborhood
    nbhd = (stepper.in_affine_phase ? one(T) : solver.max_nbhd)
    point = solver.point
    model = solver.model
    z_temp = solver.z_temp
    s_temp = solver.s_temp
    solver.cones_infeas .= true
    tau_temp = kap_temp = taukap_temp = mu_temp = zero(T)
    while true
        # TODO only do nbhd checks for cones not using scaling
        # this part I'm unsure about. I think we want
        # if Cones.try_scaled_updates(cone_k)
        #   z_temp = cone_k.scaled_point + alpha * stepper.z_dir
        #   s_temp = cone_k.scaled_point + alpha * stepper.s_dir
        # and leave everything else the same
        @. z_temp = point.z + alpha * stepper.z_dir
        @. s_temp = point.s + alpha * stepper.s_dir
        tau_temp = solver.tau + alpha * tau_dir
        kap_temp = solver.kap + alpha * kap_dir
        taukap_temp = tau_temp * kap_temp
        mu_temp = (dot(s_temp, z_temp) + taukap_temp) / (one(T) + model.nu)

        if mu_temp > zero(T)
            @timeit solver.timer "nbhd_check" in_nbhd = check_nbhd(mu_temp, taukap_temp, nbhd, solver)
            if in_nbhd
                break
            end
        end

        if alpha < 1e-3 # TODO arg
            # alpha is very small so finish
            alpha = zero(T)
            break
        end

        # iterate is outside the neighborhood: decrease alpha
        alpha *= T(0.9) # TODO option for parameter
    end

    return alpha
end

# this part I'm unsure about. we want to replace all the s+delta_s and z+detla_z with cone.scaled_point + delta_s and cone.scaled_point + delta_z
function check_nbhd(
    mu_temp::T,
    taukap_temp::T,
    nbhd::T,
    solver::Solver{T},
    ) where {T <: Real}
    cones = solver.model.cones

    # so here we would Cones.load_scaled_point.(cones, ) but I don't know how this will work
    Cones.load_point.(cones, solver.primal_views)
    Cones.load_dual_point.(cones, solver.dual_views)

    # accept primal iterate if it is inside the cone and neighborhood
    # first check inside cone for whichever cones were violated last line search iteration
    for (k, cone_k) in enumerate(cones)
        if solver.cones_infeas[k]
            Cones.reset_data(cone_k)
            if Cones.is_feas(cone_k)
                solver.cones_infeas[k] = false
                solver.cones_loaded[k] = true
            else
                return false
            end
        else
            solver.cones_loaded[k] = false
        end
    end

    @assert solver.use_infty_nbhd # TODO hess nbhd?
    rhs_nbhd = mu_temp * abs2(nbhd)
    for (k, cone_k) in enumerate(cones)
        if Cones.use_scaling(cone_k)
            continue
        end

        if !solver.cones_loaded[k]
            Cones.reset_data(cone_k)
            if !Cones.is_feas(cone_k)
                return false
            end
        end

        duals_k = solver.dual_views[k]
        # duals_k = copy(solver.dual_views[k]) # TODO prealloc or modify dual_views
        g_k = Cones.grad(cone_k)
        @. duals_k += g_k * solver.mu

        k_nbhd = abs2(norm(duals_k, Inf) / norm(g_k, Inf))
        # k_nbhd = abs2(maximum(abs(dj) / abs(gj) for (dj, gj) in zip(duals_k, g_k))) # TODO try this neighborhood
        if k_nbhd > rhs_nbhd
            return false
        end
    end

    return true
end

# return affine or combined directions, depending on stepper.in_affine_phase
# TODO try to refactor the iterative refinement
function get_directions(stepper::ScalingStepper{T}, solver::Solver{T}) where {T <: Real}
    rhs = stepper.rhs
    dir = stepper.dir
    dir_temp = stepper.dir_temp
    res = stepper.res
    system_solver = solver.system_solver

    @timeit solver.timer "update_rhs" update_rhs(stepper, solver) # different for affine vs combined phases
    @timeit solver.timer "solve_system" solve_system(system_solver, solver, dir, rhs)

    # use iterative refinement - note apply_LHS is different for affine vs combined phases
    iter_ref_steps = (stepper.in_affine_phase ? 1 : 3) # TODO handle, maybe change dynamically, try fewer for affine phase

    copyto!(dir_temp, dir)
    res = apply_LHS(stepper, solver) # modifies res
    res .-= rhs
    norm_inf = norm(res, Inf)
    norm_2 = norm(res, 2)
    for i in 1:iter_ref_steps
        if norm_inf < 100 * eps(T) # TODO change tolerance dynamically
            break
        end
        @timeit solver.timer "solve_system" solve_system(system_solver, solver, dir, res)
        axpby!(true, dir_temp, -1, dir)
        res = apply_LHS(stepper, solver) # modifies res
        res .-= rhs

        norm_inf_new = norm(res, Inf)
        norm_2_new = norm(res, 2)
        if norm_inf_new > norm_inf || norm_2_new > norm_2
            # residual has not improved
            copyto!(dir, dir_temp)
            break
        end

        # residual has improved, so use the iterative refinement
        solver.verbose && @printf("iter ref round %d norms: inf %9.2e to %9.2e, two %9.2e to %9.2e\n", i, norm_inf, norm_inf_new, norm_2, norm_2_new)
        copyto!(dir_temp, dir)
        norm_inf = norm_inf_new
        norm_2 = norm_2_new
    end

    return dir
end

# update the 6x2 RHS matrix
function update_rhs(stepper::ScalingStepper{T}, solver::Solver{T}) where {T <: Real}
    rhs = stepper.rhs

    if stepper.in_affine_phase
        # x, y, z, tau rhs
        stepper.x_rhs .= solver.x_residual
        stepper.y_rhs .= solver.y_residual
        stepper.z_rhs .= solver.z_residual
        rhs[stepper.tau_row] = solver.kap + solver.primal_obj_t - solver.dual_obj_t

        # s rhs
        for k in eachindex(solver.model.cones)
            duals_k = solver.point.dual_views[k]
            @. stepper.s_rhs_k[k] = -duals_k
        end

        # kap rhs
        rhs[end] = -solver.tau
    else
        # x, y, z, tau rhs
        rhs_factor = 1 - stepper.gamma
        lmul!(rhs_factor, stepper.x_rhs)
        lmul!(rhs_factor, stepper.y_rhs)
        lmul!(rhs_factor, stepper.z_rhs)
        rhs[stepper.tau_row] *= rhs_factor

        gamma_mu = stepper.gamma * solver.mu

        # s rhs (with Mehrotra correction for symmetric cones)
        for (k, cone_k) in enumerate(solver.model.cones)
            # TODO store this if doing line search so don't need to reload the point right before combined phase
            grad_k = Cones.grad(cone_k)
            @. stepper.s_rhs_k[k] -= gamma_mu * grad_k
            if Cones.use_3order_corr(cone_k)
                stepper.s_rhs_k[k] .-= Cones.correction(cone_k, stepper.s_dir_k[k], stepper.z_dir_k[k])#, solver.point.primal_views[k])
            end
        end

        # kap rhs (with Mehrotra correction)
        rhs[end] += (gamma_mu - stepper.dir[stepper.tau_row] * stepper.dir[stepper.kap_row]) / solver.kap
    end

    return rhs
end

# calculate residual on 6x6 linear system
function apply_LHS(stepper::ScalingStepper{T}, solver::Solver{T}) where {T <: Real}
    model = solver.model
    tau_dir = stepper.dir[stepper.tau_row]
    kap_dir = stepper.dir[stepper.kap_row]

    # A'*y + G'*z + c*tau
    copyto!(stepper.x_res, model.c)
    mul!(stepper.x_res, model.G', stepper.z_dir, true, tau_dir)
    # -G*x + h*tau - s
    @. stepper.z_res = model.h * tau_dir - stepper.s_dir
    mul!(stepper.z_res, model.G, stepper.x_dir, -1, true)
    # -c'*x - b'*y - h'*z - kap
    stepper.res[stepper.tau_row] = -dot(model.c, stepper.x_dir) - dot(model.h, stepper.z_dir) - kap_dir
    # if p = 0, ignore A, b, y
    if !iszero(model.p)
        # A'*y + G'*z + c*tau
        mul!(stepper.x_res, model.A', stepper.y_dir, true, true)
        # -A*x + b*tau
        copyto!(stepper.y_res, model.b)
        mul!(stepper.y_res, model.A, stepper.x_dir, -1, tau_dir)
        # -c'*x - b'*y - h'*z - kap
        stepper.res[stepper.tau_row] -= dot(model.b, stepper.y_dir)
    end

    # s
    for (k, cone_k) in enumerate(model.cones)
        if Cones.use_dual(cone_k)
            # (du bar) mu*H_k*z_k + s_k
            Hzs_k = stepper.z_dir_k[k]
            zs_k = stepper.s_dir_k[k]
        else
            # (pr bar) z_k + mu*H_k*s_k
            Hzs_k = stepper.s_dir_k[k]
            zs_k = stepper.z_dir_k[k]
        end
        s_res_k = stepper.s_res_k[k]
        Cones.hess_prod!(s_res_k, Hzs_k, cone_k)
        if !Cones.use_scaling(cone_k)
            lmul!(solver.mu, s_res_k)
        end
        @. s_res_k += zs_k
    end

    # tau + taubar / kapbar * kap
    stepper.res[stepper.kap_row] = tau_dir + solver.tau / solver.kap * kap_dir

    return stepper.res
end<|MERGE_RESOLUTION|>--- conflicted
+++ resolved
@@ -138,29 +138,19 @@
     # TODO allow stepping different alphas in primal and dual cone directions? some solvers do
     @. point.x += alpha * stepper.x_dir
     @. point.y += alpha * stepper.y_dir
-<<<<<<< HEAD
-
-    Cones.step_and_update_scaling.(solver.model.cones, stepper.s_dir_k, stepper.z_dir_k, alpha)
-
-=======
->>>>>>> 1b48c855
     @. point.z += alpha * stepper.z_dir
     @. point.s += alpha * stepper.s_dir
     solver.tau += alpha * stepper.dir[stepper.tau_row]
     solver.kap += alpha * stepper.dir[stepper.kap_row]
     calc_mu(solver)
 
+    # TODO remove when not needed
     Cones.load_point.(solver.model.cones, point.primal_views)
     Cones.load_dual_point.(solver.model.cones, point.dual_views)
     Cones.reset_data.(solver.model.cones)
     Cones.is_feas.(solver.model.cones)
     Cones.grad.(solver.model.cones)
-
-    for (k, cone_k) in enumerate(solver.model.cones)
-        if Cones.use_scaling(cone_k)
-            Cones.step_and_update_scaling(cone_k, stepper.s_dir_k[k], stepper.z_dir_k[k], alpha) # TODO make this consistent across cones
-        end
-    end
+    Cones.step_and_update_scaling.(solver.model.cones, stepper.s_dir_k, stepper.z_dir_k, alpha)
 
     if solver.tau <= zero(T) || solver.kap <= zero(T) || solver.mu <= zero(T)
         @warn("numerical failure: tau is $(solver.tau), kappa is $(solver.kap), mu is $(solver.mu); terminating")
