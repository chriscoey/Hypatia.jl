#=
Copyright 2018, Chris Coey and contributors
Copyright 2018, David Papp, Sercan Yildiz

modified/inspired from files in https://github.com/dpapp-github/alfonso/
- https://github.com/dpapp-github/alfonso/blob/master/ChebInterval.m
- https://github.com/dpapp-github/alfonso/blob/master/PaduaSquare.m
- https://github.com/dpapp-github/alfonso/blob/master/FeketeCube.m
and Matlab files in the packages
- Chebfun http://www.chebfun.org/
- Padua2DM by M. Caliari, S. De Marchi, A. Sommariva, and M. Vianello http://profs.sci.univr.it/~caliari/software.htm
=#

# domains
abstract type InterpDomain end

# hyperrectangle/box domain
mutable struct Box <: InterpDomain
    l::Vector{Float64}
    u::Vector{Float64}
    function Box(l::Vector{Float64}, u::Vector{Float64})
        @assert length(l) == length(u)
        dom = new()
        dom.l = l
        dom.u = u
        return dom
    end
end

dimension(dom::Box) = length(dom.l)

function interp_sample(dom::Box, npts::Int)
    dim = dimension(dom)
    pts = rand(npts, dim) .- 0.5
    shift = (dom.u + dom.l)/2.0
    for i in 1:npts
        pts[i,:] = pts[i,:] .* (dom.u - dom.l) + shift
    end
    return pts
end

function get_weights(dom::Box, pts::AbstractMatrix{Float64})
    g = [(pts[:,i] .- dom.l[i]) .* (dom.u[i] .- pts[:,i]) for i in 1:size(pts, 2)]
    @assert all(all(gi .>= 0.0) for gi in g)
    return g
end

# Euclidean hyperball domain
mutable struct Ball <: InterpDomain
    c::Vector{Float64}
    r::Float64
    function Ball(c::Vector{Float64}, r::Float64)
        dom = new()
        dom.c = c
        dom.r = r
        return dom
    end
end

dimension(dom::Ball) = length(dom.c)

function interp_sample(dom::Ball, npts::Int)
    dim = dimension(dom)
    pts = randn(npts, dim)
    norms = sum(abs2, pts, dims=2)
    pts .*= dom.r ./ sqrt.(norms) # scale
    norms ./= 2.0
    pts .*= sf_gamma_inc_Q.(norms, dim/2) .^ inv(dim) # sf_gamma_inc_Q is the normalized incomplete gamma function
    for i in 1:dim
        pts[:, i] .+= dom.c[i] # shift
    end
    return pts
end

function get_weights(dom::Ball, pts::AbstractMatrix{Float64})
    g = [dom.r^2 - sum((pts[j,:] - dom.c).^2) for j in 1:size(pts, 1)]
    @assert all(g .>= 0.0)
    return [g]
end

# hyperellipse domain: (x-c)'Q(x-c) \leq 1
mutable struct Ellipsoid <: InterpDomain
    c::Vector{Float64}
    Q::AbstractMatrix{Float64}
    function Ellipsoid(c::Vector{Float64}, Q::AbstractMatrix{Float64})
        @assert length(c) == size(Q, 1)
        dom = new()
        dom.c = c
        dom.Q = Q
        return dom
    end
end

dimension(dom::Ellipsoid) = length(dom.c)

function interp_sample(dom::Ellipsoid, npts::Int)
    dim = dimension(dom)
    pts = randn(npts, dim)
    norms = sum(abs2, pts, dims=2)
    for i in 1:npts
        pts[i,:] ./= sqrt(norms[i]) # scale
    end
    norms ./= 2.0
    pts .*= sf_gamma_inc_Q.(norms, dim/2) .^ inv(dim) # sf_gamma_inc_Q is the normalized incomplete gamma function

    rotscale = cholesky(dom.Q).U
    for i in 1:npts
        pts[i,:] = rotscale\pts[i,:] # rotate/scale
    end

    for i in 1:dim
        pts[:, i] .+= dom.c[i] # shift
    end
    return pts
end

function get_weights(dom::Ellipsoid, pts::AbstractMatrix{Float64})
    g = [1.0 - (pts[j, :] - dom.c)' * dom.Q * (pts[j, :] - dom.c) for j in 1:size(pts, 1)]
    @assert all(g .>= 0.0)
    return [g]
end

# assumes the free part has the same dimension as the restricted part
mutable struct SemiFreeDomain <: InterpDomain
    sampling_region::InterpDomain
end

function add_free_vars(dom::InterpDomain)
    return SemiFreeDomain(dom)
end

dimension(dom::SemiFreeDomain) = 2*dimension(dom.sampling_region)

function interp_sample(dom::SemiFreeDomain, npts::Int)
    return hcat(interp_sample(dom.sampling_region, npts), interp_sample(dom.sampling_region, npts))
end

function get_weights(dom::SemiFreeDomain, pts::Matrix{Float64})
    count = div(size(pts, 2), 2)
    return get_weights(dom.sampling_region, view(pts, : ,1:count))
end

function get_LU(n::Int, d::Int)
    L = binomial(n+d,n)
    U = binomial(n+2d, n)
    return (L, U)
end

function interpolate(
    dom::InterpDomain,
    d::Int;
    sample::Bool = false,
    calc_w::Bool = false,
    sample_factor::Int = 10,
    )
    if !sample
        @warn "accurate methods for interpolation points are only available for box domains, using sampling instead"
    end
    return wsos_sample_params(dom, d, calc_w=calc_w, sample_factor=sample_factor)
end
function interpolate(
    dom::Box,
    d::Int;
    sample::Bool = false,
    calc_w::Bool = false,
    sample_factor::Int = 10,
    )
    if sample
        return wsos_sample_params(dom, d, calc_w=calc_w, sample_factor=sample_factor)
    else
        return wsos_box_params(dom, dimension(dom), d, calc_w=calc_w)
    end
end

# slow but high-quality hyperrectangle/box point selections
function wsos_box_params(dom::Box, n::Int, d::Int; calc_w::Bool=false)
    if n == 1
        (U, pts, P0, P0sub, w) = cheb2_data(d, calc_w)
    elseif n == 2
        (U, pts, P0, P0sub, w) = padua_data(d, calc_w) # or approxfekete_data(n, d)
    elseif n > 2
        (U, pts, P0, P0sub, w) = approxfekete_data(n, d, calc_w)
    end
    # difference with sampling functions is that P0 is always formed using points in [-1, 1]
    # scale and shift points, get WSOS matrices
    pscale = 0.5*(dom.u - dom.l)
    Wtsfun = (j -> sqrt.(1.0 .- abs2.(pts[:,j]))*pscale[j])
    PWts = [Wtsfun(j) .* P0sub for j in 1:n]
    trpts = pts .* pscale' .+ 0.5*(dom.u + dom.l)'

    return (U=U, pts=trpts, P0=P0, PWts=PWts, w=w)
end

# return k Chebyshev points of the second kind
cheb2_pts(k::Int) = [-cospi(j/(k-1)) for j in 0:k-1]

function calc_u(n::Int, d::Int, pts::Matrix{Float64})
    u = Vector{Matrix{Float64}}(undef, n)
    for j in 1:n
        uj = u[j] = Matrix{Float64}(undef, size(pts, 1), d+1)
        uj[:,1] .= 1.0
        @. @views uj[:,2] = pts[:,j]
        for t in 3:d+1
            @. @views uj[:,t] = 2.0*uj[:,2]*uj[:,t-1] - uj[:,t-2]
        end
    end
    return u
end

function cheb2_data(d::Int, calc_w::Bool)
    @assert d > 1
    U = d + 1

    # Chebyshev points for degree 2d
    pts = reshape(cheb2_pts(U), :, 1)

    # evaluations
    P0 = calc_u(1, d, pts)[1]
    P0sub = view(P0, :, 1:d)

    # weights for Clenshaw-Curtis quadrature at pts
    if calc_w
        wa = Float64[2/(1 - j^2) for j in 0:2:U-1]
        append!(wa, wa[floor(Int, U/2):-1:2])
        w = real.(FFTW.ifft(wa))
        w[1] = w[1]/2
        push!(w, w[1])
    else
        w = Float64[]
    end

    return (U, pts, P0, P0sub, w)
end

function padua_data(d::Int, calc_w::Bool)
    @assert d > 1
    (L, U) = get_LU(2, d)

    # Padua points for degree 2d
    cheba = cheb2_pts(2d+1)
    chebb = cheb2_pts(2d+2)
    pts = Matrix{Float64}(undef, U, 2)
    j = 1
    for a in 0:2d
        for b in 0:2d+1
            if iseven(a+b)
                pts[j,1] = -cheba[a+1]
                pts[U+1-j,2] = -chebb[2d+2-b]
                j += 1
            end
        end
    end

    # evaluations
    u = calc_u(2, d, pts)
    P0 = Matrix{Float64}(undef, U, L)
    P0[:,1] .= 1
    col = 1
    for t in 1:d
        for xp in Combinatorics.multiexponents(2, t)
            col += 1
            P0[:,col] .= u[1][:,xp[1]+1] .* u[2][:,xp[2]+1]
        end
    end
    P0sub = view(P0, :, 1:binomial(1+d, 2))

    # cubature weights at Padua points
    # even-degree Chebyshev polynomials on the subgrids
    if calc_w
        te1 = [cospi(i*j/(2d)) for i in 0:2:2d, j in 0:2:2d]
        to1 = [cospi(i*j/(2d)) for i in 0:2:2d, j in 1:2:2d]
        te2 = [cospi(i*j/(2d+1)) for i in 0:2:2d, j in 0:2:2d+1]
        to2 = [cospi(i*j/(2d+1)) for i in 0:2:2d, j in 1:2:2d+1]
        te1[2:d+1,:] .*= sqrt(2)
        to1[2:d+1,:] .*= sqrt(2)
        te2[2:d+1,:] .*= sqrt(2)
        to2[2:d+1,:] .*= sqrt(2)
        # even, even moments matrix
        mom = 2*sqrt(2)./[1 - i^2 for i in 0:2:2d]
        mom[1] = 2
        Mmom = zeros(d+1, d+1)
        f = 1/(d*(2d+1))
        for j in 1:d+1, i in 1:d+2-j
            Mmom[i,j] = mom[i]*mom[j]*f
        end
        Mmom[1,d+1] /= 2
        # cubature weights as matrices on the subgrids
        W = Matrix{Float64}(undef, d+1, 2d+1)
        W[:,1:2:2d+1] .= to2'*Mmom*te1
        W[:,2:2:2d+1] .= te2'*Mmom*to1
        W[:,[1,2d+1]] ./= 2
        W[1,2:2:2d+1] ./= 2
        W[d+1,1:2:2d+1] ./= 2
        w = vec(W)
    else
        w = Float64[]
    end

    return (U, pts, P0, P0sub, w)
end

function approxfekete_data(n::Int, d::Int, calc_w::Bool)
    @assert d > 1
    @assert n > 1
    (L, U) = get_LU(n, d)

    # points in the initial interpolation grid
    npts = prod(2d+1:2d+n)
    candidate_pts = Matrix{Float64}(undef, npts, n)
    for j in 1:n
        ig = prod(2d+1+j:2d+n)
        cs = cheb2_pts(2d+j)
        i = 1
        l = 1
        while true
            candidate_pts[i:i+ig-1,j] .= cs[l]
            i += ig
            l += 1
            if l >= 2d+1+j
                if i >= npts
                    break
                end
                l = 1
            end
        end
    end
    dom = Box(-ones(n), ones(n))
    (pts, P0, P0sub, w) = make_wsos_arrays(dom, candidate_pts, d, U, L, calc_w=calc_w)
    return (U, pts, P0, P0sub, w)
end

function make_wsos_arrays(
    dom::InterpDomain,
    candidate_pts::Matrix{Float64},
    d::Int,
    U::Int,
    L::Int;
    calc_w::Bool = false,
    )
    (npts, n) = size(candidate_pts)
    u = calc_u(n, 2d, candidate_pts)
    m = Vector{Float64}(undef, U)
    m[1] = 2^n
    M = Matrix{Float64}(undef, npts, U)
    M[:,1] .= 1.0

    col = 1
    for t in 1:2d
        for xp in Combinatorics.multiexponents(n, t)
            col += 1
            if any(isodd, xp)
                m[col] = 0.0
            else
                m[col] = m[1]/prod(1.0 - abs2(xp[j]) for j in 1:n)
            end
            @. @views M[:,col] = u[1][:,xp[1]+1]
            for j in 2:n
                @. @views M[:,col] *= u[j][:,xp[j]+1]
            end
        end
    end

    F = qr!(Array(M'), Val(true))
    keep_pnt = F.p[1:U]
    pts = candidate_pts[keep_pnt,:] # subset of points indexed with the support of w
    P0 = M[keep_pnt, 1:L] # subset of polynomial evaluations up to total degree d

    # TODO take into account degree of g; currently always 2 for balls, ellipsoids, and intervals by luck
    P0sub = view(P0, :, 1:binomial(n+d-1, n))

    if calc_w
        Qtm = F.Q'*m
        w = UpperTriangular(F.R[:,1:U])\Qtm
    else
        w = Float64[]
    end

    return (pts, P0, P0sub, w)
end

# fast, sampling-based point selection for general domains
function wsos_sample_params(
    dom::InterpDomain,
    d::Int;
    calc_w::Bool = false,
    sample_factor::Int = 10,
    )
<<<<<<< HEAD
    # TODO remove this restriction
    @assert dimension(dom) == n

    L = binomial(n+d,n)
    U = binomial(n+2d, n)

    candidate_pts = interp_sample(dom, U * pts_factor)
    (M, m) = get_large_P(candidate_pts, d, U)

    @timeit to "interpolation qr" F = qr!(Array(M'), Val(true))
    keep_pnt = F.p[1:U]
    pts = candidate_pts[keep_pnt,:] # subset of points indexed with the support of w
    P0 = M[keep_pnt, 1:L] # subset of polynomial evaluations up to total degree d

    # TODO take into account degree of g; currently always 2 for balls, ellipsoids, and intervals by luck
    P0sub = view(P0, :, 1:binomial(n+d-1, n))
=======
    n = dimension(dom)
    (L, U) = get_LU(n, d)
    candidate_pts = interp_sample(dom, U * sample_factor)
    (pts, P0, P0sub, w) = make_wsos_arrays(dom, candidate_pts, d, U, L, calc_w=calc_w)
>>>>>>> a4c51b74
    g = get_weights(dom, pts)
    PWts = [sqrt.(gi) .* P0sub for gi in g]
    return (U=U, pts=pts, P0=P0, PWts=PWts, w=w)
end<|MERGE_RESOLUTION|>--- conflicted
+++ resolved
@@ -385,29 +385,10 @@
     calc_w::Bool = false,
     sample_factor::Int = 10,
     )
-<<<<<<< HEAD
-    # TODO remove this restriction
-    @assert dimension(dom) == n
-
-    L = binomial(n+d,n)
-    U = binomial(n+2d, n)
-
-    candidate_pts = interp_sample(dom, U * pts_factor)
-    (M, m) = get_large_P(candidate_pts, d, U)
-
-    @timeit to "interpolation qr" F = qr!(Array(M'), Val(true))
-    keep_pnt = F.p[1:U]
-    pts = candidate_pts[keep_pnt,:] # subset of points indexed with the support of w
-    P0 = M[keep_pnt, 1:L] # subset of polynomial evaluations up to total degree d
-
-    # TODO take into account degree of g; currently always 2 for balls, ellipsoids, and intervals by luck
-    P0sub = view(P0, :, 1:binomial(n+d-1, n))
-=======
     n = dimension(dom)
     (L, U) = get_LU(n, d)
     candidate_pts = interp_sample(dom, U * sample_factor)
     (pts, P0, P0sub, w) = make_wsos_arrays(dom, candidate_pts, d, U, L, calc_w=calc_w)
->>>>>>> a4c51b74
     g = get_weights(dom, pts)
     PWts = [sqrt.(gi) .* P0sub for gi in g]
     return (U=U, pts=pts, P0=P0, PWts=PWts, w=w)
