--- conflicted
+++ resolved
@@ -265,12 +265,8 @@
     return mat
 end
 
-<<<<<<< HEAD
-function hess_U_prod!(prod, arr, cone::PosSemidefTri{T, R}) where {R <: HypRealOrComplex{T}} where {T <: HypReal}
-=======
 # this is not correct, and if it was, factors not rational
 function hess_fact_prod!(prod, arr, cone::PosSemidefTri{T, R}) where {R <: RealOrComplex{T}} where {T <: Real}
->>>>>>> 33ad138a
     @assert cone.is_feas
     copyto!(cone.mat2, cone.mat)
     # Li = inv(cholesky(Hermitian(cone.mat2, :U), Val(false)).L)
