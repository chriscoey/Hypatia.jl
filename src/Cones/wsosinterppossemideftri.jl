#=
interpolation-based weighted-sum-of-squares (multivariate) polynomial positive semidefinite cone parametrized by interpolation matrices Ps
certifies that a polynomial valued R x R matrix is in the positive semidefinite cone for all x in the domain defined by Ps

dual barrier extended from "Sum-of-squares optimization without semidefinite programming" by D. Papp and S. Yildiz, available at https://arxiv.org/abs/1712.01792
and "Semidefinite Characterization of Sum-of-Squares Cones in Algebras" by D. Papp and F. Alizadeh
=#

mutable struct WSOSInterpPosSemidefTri{T <: Real} <: Cone{T}
    use_dual_barrier::Bool
    use_heuristic_neighborhood::Bool
    dim::Int
    R::Int
    U::Int
    Ps::Vector{Matrix{T}}

    point::Vector{T}
    dual_point::Vector{T}
    grad::Vector{T}
    correction::Vector{T}
    vec1::Vector{T}
    vec2::Vector{T}
    feas_updated::Bool
    grad_updated::Bool
    hess_updated::Bool
    inv_hess_updated::Bool
    hess_fact_updated::Bool
    is_feas::Bool
    hess::Symmetric{T, Matrix{T}}
    inv_hess::Symmetric{T, Matrix{T}}
    hess_fact_cache

    rt2::T
    rt2i::T
    tempU::Vector{T}
    tempLRLR::Vector{Symmetric{T, Matrix{T}}}
    tempLRUR::Vector{Matrix{T}}
    tempLRUR2::Vector{Matrix{T}}
    ΛFL::Vector
    ΛFLP::Vector{Matrix{T}}
    tempLU::Vector{Matrix{T}}
    PΛiP::Vector{Matrix{T}}
    PΛiP_blocks_U::Vector
    Ps_times::Vector{Float64}
    Ps_order::Vector{Int}

    function WSOSInterpPosSemidefTri{T}(
        R::Int,
        U::Int,
        Ps::Vector{Matrix{T}};
        use_dual::Bool = false,
        use_heuristic_neighborhood::Bool = default_use_heuristic_neighborhood(),
        hess_fact_cache = hessian_cache(T),
        ) where {T <: Real}
        for Pk in Ps
            @assert size(Pk, 1) == U
        end
        cone = new{T}()
        cone.use_dual_barrier = !use_dual # using dual barrier
        cone.use_heuristic_neighborhood = use_heuristic_neighborhood
        cone.dim = U * svec_length(R)
        cone.R = R
        cone.U = U
        cone.Ps = Ps
        cone.hess_fact_cache = hess_fact_cache
        return cone
    end
end

function setup_extra_data(cone::WSOSInterpPosSemidefTri{T}) where {T <: Real}
    dim = cone.dim
    U = cone.U
    R = cone.R
    Ps = cone.Ps
    K = length(Ps)
    cone.hess = Symmetric(zeros(T, dim, dim), :U)
    cone.inv_hess = Symmetric(zeros(T, dim, dim), :U)
    load_matrix(cone.hess_fact_cache, cone.hess)
    cone.rt2 = sqrt(T(2))
    cone.rt2i = inv(cone.rt2)
    cone.tempU = zeros(T, U)
    Ls = [size(Pk, 2) for Pk in cone.Ps]
    cone.tempLRLR = [Symmetric(zeros(T, L * R, L * R), :L) for L in Ls]
    cone.tempLRUR = [zeros(T, L * R, U * R) for L in Ls]
    cone.tempLRUR2 = [zeros(T, L * R, U * R) for L in Ls]
    cone.tempLU = [zeros(T, L, U) for L in Ls]
    cone.ΛFL = Vector{Any}(undef, K)
    cone.ΛFLP = [zeros(T, R * L, R * U) for L in Ls]
    cone.PΛiP = [zeros(T, R * U, R * U) for _ in eachindex(Ps)]
    cone.PΛiP_blocks_U = [[view(PΛiPk, block_idxs(U, r), block_idxs(U, s)) for r in 1:R, s in 1:R] for PΛiPk in cone.PΛiP]
    cone.Ps_times = zeros(K)
    cone.Ps_order = collect(1:K)
    return cone
end

get_nu(cone::WSOSInterpPosSemidefTri) = cone.R * sum(size(Pk, 2) for Pk in cone.Ps)

function set_initial_point(arr::AbstractVector, cone::WSOSInterpPosSemidefTri)
    arr .= 0
    block = 1
    @inbounds for i in 1:cone.R
        @views arr[block_idxs(cone.U, block)] .= 1
        block += i + 1
    end
    return arr
end

function update_feas(cone::WSOSInterpPosSemidefTri)
    @assert !cone.feas_updated

    # order the Ps by how long it takes to check feasibility, to improve efficiency
    sortperm!(cone.Ps_order, cone.Ps_times, initialized = true) # NOTE stochastic

    cone.is_feas = true
    for k in cone.Ps_order
        cone.Ps_times[k] = @elapsed @inbounds begin
            Pk = cone.Ps[k]
            LU = cone.tempLU[k]
            L = size(Pk, 2)
            Λ = cone.tempLRLR[k]

            for p in 1:cone.R, q in 1:p
                @. @views cone.tempU = cone.point[block_idxs(cone.U, svec_idx(p, q))]
                if p != q
                    cone.tempU .*= cone.rt2i
                end
                mul!(LU, Pk', Diagonal(cone.tempU)) # TODO check efficiency
                @views mul!(Λ.data[block_idxs(L, p), block_idxs(L, q)], LU, Pk)
            end

            ΛFLk = cone.ΛFL[k] = cholesky!(Λ, check = false)
            if !isposdef(ΛFLk)
                cone.is_feas = false
                break
            end
        end
    end

    cone.feas_updated = true
    return cone.is_feas
end

is_dual_feas(cone::WSOSInterpPosSemidefTri) = true

# diagonal from each (i, j) block in mat' * mat
function block_diag_prod!(vect::Vector{T}, mat::Matrix{T}, U::Int, R::Int, rt2::T) where T
    @inbounds for u in 1:U
        idx = u
        j_idx = u
        for j in 1:R
            i_idx = u
            for i in 1:(j - 1)
                @views vect[idx] += dot(mat[:, i_idx], mat[:, j_idx]) * rt2
                idx += U
                i_idx += U
            end
            @views vect[idx] += sum(abs2, mat[:, j_idx])
            j_idx += U
            idx += U
        end
    end
    return
end

function update_grad(cone::WSOSInterpPosSemidefTri)
    @assert is_feas(cone)
    U = cone.U
    R = cone.R
<<<<<<< HEAD
    cone.grad .= 0

    # update ΛFLP
=======
    grad = cone.grad
    cone.grad .= 0

>>>>>>> a53dd33d
    @inbounds for k in eachindex(cone.PΛiP)
        L = size(cone.Ps[k], 2)
        ΛFL = cone.ΛFL[k].L
        ΛFLP = cone.ΛFLP[k]

        # given cholesky L factor ΛFL, get ΛFLP = ΛFL \ kron(I, P')
        for p in 1:R
            block_U_p_idxs = block_idxs(U, p)
            block_L_p_idxs = block_idxs(L, p)
            @views ΛFLP_pp = ΛFLP[block_L_p_idxs, block_U_p_idxs]
            # ΛFLP_pp = ΛFL_pp \ P'
            @views ldiv!(ΛFLP_pp, LowerTriangular(ΛFL[block_L_p_idxs, block_L_p_idxs]), cone.Ps[k]')
            # to get off-diagonals in ΛFLP, subtract known blocks aggregated in ΛFLP_qp
            for q in (p + 1):R
                block_L_q_idxs = block_idxs(L, q)
                @views ΛFLP_qp = ΛFLP[block_L_q_idxs, block_U_p_idxs]
                ΛFLP_qp .= 0
                for p2 in p:(q - 1)
                    block_L_p2_idxs = block_idxs(L, p2)
                    @views mul!(ΛFLP_qp, ΛFL[block_L_q_idxs, block_L_p2_idxs], ΛFLP[block_L_p2_idxs, block_U_p_idxs], -1, 1)
                end
                @views ldiv!(LowerTriangular(ΛFL[block_L_q_idxs, block_L_q_idxs]), ΛFLP_qp)
            end
        end

<<<<<<< HEAD
        # diagonal from each (i, j) block in ΛFLP' * ΛFLP
        for u in 1:U
            idx = u
            j_idx = u
            for j in 1:R
                i_idx = u
                for i in 1:(j - 1)
                    @views cone.grad[idx] -= dot(ΛFLP[:, i_idx], ΛFLP[:, j_idx]) * cone.rt2
                    idx += U
                    i_idx += U
                end
                @views cone.grad[idx] -= sum(abs2, ΛFLP[:, j_idx])
                j_idx += U
                idx += U
            end
        end
=======
        # update grad
        block_diag_prod!(grad, ΛFLP, U, R, cone.rt2)
>>>>>>> a53dd33d
    end
    grad .*= -1

    cone.grad_updated = true
    return cone.grad
end

function update_hess(cone::WSOSInterpPosSemidefTri)
    @assert cone.grad_updated
    R = cone.R
    U = cone.U
    H = cone.hess.data
    H .= 0

<<<<<<< HEAD
    # update ΛFLP
=======
>>>>>>> a53dd33d
    @inbounds for k in eachindex(cone.PΛiP)
        L = size(cone.Ps[k], 2)
        # PΛiP = ΛFLP' * ΛFLP
        PΛiPk = cone.PΛiP[k]
        ΛFLP = cone.ΛFLP[k]
        for p in 1:R, q in p:R
            block_p_idxs = block_idxs(U, p)
            block_q_idxs = block_idxs(U, q)
            # since ΛFLP is block lower triangular rows only from max(p,q) start making a nonzero contribution to the product
            row_range = ((q - 1) * L + 1):(L * R)
            @views mul!(PΛiPk[block_p_idxs, block_q_idxs], ΛFLP[row_range, block_p_idxs]', ΛFLP[row_range, block_q_idxs])
        end
        LinearAlgebra.copytri!(PΛiPk, 'U')
    end

    @inbounds for p in 1:R, q in 1:p
        block = svec_idx(p, q)
        idxs = block_idxs(U, block)

        for p2 in 1:R, q2 in 1:p2
            block2 = svec_idx(p2, q2)
            if block2 < block
                continue
            end
            idxs2 = block_idxs(U, block2)

            @views Hview = H[idxs, idxs2]
            for k in eachindex(cone.Ps)
                PΛiPk = cone.PΛiP_blocks_U[k]
                @inbounds @. Hview += PΛiPk[p, p2] * PΛiPk[q, q2]
                if (p != q) && (p2 != q2)
                    @inbounds @. Hview += PΛiPk[p, q2] * PΛiPk[q, p2]
                end
            end
            if xor(p == q, p2 == q2)
                @. Hview *= cone.rt2
            end
        end
    end

    cone.hess_updated = true
    return cone.hess
end

function correction(cone::WSOSInterpPosSemidefTri{T}, primal_dir::AbstractVector{T}) where T
    @assert cone.grad_updated
    corr = cone.correction
    corr .= 0
    U = cone.U
    R = cone.R

    @inbounds for k in eachindex(cone.Ps)
        L = size(cone.Ps[k], 2)
        ΛFLP = cone.ΛFLP[k]
        # ΛFLP * scattered Diagonal of primal_dir
        ΛFLP_dir = cone.tempLRUR[k]
        ΛFLP_dir .= 0
        for i in 1:R
            for p in 1:i # only go up to i since ΛFLP is lower block triangular
                for j in 1:(p - 1)
                    sidx = svec_idx(p, j)
                    @views mul!(ΛFLP_dir[block_idxs(L, i), block_idxs(U, j)], ΛFLP[block_idxs(L, i), block_idxs(U, p)], Diagonal(primal_dir[block_idxs(U, sidx)]), cone.rt2i, true)
                end
                sidx = svec_idx(p, p)
                @views mul!(ΛFLP_dir[block_idxs(L, i), block_idxs(U, p)], ΛFLP[block_idxs(L, i), block_idxs(U, p)], Diagonal(primal_dir[block_idxs(U, sidx)]), true, true)
                for j in (p + 1):R
                    sidx = svec_idx(j, p)
                    @views mul!(ΛFLP_dir[block_idxs(L, i), block_idxs(U, j)], ΛFLP[block_idxs(L, i), block_idxs(U, p)], Diagonal(primal_dir[block_idxs(U, sidx)]), cone.rt2i, true)
                end
            end
        end

        big_mat_half = mul!(cone.tempLRUR2[k], ΛFLP_dir, Symmetric(cone.PΛiP[k], :U))
        block_diag_prod!(corr, big_mat_half, U, R, cone.rt2)
    end

    return corr
end<|MERGE_RESOLUTION|>--- conflicted
+++ resolved
@@ -166,15 +166,9 @@
     @assert is_feas(cone)
     U = cone.U
     R = cone.R
-<<<<<<< HEAD
-    cone.grad .= 0
-
-    # update ΛFLP
-=======
     grad = cone.grad
     cone.grad .= 0
 
->>>>>>> a53dd33d
     @inbounds for k in eachindex(cone.PΛiP)
         L = size(cone.Ps[k], 2)
         ΛFL = cone.ΛFL[k].L
@@ -200,27 +194,8 @@
             end
         end
 
-<<<<<<< HEAD
-        # diagonal from each (i, j) block in ΛFLP' * ΛFLP
-        for u in 1:U
-            idx = u
-            j_idx = u
-            for j in 1:R
-                i_idx = u
-                for i in 1:(j - 1)
-                    @views cone.grad[idx] -= dot(ΛFLP[:, i_idx], ΛFLP[:, j_idx]) * cone.rt2
-                    idx += U
-                    i_idx += U
-                end
-                @views cone.grad[idx] -= sum(abs2, ΛFLP[:, j_idx])
-                j_idx += U
-                idx += U
-            end
-        end
-=======
         # update grad
         block_diag_prod!(grad, ΛFLP, U, R, cone.rt2)
->>>>>>> a53dd33d
     end
     grad .*= -1
 
@@ -235,10 +210,6 @@
     H = cone.hess.data
     H .= 0
 
-<<<<<<< HEAD
-    # update ΛFLP
-=======
->>>>>>> a53dd33d
     @inbounds for k in eachindex(cone.PΛiP)
         L = size(cone.Ps[k], 2)
         # PΛiP = ΛFLP' * ΛFLP
