--- conflicted
+++ resolved
@@ -52,7 +52,7 @@
     ΛLiP_dir12::Vector{Vector{Matrix{T}}}
     ΛLiP_dir21::Vector{Vector{Matrix{T}}}
     corr_half::Vector{Vector{Matrix}}
-    lambdafact::Vector
+    Λfact::Vector
     hess_edge_blocks::Vector{Matrix{T}}
     hess_diag_blocks::Vector{Matrix{T}}
     hess_diag_facts::Vector
@@ -102,17 +102,6 @@
     cone.hess_diag_blocks = [zeros(T, U, U) for _ in 1:R]
     cone.hess_diag_facts = Any[cholesky(hcat([one(T)])) for _ in 1:(R - 1)] # TODO preallocate better
     cone.hess_diags = [zeros(T, U, U) for _ in 1:R - 1]
-<<<<<<< HEAD
-    cone.Λi_Λ = [Vector{Matrix{T}}(undef, R - 1) for Pk in Ps]
-    @inbounds for k in eachindex(Ps), r in 1:(R - 1)
-        cone.Λi_Λ[k][r] = zeros(T, size(Ps[k], 2), size(Ps[k], 2))
-    end
-    cone.Λ11 = [zeros(T, size(Pk, 2), size(Pk, 2)) for Pk in Ps]
-    cone.tempΛ11 = [zeros(T, size(Pk, 2), size(Pk, 2)) for Pk in Ps]
-    cone.tempLL = [zeros(T, size(Pk, 2), size(Pk, 2)) for Pk in Ps]
-    cone.tempLU = [zeros(T, size(Pk, 2), U) for Pk in Ps]
-    cone.tempLU2 = [zeros(T, size(Pk, 2), U) for Pk in Ps]
-=======
     cone.ΛLi_Λ = [[zeros(T, L, L) for _ in 1:(R - 1)] for L in Ls]
     cone.Λ11 = [zeros(T, L, L) for L in Ls]
     cone.tempΛ11 = [zeros(T, L, L) for L in Ls]
@@ -120,33 +109,22 @@
     cone.tempLU = [zeros(T, L, U) for L in Ls]
     cone.tempLU2 = [zeros(T, L, U) for L in Ls]
     cone.Λ11LiP = [zeros(T, L, U) for L in Ls]
->>>>>>> 1ee3e5f9
-    cone.tempUU_vec = [zeros(T, U, U) for _ in eachindex(Ps)]
+    cone.tempUU_vec = [zeros(T, U, U) for _ in Ps]
     cone.tempUU = zeros(T, U, U)
     cone.tempUU2 = zeros(T, U, U)
     cone.tempURU = zeros(T, U, U * (R - 1))
     cone.tempURU2 = zeros(T, U * (R - 1), U)
-<<<<<<< HEAD
     cone.PΛiPs1 = [Vector{Matrix{T}}(undef, R) for Pk in Ps]
     cone.PΛiPs2 = [Vector{Matrix{T}}(undef, R) for Pk in Ps]
-    @inbounds for k in eachindex(Ps), r in 1:(R - 1)
-        cone.PΛiPs1[k][r] = zeros(T, U, U)
-        cone.PΛiPs2[k][r] = zeros(T, U, U)
-    end
-    cone.lambdafact = Vector{Any}(undef, K)
-=======
-    cone.PΛiPs1 = [Vector{Matrix{T}}(undef, R) for Psk in Ps]
-    cone.PΛiPs2 = [Vector{Matrix{T}}(undef, R) for Psk in Ps]
-    cone.PΛiPs1 = [[zeros(T, U, U) for _ in 1:(R - 1)] for Psk in Ps]
-    cone.PΛiPs2 = [[zeros(T, U, U) for _ in 1:(R - 1)] for Psk in Ps]
+    cone.PΛiPs1 = [[zeros(T, U, U) for _ in 1:(R - 1)] for Pk in Ps]
+    cone.PΛiPs2 = [[zeros(T, U, U) for _ in 1:(R - 1)] for Pk in Ps]
     cone.ΛLiPs11 = [[zeros(T, L, U) for _ in 1:(R - 1)] for L in Ls]
     cone.ΛLiPs12 = [[zeros(T, L, U) for _ in 1:(R - 1)] for L in Ls]
     cone.ΛLiP_dir11 = [[zeros(T, L, U) for _ in 1:(R - 1)] for L in Ls]
     cone.ΛLiP_dir12 = [[zeros(T, L, U) for _ in 1:(R - 1)] for L in Ls]
     cone.ΛLiP_dir21 = [[zeros(T, L, U) for _ in 1:(R - 1)] for L in Ls]
     cone.corr_half = [[zeros(T, 2 * L, 2 * U) for _ in 1:(R - 1)] for L in Ls]
-    cone.lambdafact = Vector{Any}(undef, length(Ps))
->>>>>>> 1ee3e5f9
+    cone.Λfact = Vector{Any}(undef, K)
     cone.point_views = [view(cone.point, block_idxs(U, i)) for i in 1:R]
     cone.Ps_times = zeros(K)
     cone.Ps_order = collect(1:K)
@@ -169,14 +147,13 @@
     @assert !cone.feas_updated
     U = cone.U
     R = cone.R
-    lambdafact = cone.lambdafact
+    Λfact = cone.Λfact
     point_views = cone.point_views
 
     # order the Ps by how long it takes to check feasibility, to improve efficiency
     sortperm!(cone.Ps_order, cone.Ps_times, initialized = true) # NOTE stochastic
 
     cone.is_feas = true
-<<<<<<< HEAD
     for k in cone.Ps_order
         cone.Ps_times[k] = @elapsed @inbounds begin
             Pk = cone.Ps[k]
@@ -184,7 +161,7 @@
             tempΛ11j = cone.tempΛ11[k]
             LLk = cone.tempLL[k]
             LUk = cone.tempLU[k]
-            Λi_Λ = cone.Λi_Λ[k]
+            ΛLi_Λ = cone.ΛLi_Λ[k]
             matsk = cone.mats[k]
             factk = cone.matfact[k]
 
@@ -192,58 +169,23 @@
             @. LUk = Pk' * point_views[1]'
             mul!(tempΛ11j, LUk, Pk)
             copyto!(Λ11j, tempΛ11j)
-            lambdafact[k] = cholesky!(Symmetric(tempΛ11j, :U), check = false)
-            if !isposdef(lambdafact[k])
-=======
-    @inbounds for k in eachindex(cone.Ps)
-        Psk = cone.Ps[k]
-        Λ11j = cone.Λ11[k]
-        tempΛ11j = cone.tempΛ11[k]
-        LLk = cone.tempLL[k]
-        LUk = cone.tempLU[k]
-        ΛLi_Λ = cone.ΛLi_Λ[k]
-        matsk = cone.mats[k]
-        factk = cone.matfact[k]
-
-        # first lambda
-        @. LUk = Psk' * point_views[1]'
-        mul!(tempΛ11j, LUk, Psk)
-        copyto!(Λ11j, tempΛ11j)
-        lambdafact[k] = cholesky!(Symmetric(tempΛ11j, :U), check = false)
-        if !isposdef(lambdafact[k])
-            cone.is_feas = false
-            break
-        end
-        uo = U + 1
-        @inbounds for r in 2:R
-            r1 = r - 1
-            matr = matsk[r1]
-            factr = factk[r1]
-            @. LUk = Psk' * point_views[r]'
-            mul!(LLk, LUk, Psk)
-
-            ldiv!(ΛLi_Λ[r1], lambdafact[k].L, LLk)
-            copyto!(matr, Λ11j)
-            mul!(matr, ΛLi_Λ[r1]', ΛLi_Λ[r1], -1, 1)
-
-            factk[r1] = cholesky!(Symmetric(matr, :U), check = false)
-            if !isposdef(factk[r1])
->>>>>>> 1ee3e5f9
+            Λfact[k] = cholesky!(Symmetric(tempΛ11j, :U), check = false)
+            if !isposdef(Λfact[k])
                 cone.is_feas = false
                 break
             end
 
             uo = U + 1
-            for r in 2:R
+            @inbounds for r in 2:R
                 r1 = r - 1
                 matr = matsk[r1]
                 factr = factk[r1]
                 @. LUk = Pk' * point_views[r]'
                 mul!(LLk, LUk, Pk)
-                # not using lambdafact.L \ lambda with an syrk because storing lambdafact \ lambda is useful later
-                ldiv!(Λi_Λ[r1], lambdafact[k], LLk)
+
+                ldiv!(ΛLi_Λ[r1], Λfact[k].L, LLk)
                 copyto!(matr, Λ11j)
-                mul!(matr, LLk, Λi_Λ[r1], -1, 1)
+                mul!(matr, ΛLi_Λ[r1]', ΛLi_Λ[r1], -1, 1)
 
                 factk[r1] = cholesky!(Symmetric(matr, :U), check = false)
                 if !isposdef(factk[r1])
@@ -267,22 +209,14 @@
     U = cone.U
     R = cone.R
     R2 = R - 2
-    lambdafact = cone.lambdafact
+    Λfact = cone.Λfact
     matfact = cone.matfact
 
     cone.grad .= 0
-<<<<<<< HEAD
-    @inbounds for k in eachindex(cone.Ps)
+    for k in eachindex(cone.Ps)
         Pk = cone.Ps[k]
-        LUk = cone.tempLU[k]
-        LUk2 = cone.tempLU2[k]
-        UUk = cone.tempUU_vec[k]
-=======
-    for k in eachindex(cone.Ps)
-        Psk = cone.Ps[k]
         Λ11LiP = cone.Λ11LiP[k]
         PΛ11iP = cone.tempUU_vec[k]
->>>>>>> 1ee3e5f9
         PΛiPs1 = cone.PΛiPs1[k]
         PΛiPs2 = cone.PΛiPs2[k]
         ΛLi_Λ = cone.ΛLi_Λ[k]
@@ -291,37 +225,21 @@
         ΛLiPs12 = cone.ΛLiPs12[k]
 
         # P * inv(Λ_11) * P' for (1, 1) hessian block and adding to PΛiPs[r][r]
-<<<<<<< HEAD
-        ldiv!(LUk, cone.lambdafact[k].L, Pk')
-        mul!(UUk, LUk', LUk)
-=======
-        ldiv!(Λ11LiP, cone.lambdafact[k].L, Psk')
+        ldiv!(Λ11LiP, cone.Λfact[k].L, Pk')
         mul!(PΛ11iP, Λ11LiP', Λ11LiP)
->>>>>>> 1ee3e5f9
 
         # prep PΛiPs
-        L = size(Psk, 2)
+        L = size(Pk, 2)
         for r in 1:(R - 1)
             mul!(ΛLiPs12[r], ΛLi_Λ[r]', Λ11LiP, -1, false)
             ldiv!(factk[r].L, ΛLiPs12[r])
         end
         # get all the PΛiPs that are in row one or on the diagonal
-<<<<<<< HEAD
-        @inbounds for r in 1:(R - 1)
-            # block-(1,1) is P * inv(mat) * P'
-            ldiv!(LUk, matfact[k][r].L, Pk')
-            mul!(PΛiPs1[r], LUk', LUk)
-            # block (1,2)
-            ldiv!(LUk, matfact[k][r], Pk')
-            mul!(LUk2, Λi_Λ[r], LUk)
-            mul!(PΛiPs2[r], Pk, LUk2, -1, false)
-=======
         for r in 1:(R - 1)
-            ldiv!(ΛLiPs11[r], factk[r].L, Psk')
+            ldiv!(ΛLiPs11[r], factk[r].L, Pk')
             mul!(PΛiPs2[r], ΛLiPs12[r]', ΛLiPs11[r])
             mul!(PΛiPs1[r], ΛLiPs12[r]', ΛLiPs12[r])
             @. PΛiPs1[r] += PΛ11iP
->>>>>>> 1ee3e5f9
         end
 
         # (1, 1)-block
