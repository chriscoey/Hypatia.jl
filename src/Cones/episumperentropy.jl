#=
Copyright 2019, Chris Coey, Lea Kapelevich and contributors

(closure of) epigraph of sum of perspectives of entropies (AKA vector relative entropy cone)
(u in R, v in R_+^n, w in R_+^n) : u >= sum_i w_i*log(w_i/v_i) TODO update description here for non-contiguous v/w

barrier from "Primal-Dual Interior-Point Methods for Domain-Driven Formulations" by Karimi & Tuncel, 2019
-log(u - sum_i w_i*log(w_i/v_i)) - sum_i (log(v_i) + log(w_i))

TODO
- write native tests for use_dual = true
- update examples for non-contiguous v/w
- keep continguous copies?
=#

mutable struct EpiSumPerEntropy{T <: Real} <: Cone{T}
    use_dual_barrier::Bool
    use_heuristic_neighborhood::Bool
    max_neighborhood::T
    dim::Int
    w_dim::Int
    point::Vector{T}
    dual_point::Vector{T}
    timer::TimerOutput

    feas_updated::Bool
    grad_updated::Bool
    hess_updated::Bool
    scal_hess_updated::Bool
    inv_hess_updated::Bool
    hess_inv_hess_updated::Bool
    hess_fact_updated::Bool
    is_feas::Bool
    grad::Vector{T}
    hess::Symmetric{T, Matrix{T}}
    old_hess
    inv_hess::Symmetric{T, Matrix{T}}
    hess_fact_cache
    nbhd_tmp::Vector{T}
    nbhd_tmp2::Vector{T}

    v_idxs
    w_idxs
    tau::Vector{T}
    z::T
    sigma::Vector{T}
    Hu::Vector{T} # first row of inverse Hessian
    Huu::T # first element of inverse Hessian
    Hvv::Vector{T} # part of inverse Hessian 0th diagonal
    Hvw::Vector{T} # part of inverse Hessian 1st diagonal
    Hww::Vector{T} # part of inverse Hessian 0th diagonal
    denom::Vector{T} # denominator for all parts but the first of the inverse Hessian

    correction::Vector{T}

    function EpiSumPerEntropy{T}(
        dim::Int;
        use_dual::Bool = false,
        use_heuristic_neighborhood::Bool = default_use_heuristic_neighborhood(),
        max_neighborhood::Real = default_max_neighborhood(),
        hess_fact_cache = hessian_cache(T),
        ) where {T <: Real}
        @assert !use_dual # TODO delete later
        @assert dim >= 3
        cone = new{T}()
        cone.use_dual_barrier = use_dual
        cone.use_heuristic_neighborhood = use_heuristic_neighborhood
        cone.max_neighborhood = max_neighborhood
        cone.dim = dim
        cone.w_dim = div(dim - 1, 2)
        cone.v_idxs = 2:2:(dim - 1)
        cone.w_idxs = 3:2:dim
        cone.hess_fact_cache = hess_fact_cache
        return cone
    end
end

# reset_data(cone::EpiSumPerEntropy) = (cone.feas_updated = cone.grad_updated = cone.hess_updated = cone.inv_hess_updated = cone.hess_fact_updated = cone.scal_hess_updated = cone.hess_inv_hess_updated = false)

reset_data(cone::EpiSumPerEntropy) = (cone.feas_updated = cone.grad_updated = cone.hess_updated = cone.inv_hess_updated = cone.hess_fact_updated = cone.scal_hess_updated = false)

# TODO only allocate the fields we use
function setup_data(cone::EpiSumPerEntropy{T}) where {T <: Real}
    reset_data(cone)
    dim = cone.dim
    w_dim = cone.w_dim
    cone.point = zeros(T, dim)
    cone.dual_point = zeros(T, dim)
    cone.grad = zeros(T, dim)
    cone.hess = Symmetric(zeros(T, dim, dim), :U)
    cone.inv_hess = Symmetric(zeros(T, dim, dim), :U)
    cone.old_hess = Symmetric(zeros(T, dim, dim), :U)
    load_matrix(cone.hess_fact_cache, cone.hess)
    cone.nbhd_tmp = zeros(T, dim)
    cone.nbhd_tmp2 = zeros(T, dim)
    cone.tau = zeros(T, w_dim)
    cone.sigma = zeros(T, w_dim)
    cone.Hu = zeros(T, dim - 1)
    cone.Hvv = zeros(T, w_dim)
    cone.Hvw = zeros(T, w_dim)
    cone.Hww = zeros(T, w_dim)
    cone.denom = zeros(T, w_dim)
    cone.correction = zeros(T, dim)
    return
end

use_correction(cone::EpiSumPerEntropy) = true

use_scaling(cone::EpiSumPerEntropy) = true

get_nu(cone::EpiSumPerEntropy) = cone.dim

rescale_point(cone::EpiSumPerEntropy{T}, s::T) where {T} = (cone.point .*= s)

function set_initial_point(arr::AbstractVector, cone::EpiSumPerEntropy)
    (arr[1], v, w) = get_central_ray_episumperentropy(div(cone.dim - 1, 2))
    arr[cone.v_idxs] .= v
    arr[cone.w_idxs] .= w
    return arr
end

function update_feas(cone::EpiSumPerEntropy)
    @assert !cone.feas_updated
    u = cone.point[1]
    @views v = cone.point[cone.v_idxs]
    @views w = cone.point[cone.w_idxs]

    if all(vi -> vi > 0, v) && all(wi -> wi > 0, w)
        @. cone.tau = log(w / v)
        cone.z = u - dot(w, cone.tau)
        cone.is_feas = (cone.z > 0)
    else
        cone.is_feas = false
    end

    cone.feas_updated = true
    return cone.is_feas
end

function update_dual_feas(cone::EpiSumPerEntropy{T}) where {T <: Real}
    u = cone.point[1]
    @views v = cone.point[cone.v_idxs]
    @views w = cone.point[cone.w_idxs]

    if all(vi -> vi > 0, v) && u > 0
        # TODO allocates
        return all(u * (one(T) .+ log.(v / u)) + w .> 0)
    else
        return false
    end
end

function update_grad(cone::EpiSumPerEntropy)
    @assert cone.is_feas
    u = cone.point[1]
    @views v = cone.point[cone.v_idxs]
    @views w = cone.point[cone.w_idxs]
    z = cone.z
    g = cone.grad
    tau = cone.tau

    @. tau += 1
    @. tau /= -z
    g[1] = -inv(z)
    @. g[cone.v_idxs] = (-w / z - 1) / v
    @. g[cone.w_idxs] = -inv(w) - tau

    cone.grad_updated = true
    return cone.grad
end

function update_hess_inv_hess(cone::EpiSumPerEntropy)
    @assert !cone.hess_inv_hess_updated
    v_idxs = cone.v_idxs
    w_idxs = cone.w_idxs
    point = cone.point
    @views v = point[v_idxs]
    @views w = point[w_idxs]
    tau = cone.tau
    z = cone.z
    sigma = cone.sigma
    H = cone.old_hess.data

    # H_u_u, H_u_v, H_u_w parts
    H[1, 1] = abs2(cone.grad[1])
    @. sigma = w / v / z
    @. H[1, v_idxs] = sigma / z
    @. H[1, w_idxs] = tau / z

    cone.hess_inv_hess_updated = true
    return
end

function update_hess(cone::EpiSumPerEntropy)
    @assert cone.grad_updated
    # updates H[1, :] in old_hess
    cone.hess_inv_hess_updated || update_hess_inv_hess(cone)
    w_dim = cone.w_dim
    u = cone.point[1]
    v_idxs = cone.v_idxs
    w_idxs = cone.w_idxs
    point = cone.point
    @views v = point[v_idxs]
    @views w = point[w_idxs]
    tau = cone.tau
    z = cone.z
    sigma = cone.sigma
    H = cone.hess.data

    # H_u_u, H_u_v, H_u_w parts
    @. H[1, :] = cone.old_hess[1, :]

    # H_v_v, H_v_w, H_w_w parts
    @inbounds for (i, v_idx, w_idx) in zip(1:w_dim, v_idxs, w_idxs)
        vi = point[v_idx]
        wi = point[w_idx]
        taui = tau[i]
        sigmai = sigma[i]
        invvi = inv(vi)

        H[v_idx, v_idx] = abs2(sigmai) + (sigmai + invvi) / vi
        H[w_idx, w_idx] = abs2(taui) + (inv(z) + inv(wi)) / wi

        @. H[v_idx, w_idxs] = sigmai * tau
        @. H[w_idx, v_idxs] = sigma * taui
        H[v_idx, w_idx] -= invvi / z

        @inbounds for j in (i + 1):w_dim
            H[v_idx, v_idxs[j]] = sigmai * sigma[j]
            H[w_idx, w_idxs[j]] = taui * tau[j]
        end
    end

    copyto!(cone.old_hess.data, H)

    cone.hess_updated = true
    return cone.hess
end

<<<<<<< HEAD
# auxiliary calculations for inverse Hessian and inverse Hessian prod
function inv_hess_vals(cone)
    cone.hess_inv_hess_updated || update_hess_inv_hess(cone)
    u = cone.point[1]
    v_idxs = cone.v_idxs
    w_idxs = cone.w_idxs
    point = cone.point
    @views v = point[v_idxs]
    @views w = point[w_idxs]
    z = cone.z
    Hu = cone.Hu
    logprod = u - z # TODO cache in feas check?
    @. cone.denom = z + 2 * w

    for (i, v_idx, w_idx) in zip(1:cone.w_dim, v_idxs, w_idxs)
        temp1 = logprod - w[i] * log(w[i] / v[i]) # TODO cache in feas check?
        temp2 = log(w[i] / v[i])# TODO cache in feas check?
        Hu[v_idx - 1] = -(u - temp1 - 2 * w[i] * temp2) * w[i] * v[i] / cone.denom[i]
        Hu[w_idx - 1] = abs2(w[i]) * (temp2 * z + u - temp1) / cone.denom[i]
    end
    @views cone.Huu = abs2(z) * (1 - dot(Hu, cone.old_hess[1, 2:cone.dim]))
    @. cone.Hvw = v * abs2(w)
    @. cone.Hvv = z + w
    @. cone.Hww = cone.Hvv * abs2(w)
    @. cone.Hvv *= abs2(v)

    return
end

function update_inv_hess(cone::EpiSumPerEntropy{T}) where {T}
    inv_hess_vals(cone)
    dim = cone.dim
    w_dim = cone.w_dim

    if !isdefined(cone, :inv_hess)
        # initialize sparse idxs for upper triangle of Hessian
        dim = cone.dim
        H_nnz_tri = 2 * dim - 1 + w_dim
        I = Vector{Int}(undef, H_nnz_tri)
        J = Vector{Int}(undef, H_nnz_tri)
        idxs1 = 1:dim
        I[idxs1] .= 1
        J[idxs1] .= idxs1
        idxs2 = (dim + 1):(2 * dim - 1)
        I[idxs2] .= 2:dim
        J[idxs2] .= 2:dim
        idxs3 = (2 * dim):H_nnz_tri
        I[idxs3] .= 2:2:dim
        J[idxs3] .= 3:2:dim
        V = ones(T, H_nnz_tri)
        cone.inv_hess = Symmetric(sparse(I, J, V, dim, dim), :U)
    end

    # modify nonzeros of sparse data structure of upper triangle of Hessian
    H_nzval = cone.inv_hess.data.nzval
    H_nzval[1] = cone.Huu
    vw_idx = 1
    nz_idx = 2
    dim_idx = 1
    @inbounds for j in 1:w_dim
        H_nzval[nz_idx] = cone.Hu[dim_idx]
        H_nzval[nz_idx + 1] = cone.Hvv[vw_idx] / cone.denom[vw_idx]
        nz_idx += 2
        dim_idx += 1
        H_nzval[nz_idx] = cone.Hu[dim_idx]
        H_nzval[nz_idx + 1] = cone.Hvw[vw_idx] / cone.denom[vw_idx]
        # @show typeof(cone.Hvw)
        H_nzval[nz_idx + 2] = cone.Hww[vw_idx] / cone.denom[vw_idx]
        nz_idx += 3
        vw_idx += 1
        dim_idx += 1
    end

    cone.inv_hess_updated = true
    return cone.inv_hess
end

function inv_hess_prod!(prod::AbstractVecOrMat, arr::AbstractVecOrMat, cone::EpiSumPerEntropy)
    # updates for nonzero values in the inverse Hessian
    inv_hess_vals(cone)
    Hu = cone.Hu
    Huu = cone.Huu
    Hvv = cone.Hvv
    Hvw = cone.Hvw
    Hww = cone.Hww
    denom = cone.denom

    @. @views prod[1, :] = arr[1, :] * Huu
    @views mul!(prod[1, :], arr[2:end, :]', Hu, true, true)
    @. @views prod[2:end, :] = Hu * arr[1, :]'
    @inbounds for i in 1:cone.w_dim
        @. @views prod[2i, :] += (Hvv[i] * arr[2i, :] + Hvw[i] * arr[2i + 1, :]) / denom[i]
        @. @views prod[2i + 1, :] += (Hww[i] * arr[2i + 1, :] + Hvw[i] * arr[2i, :]) / denom[i]
    end

    return prod
end
=======
# # auxiliary calculations for inverse Hessian and inverse Hessian prod
# function inv_hess_vals(cone)
#     cone.hess_inv_hess_updated || update_hess_inv_hess(cone)
#     u = cone.point[1]
#     v_idxs = cone.v_idxs
#     w_idxs = cone.w_idxs
#     point = cone.point
#     @views v = point[v_idxs]
#     @views w = point[w_idxs]
#     z = cone.z
#     Hu = cone.Hu
#     logprod = u - z # TODO cache in feas check?
#     @. cone.denom = z + 2 * w
#
#     for (i, v_idx, w_idx) in zip(1:cone.w_dim, v_idxs, w_idxs)
#         temp1 = logprod - w[i] * log(w[i] / v[i]) # TODO cache in feas check?
#         temp2 = log(w[i] / v[i])# TODO cache in feas check?
#         Hu[v_idx - 1] = -(u - temp1 - 2 * w[i] * temp2) * w[i] * v[i] / cone.denom[i]
#         Hu[w_idx - 1] = abs2(w[i]) * (temp2 * z + u - temp1) / cone.denom[i]
#     end
#     @views cone.Huu = abs2(z) * (1 - dot(Hu, cone.old_hess[1, 2:cone.dim]))
#     @. cone.Hvw = v * abs2(w)
#     @. cone.Hvv = z + w
#     @. cone.Hww = cone.Hvv * abs2(w)
#     @. cone.Hvv *= abs2(v)
#
#     return
# end
#
# function update_inv_hess(cone::EpiSumPerEntropy{T}) where {T}
#     inv_hess_vals(cone)
#     dim = cone.dim
#     w_dim = cone.w_dim
#
#     if !isdefined(cone, :inv_hess)
#         # initialize sparse idxs for upper triangle of Hessian
#         dim = cone.dim
#         H_nnz_tri = 2 * dim - 1 + w_dim
#         I = Vector{Int}(undef, H_nnz_tri)
#         J = Vector{Int}(undef, H_nnz_tri)
#         idxs1 = 1:dim
#         I[idxs1] .= 1
#         J[idxs1] .= idxs1
#         idxs2 = (dim + 1):(2 * dim - 1)
#         I[idxs2] .= 2:dim
#         J[idxs2] .= 2:dim
#         idxs3 = (2 * dim):H_nnz_tri
#         I[idxs3] .= 2:2:dim
#         J[idxs3] .= 3:2:dim
#         V = ones(T, H_nnz_tri)
#         cone.inv_hess = Symmetric(sparse(I, J, V, dim, dim), :U)
#     end
#
#     # modify nonzeros of sparse data structure of upper triangle of Hessian
#     H_nzval = cone.inv_hess.data.nzval
#     H_nzval[1] = cone.Huu
#     vw_idx = 1
#     nz_idx = 2
#     dim_idx = 1
#     @inbounds for j in 1:w_dim
#         H_nzval[nz_idx] = cone.Hu[dim_idx]
#         H_nzval[nz_idx + 1] = cone.Hvv[vw_idx] / cone.denom[vw_idx]
#         nz_idx += 2
#         dim_idx += 1
#         H_nzval[nz_idx] = cone.Hu[dim_idx]
#         H_nzval[nz_idx + 1] = cone.Hvw[vw_idx] / cone.denom[vw_idx]
#         # @show typeof(cone.Hvw)
#         H_nzval[nz_idx + 2] = cone.Hww[vw_idx] / cone.denom[vw_idx]
#         nz_idx += 3
#         vw_idx += 1
#         dim_idx += 1
#     end
#
#     cone.inv_hess_updated = true
#     return cone.inv_hess
# end

# function inv_hess_prod!(prod::AbstractVecOrMat, arr::AbstractVecOrMat, cone::EpiSumPerEntropy)
#     # updates for nonzero values in the inverse Hessian
#     inv_hess_vals(cone)
#     Hu = cone.Hu
#     Huu = cone.Huu
#     Hvv = cone.Hvv
#     Hvw = cone.Hvw
#     Hww = cone.Hww
#     denom = cone.denom
#
#     @. @views prod[1, :] = arr[1, :] * Huu
#     @views mul!(prod[1, :], arr[2:end, :]', Hu, true, true)
#     @. @views prod[2:end, :] = Hu * arr[1, :]'
#     @inbounds for i in 1:cone.w_dim
#         @. @views prod[2i, :] += (Hvv[i] * arr[2i, :] + Hvw[i] * arr[2i + 1, :]) / denom[i]
#         @. @views prod[2i + 1, :] += (Hww[i] * arr[2i + 1, :] + Hvw[i] * arr[2i, :]) / denom[i]
#     end
#
#     return prod
# end
>>>>>>> 5cd4d835

function correction(
    cone::EpiSumPerEntropy{T},
    primal_dir::AbstractVector{T},
    dual_dir::AbstractVector{T},
    ) where {T <: Real}
    @assert cone.hess_updated
    tau = cone.tau
    sigma = cone.sigma
    z = cone.z
    w_dim = cone.w_dim
    u = cone.point[1]
    v_idxs = cone.v_idxs
    w_idxs = cone.w_idxs
    point = cone.point
    @views v = point[v_idxs]
    @views w = point[w_idxs]

    third = zeros(T, cone.dim, cone.dim, cone.dim)

    # Tuuu
    third[1, 1, 1] = -2 / z ^ 3
    # Tuuv
    third[1, 1, v_idxs] = third[1, v_idxs, 1] = third[v_idxs, 1, 1] = -2 * sigma / abs2(z)
    # Tuuw
    third[1, 1, w_idxs] = third[1, w_idxs, 1] = third[w_idxs, 1, 1] = -2 * tau / abs2(z)
    # Tuvv
    third[1, v_idxs, v_idxs] = third[v_idxs, 1, v_idxs] = third[v_idxs, v_idxs, 1] = -2 * sigma * sigma' / z - Diagonal(sigma ./ v / z)
    # Tuvw
    third[1, v_idxs, w_idxs] = third[v_idxs, 1, w_idxs] = third[v_idxs, w_idxs, 1] =
        -2 * sigma * tau' / z + Diagonal(inv.(v) / abs2(z))
    third[1, w_idxs, v_idxs] = third[w_idxs, 1, v_idxs] = third[w_idxs, v_idxs, 1] =
        -2 * tau * sigma' / z + Diagonal(inv.(v) / abs2(z))
    # Tuww
    third[1, w_idxs, w_idxs] = third[w_idxs, 1, w_idxs] = third[w_idxs, w_idxs, 1] = -2 * tau * tau' / z - Diagonal(inv.(w) / abs2(z))
    # Tvvv
    for i in 1:w_dim, j in 1:w_dim, k in 1:w_dim
        (ti, tj, tk) = (v_idxs[i], v_idxs[j], v_idxs[k])
        t1 = -2 * sigma[i] * sigma[j] * sigma[k]
        if i == j
            t2 = -sigma[i] * sigma[k] / v[i]
            if j == k
                third[ti, ti, ti] = t1 + 3 * t2 - 2 * sigma[i] / abs2(v[i]) - 2 / v[i] ^ 3
            else
                third[ti, ti, tk] = third[ti, tk, ti] = third[tk, ti, ti] = t1 + t2
            end
        elseif i != k && j != k
            third[ti, tj, tk] = third[ti, tk, tj] = third[tj, ti, tk] = third[tj, tk, ti] =
                third[tk, ti, tj] = third[tk, tj, ti] = t1
        end
    end
    # Tvvw
    for i in 1:w_dim, j in 1:w_dim, k in 1:w_dim
        # note that the offset for w is not the same as the offset for the vs, so even if i = k, ti != tk, so we make sure to account for that
        (ti, tj, tk) = (v_idxs[i], v_idxs[j], w_idxs[k])
        t1 = -2 * sigma[i] * sigma[j] * tau[k]
        if i == j
            t2 = -sigma[i] * tau[k] / v[i]
            if j == k
                # vi vi wi
                third[ti, ti, tk] = third[ti, tk, ti] = third[tk, ti, ti] = t1 + t2 + 2 * sigma[i] / v[i] / z + inv(abs2(v[i])) / z
            else
                # vi vi wk
                third[ti, ti, tk] = third[ti, tk, ti] = third[tk, ti, ti] = t1 + t2
            end
        elseif i == k
            # vi vj wj, symmetric to vi vj wi
            third[ti, tj, tk] = third[ti, tk, tj] = third[tj, ti, tk] = third[tj, tk, ti] =
                third[tk, ti, tj] = third[tk, tj, ti] = t1 + sigma[j] / v[i] / z
        elseif j != k
            # vi vj wk
            third[ti, tj, tk] = third[ti, tk, tj] = third[tj, ti, tk] = third[tj, tk, ti] =
                third[tk, ti, tj] = third[tk, tj, ti] = t1
        end
    end
    # Tvww
    for i in 1:w_dim, j in 1:w_dim, k in 1:w_dim
        # note that the offset for v is not the same as the offset for the ws, so even if i = k, ti != tk, so we make sure to account for that
        (ti, tj, tk) = (v_idxs[i], w_idxs[j], w_idxs[k])
        t1 = -2 * sigma[i] * tau[j] * tau[k]
        if j == k
            if i == j
                # vi wi wi
                third[ti, tj, tj] = third[tj, ti, tj] = third[tj, tj, ti] = t1 + 2 * tau[i] / z / v[i] - 1 / v[i] / abs2(z)
            else
                # vi wj wj
                third[ti, tj, tj] = third[tj, ti, tj] = third[tj, tj, ti] = t1 - sigma[i] / w[j] / z
            end
        elseif i == j
            # vi wi wk, symmetric to vi wj wi
            third[ti, tj, tk] = third[ti, tk, tj] = third[tj, ti, tk] = third[tj, tk, ti] =
                third[tk, ti, tj] = third[tk, tj, ti] = t1 + tau[k] / z / v[i]
        elseif i != k
            # vi wj wk
            third[ti, tj, tk] = third[ti, tk, tj] = third[tj, ti, tk] = third[tj, tk, ti] =
                third[tk, ti, tj] = third[tk, tj, ti] = t1
        end
    end
    # Twww
    for i in 1:w_dim, j in 1:w_dim, k in 1:w_dim
        (ti, tj, tk) = (w_idxs[i], w_idxs[j], w_idxs[k])
        t1 = -2 * tau[i] * tau[j] * tau[k]
        if i == j
            t2 = -tau[k] / w[i] / z
            if j == k
                third[ti, ti, ti] = t1 + 3 * t2 - abs2(inv(w[i])) / z - 2 / w[i] ^ 3
            else
                third[ti, ti, tk] = third[ti, tk, ti] = third[tk, ti, ti] = t1 + t2
            end
        elseif i != k && j != k
            third[ti, tj, tk] = third[ti, tk, tj] = third[tj, ti, tk] = third[tj, tk, ti] =
                third[tk, ti, tj] = third[tk, tj, ti] = t1
        end
    end

    third_order = reshape(third, cone.dim^2, cone.dim)

    # barrier = cone.barrier
    # FD_3deriv = ForwardDiff.jacobian(x -> ForwardDiff.hessian(barrier, x), cone.point)
    # @show norm(third_order - FD_3deriv)
    # Hi_z = cone.old_hess \ dual_dir
    Hi_z = similar(dual_dir)
    inv_hess_prod!(Hi_z, dual_dir, cone)

    Hi_z .*= -T(0.5)
    cone.correction .= reshape(third_order * primal_dir, cone.dim, cone.dim) * Hi_z

    return cone.correction
end

# see analysis in https://github.com/lkapelevich/HypatiaBenchmarks.jl/tree/master/centralpoints
function get_central_ray_episumperentropy(w_dim::Int)
    if w_dim <= 10
        # lookup points where x = f'(x)
        return central_rays_episumperentropy[w_dim, :]
    end
    # use nonlinear fit for higher dimensions
    if w_dim <= 20
        u = 1.2023 / sqrt(w_dim) - 0.015
        v = 0.432 / sqrt(w_dim) + 1.0125
        w = -0.3057 / sqrt(w_dim) + 0.972
    else
        u = 1.1513 / sqrt(w_dim) - 0.0069
        v = 0.4873 / sqrt(w_dim) + 1.0008
        w = -0.4247 / sqrt(w_dim) + 0.9961
    end
    return [u, v, w]
end

const central_rays_episumperentropy = [
    0.827838399	1.290927714	0.805102005;
    0.708612491	1.256859155	0.818070438;
    0.622618845	1.231401008	0.829317079;
    0.558111266	1.211710888	0.838978357;
    0.508038611	1.196018952	0.847300431;
    0.468039614	1.183194753	0.854521307;
    0.435316653	1.172492397	0.860840992;
    0.408009282	1.163403374	0.866420017;
    0.38483862	1.155570329	0.871385499;
    0.364899122	1.148735192	0.875838068;
    ]<|MERGE_RESOLUTION|>--- conflicted
+++ resolved
@@ -237,7 +237,6 @@
     return cone.hess
 end
 
-<<<<<<< HEAD
 # auxiliary calculations for inverse Hessian and inverse Hessian prod
 function inv_hess_vals(cone)
     cone.hess_inv_hess_updated || update_hess_inv_hess(cone)
@@ -335,105 +334,6 @@
 
     return prod
 end
-=======
-# # auxiliary calculations for inverse Hessian and inverse Hessian prod
-# function inv_hess_vals(cone)
-#     cone.hess_inv_hess_updated || update_hess_inv_hess(cone)
-#     u = cone.point[1]
-#     v_idxs = cone.v_idxs
-#     w_idxs = cone.w_idxs
-#     point = cone.point
-#     @views v = point[v_idxs]
-#     @views w = point[w_idxs]
-#     z = cone.z
-#     Hu = cone.Hu
-#     logprod = u - z # TODO cache in feas check?
-#     @. cone.denom = z + 2 * w
-#
-#     for (i, v_idx, w_idx) in zip(1:cone.w_dim, v_idxs, w_idxs)
-#         temp1 = logprod - w[i] * log(w[i] / v[i]) # TODO cache in feas check?
-#         temp2 = log(w[i] / v[i])# TODO cache in feas check?
-#         Hu[v_idx - 1] = -(u - temp1 - 2 * w[i] * temp2) * w[i] * v[i] / cone.denom[i]
-#         Hu[w_idx - 1] = abs2(w[i]) * (temp2 * z + u - temp1) / cone.denom[i]
-#     end
-#     @views cone.Huu = abs2(z) * (1 - dot(Hu, cone.old_hess[1, 2:cone.dim]))
-#     @. cone.Hvw = v * abs2(w)
-#     @. cone.Hvv = z + w
-#     @. cone.Hww = cone.Hvv * abs2(w)
-#     @. cone.Hvv *= abs2(v)
-#
-#     return
-# end
-#
-# function update_inv_hess(cone::EpiSumPerEntropy{T}) where {T}
-#     inv_hess_vals(cone)
-#     dim = cone.dim
-#     w_dim = cone.w_dim
-#
-#     if !isdefined(cone, :inv_hess)
-#         # initialize sparse idxs for upper triangle of Hessian
-#         dim = cone.dim
-#         H_nnz_tri = 2 * dim - 1 + w_dim
-#         I = Vector{Int}(undef, H_nnz_tri)
-#         J = Vector{Int}(undef, H_nnz_tri)
-#         idxs1 = 1:dim
-#         I[idxs1] .= 1
-#         J[idxs1] .= idxs1
-#         idxs2 = (dim + 1):(2 * dim - 1)
-#         I[idxs2] .= 2:dim
-#         J[idxs2] .= 2:dim
-#         idxs3 = (2 * dim):H_nnz_tri
-#         I[idxs3] .= 2:2:dim
-#         J[idxs3] .= 3:2:dim
-#         V = ones(T, H_nnz_tri)
-#         cone.inv_hess = Symmetric(sparse(I, J, V, dim, dim), :U)
-#     end
-#
-#     # modify nonzeros of sparse data structure of upper triangle of Hessian
-#     H_nzval = cone.inv_hess.data.nzval
-#     H_nzval[1] = cone.Huu
-#     vw_idx = 1
-#     nz_idx = 2
-#     dim_idx = 1
-#     @inbounds for j in 1:w_dim
-#         H_nzval[nz_idx] = cone.Hu[dim_idx]
-#         H_nzval[nz_idx + 1] = cone.Hvv[vw_idx] / cone.denom[vw_idx]
-#         nz_idx += 2
-#         dim_idx += 1
-#         H_nzval[nz_idx] = cone.Hu[dim_idx]
-#         H_nzval[nz_idx + 1] = cone.Hvw[vw_idx] / cone.denom[vw_idx]
-#         # @show typeof(cone.Hvw)
-#         H_nzval[nz_idx + 2] = cone.Hww[vw_idx] / cone.denom[vw_idx]
-#         nz_idx += 3
-#         vw_idx += 1
-#         dim_idx += 1
-#     end
-#
-#     cone.inv_hess_updated = true
-#     return cone.inv_hess
-# end
-
-# function inv_hess_prod!(prod::AbstractVecOrMat, arr::AbstractVecOrMat, cone::EpiSumPerEntropy)
-#     # updates for nonzero values in the inverse Hessian
-#     inv_hess_vals(cone)
-#     Hu = cone.Hu
-#     Huu = cone.Huu
-#     Hvv = cone.Hvv
-#     Hvw = cone.Hvw
-#     Hww = cone.Hww
-#     denom = cone.denom
-#
-#     @. @views prod[1, :] = arr[1, :] * Huu
-#     @views mul!(prod[1, :], arr[2:end, :]', Hu, true, true)
-#     @. @views prod[2:end, :] = Hu * arr[1, :]'
-#     @inbounds for i in 1:cone.w_dim
-#         @. @views prod[2i, :] += (Hvv[i] * arr[2i, :] + Hvw[i] * arr[2i + 1, :]) / denom[i]
-#         @. @views prod[2i + 1, :] += (Hww[i] * arr[2i + 1, :] + Hvw[i] * arr[2i, :]) / denom[i]
-#     end
-#
-#     return prod
-# end
->>>>>>> 5cd4d835
 
 function correction(
     cone::EpiSumPerEntropy{T},
