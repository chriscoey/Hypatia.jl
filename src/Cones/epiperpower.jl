--- conflicted
+++ resolved
@@ -15,7 +15,7 @@
 mutable struct EpiPerPower <: Cone
     use_dual::Bool
     alpha::Float64
-    
+
     point::AbstractVector{Float64}
     g::Vector{Float64}
     H::Matrix{Float64}
@@ -29,19 +29,6 @@
         cone = new()
         cone.use_dual = is_dual
         cone.alpha = alpha
-<<<<<<< HEAD
-        cone.g = Vector{Float64}(undef, 3)
-        cone.H = Matrix{Float64}(undef, 3, 3)
-        cone.H2 = similar(cone.H)
-        ialpha2 = 2.0 * inv(alpha)
-        if alpha >= 2.0
-            cone.barfun = point -> -log(point[1] * point[2]^(2.0 - ialpha2) - abs2(point[3]) * point[1]^(1.0 - ialpha2))
-        else
-            cone.barfun = point -> -log(point[1]^ialpha2 * point[2] - abs2(point[3]) * point[2]^(ialpha2 - 1.0))
-        end
-        cone.diffres = DiffResults.HessianResult(cone.g)
-=======
->>>>>>> be68ad87
         return cone
     end
 end
@@ -58,7 +45,7 @@
     if alpha >= 2.0
         cone.barfun = point -> -log(point[1] * point[2]^(2.0 - ialpha2) - abs2(point[3]) * point[1]^(1.0 - ialpha2))
     else
-        cone.barfun = point -> -log(point[1] * point[2]^(2.0 - ialpha2) - abs2(point[3]) * point[1]^(1.0 - ialpha2))
+        cone.barfun = point -> -log(point[1]^ialpha2 * point[2] - abs2(point[3]) * point[2]^(ialpha2 - 1.0))
     end
     cone.diffres = DiffResults.HessianResult(cone.g)
     return
