--- conflicted
+++ resolved
@@ -91,7 +91,6 @@
     end
 
     lwv = sum(wi -> log(wi / v), w)
-<<<<<<< HEAD
     vlwv = v * lwv
     vlwvu = vlwv - u
 
@@ -121,33 +120,6 @@
         H[(2 + i), (2 + i)] = abs2(vw[i]) * ivlwvu2 + vw[i] / w[i] * ivlwvu + inv(abs2(w[i]))
     end
     cone.H .*= cone.gamma
-=======
-    vlwvu = v * lwv - u
-    lwvn = lwv - T(cone.dim - 2)
-    ivlwvu = inv(vlwvu)
-    vw = v ./ w # TODO remove allocations
-    ivlwvu2 = abs2(ivlwvu)
-
-    # gradient
-    g = cone.g
-    g[1] = ivlwvu
-    g[2] = -lwvn * ivlwvu - inv(v)
-    @. g[3:end] = -(one(T) + v * ivlwvu) / w
-
-    # Hessian
-    H = cone.H
-    H[1, 1] = ivlwvu2
-    H[1, 2] = -lwvn * ivlwvu2
-    @. H[1, 3:end] = -vw * ivlwvu2
-    H[2, 2] = abs2(lwvn) * ivlwvu2 + ivlwvu * T(cone.dim - 2) / v + inv(abs2(v))
-    @. H[2, 3:end] = vw * lwvn * ivlwvu2 - ivlwvu / w
-    for j in 1:(cone.dim - 2)
-        for i in 1:(j - 1)
-            H[2 + i, 2 + j] = ivlwvu2 * vw[i] * vw[j]
-        end
-        H[2 + j, 2 + j] = abs2(vw[j]) * ivlwvu2 + vw[j] / w[j] * ivlwvu + inv(abs2(w[j]))
-    end
->>>>>>> 30d90ae6
 
     return factorize_hess(cone)
 end