#=
Copyright 2018, Chris Coey and contributors
Copyright 2018, David Papp, Sercan Yildiz

interpolation-based weighted-sum-of-squares (multivariate) polynomial cone parametrized by interpolation points ipwt

definition and dual barrier from "Sum-of-squares optimization without semidefinite programming" by D. Papp and S. Yildiz, available at https://arxiv.org/abs/1712.01792

TODO can perform loop for calculating g and H in parallel
TODO maybe can avoid final factorization?
TODO scale the interior direction
=#

mutable struct WSOSPolyInterp <: Cone
    use_dual::Bool
    dim::Int
    ipwt::Vector{Matrix{Float64}}
    point::AbstractVector{Float64}
    g::Vector{Float64}
    H::Matrix{Float64}
    Hi::Matrix{Float64}
    H2::Matrix{Float64}
    Hi::Matrix{Float64}
    F # TODO prealloc
    tmp1::Vector{Matrix{Float64}}
    tmp2::Vector{Matrix{Float64}}
    tmp3::Matrix{Float64}

    function WSOSPolyInterp(dim::Int, ipwt::Vector{Matrix{Float64}}, is_dual::Bool)
        for ipwtj in ipwt
            @assert size(ipwtj, 1) == dim
        end
        cone = new()
        cone.use_dual = !is_dual # using dual barrier
        cone.dim = dim
        cone.ipwt = ipwt
        cone.g = similar(ipwt[1], dim)
        cone.H = similar(ipwt[1], dim, dim)
        cone.Hi = similar(ipwt[1], dim, dim)
        cone.H2 = similar(cone.H)
        cone.Hi = similar(cone.H)
        cone.tmp1 = [similar(ipwt[1], size(ipwtj, 2), size(ipwtj, 2)) for ipwtj in ipwt]
        cone.tmp2 = [similar(ipwt[1], size(ipwtj, 2), dim) for ipwtj in ipwt]
        cone.tmp3 = similar(ipwt[1], dim, dim)
        return cone
    end
end

WSOSPolyInterp(dim::Int, ipwt::Vector{Matrix{Float64}}) = WSOSPolyInterp(dim, ipwt, false)

get_nu(cone::WSOSPolyInterp) = sum(size(ipwtj, 2) for ipwtj in cone.ipwt)

set_initial_point(arr::AbstractVector{Float64}, cone::WSOSPolyInterp) = (@. arr = 1.0; arr)

function check_in_cone(cone::WSOSPolyInterp)
    @. cone.g = 0.0
    @. cone.H = 0.0
    @. cone.Hi = 0.0
    tmp3 = cone.tmp3

    for j in eachindex(cone.ipwt) # TODO can be done in parallel, but need multiple tmp3s
        ipwtj = cone.ipwt[j]
        tmp1j = cone.tmp1[j]
        tmp2j = cone.tmp2[j]

        # tmp1j = ipwtj'*Diagonal(point)*ipwtj
        # mul!(tmp2j, ipwtj', Diagonal(cone.point)) # TODO dispatches to an extremely inefficient method
        @. tmp2j = ipwtj' * cone.point'
        mul!(tmp1j, tmp2j, ipwtj)

        # pivoted cholesky and triangular solve method
        F = cholesky!(Symmetric(tmp1j, :L), Val(true), check = false)
        if !isposdef(F)
            return false
        end

        tmp2j .= view(ipwtj', F.p, :)
        ldiv!(F.L, tmp2j) # TODO make sure calls best triangular solve
        # mul!(tmp3, tmp2j', tmp2j)
        BLAS.syrk!('U', 'T', 1.0, tmp2j, 0.0, tmp3)

        # inv_Hj = (ipwtj * ipwtj' * Diagonal(cone.point) * ipwtj * ipwtj').^2
        cone.Hi += inv((ipwtj * inv(ipwtj' * Diagonal(cone.point) * ipwtj) * ipwtj').^2)

        @inbounds for j in eachindex(cone.g)
            cone.g[j] -= tmp3[j, j]
            @inbounds for i in 1:j
                cone.H[i, j] += abs2(tmp3[i, j])
            end
        end
    end

<<<<<<< HEAD
    return factorize_hess(cone)
end

inv_hess(cone::WSOSPolyInterp) = Symmetric(cone.Hi, :U)
=======
    @. cone.H2 = cone.H
    cone.F = cholesky!(Symmetric(cone.H2, :U), Val(true), check = false)
    if !isposdef(cone.F)
        return false
    end
    cone.Hi .= inv(cone.F)

    return true
    # return factorize_hess(cone)
end
>>>>>>> bc7858f0
<|MERGE_RESOLUTION|>--- conflicted
+++ resolved
@@ -90,12 +90,6 @@
         end
     end
 
-<<<<<<< HEAD
-    return factorize_hess(cone)
-end
-
-inv_hess(cone::WSOSPolyInterp) = Symmetric(cone.Hi, :U)
-=======
     @. cone.H2 = cone.H
     cone.F = cholesky!(Symmetric(cone.H2, :U), Val(true), check = false)
     if !isposdef(cone.F)
@@ -106,4 +100,5 @@
     return true
     # return factorize_hess(cone)
 end
->>>>>>> bc7858f0
+
+inv_hess(cone::WSOSPolyInterp) = Symmetric(cone.Hi, :U)