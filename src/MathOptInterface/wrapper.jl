--- conflicted
+++ resolved
@@ -45,14 +45,18 @@
     primal_obj::Float64
     dual_obj::Float64
 
-<<<<<<< HEAD
-    load_only::Bool
-
-    function Optimizer(use_dense::Bool, verbose::Bool, system_solver::Type{<:Solvers.CombinedHSDSystemSolver},
-            linear_model::Type{<:Models.LinearModel}, max_iters::Int, time_limit::Float64, tol_rel_opt::Float64, tol_abs_opt::Float64, tol_feas::Float64, load_only::Bool)
-=======
-    function Optimizer(use_dense::Bool, test_certificates::Bool, verbose::Bool, system_solver::Type{<:Solvers.CombinedHSDSystemSolver}, linear_model::Type{<:Models.LinearModel}, max_iters::Int, time_limit::Float64, tol_rel_opt::Float64, tol_abs_opt::Float64, tol_feas::Float64)
->>>>>>> 011be3be
+    function Optimizer(
+        use_dense::Bool,
+        test_certificates::Bool,
+        verbose::Bool, system_solver::Type{<:Solvers.CombinedHSDSystemSolver},
+        linear_model::Type{<:Models.LinearModel},
+        max_iters::Int,
+        time_limit::Float64,
+        tol_rel_opt::Float64,
+        tol_abs_opt::Float64,
+        tol_feas::Float64,
+        load_only::Bool,
+        )
         opt = new()
         opt.use_dense = use_dense
         opt.test_certificates = test_certificates
@@ -81,13 +85,8 @@
     tol_rel_opt::Float64 = 1e-6,
     tol_abs_opt::Float64 = 1e-7,
     tol_feas::Float64 = 1e-7,
-<<<<<<< HEAD
     load_only::Bool = false,
-    ) =
-    Optimizer(use_dense, verbose, system_solver, linear_model, max_iters, time_limit, tol_rel_opt, tol_abs_opt, tol_feas, load_only)
-=======
-    ) = Optimizer(use_dense, test_certificates, verbose, system_solver, linear_model, max_iters, time_limit, tol_rel_opt, tol_abs_opt, tol_feas)
->>>>>>> 011be3be
+    ) = Optimizer(use_dense, test_certificates, verbose, system_solver, linear_model, max_iters, time_limit, tol_rel_opt, tol_abs_opt, tol_feas, , load_only)
 
 MOI.get(::Optimizer, ::MOI.SolverName) = "Hypatia"
 
