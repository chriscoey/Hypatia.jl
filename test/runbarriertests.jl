--- conflicted
+++ resolved
@@ -12,12 +12,9 @@
     "epinormeucl",
     "epiperentropy",
     "epipersquare",
+    "epipertraceentropytri",
     "episumperentropy",
-<<<<<<< HEAD
-    "epipertraceentropytri",
-=======
     "epitracerelentropytri",
->>>>>>> fac9b4fc
     "hypoperlog",
     "power",
     "hypopowermean",
