--- conflicted
+++ resolved
@@ -141,18 +141,6 @@
 #     test_moi(d, s, m, verbose)
 # end
 
-<<<<<<< HEAD
-# @info("starting native examples tests")
-# native_options = (
-#     verbose = true,
-#     max_iters = 150,
-#     )
-# @testset "native examples" begin
-#     test_envelope(; native_options...)
-#     test_linearopt(; native_options...)
-#     test_polymin(; native_options...)
-# end
-=======
 @info("starting native examples tests")
 native_options = (
     verbose = true,
@@ -163,7 +151,6 @@
     test_linearopt(; native_options...) # done
     test_polymin(; native_options...) # needs following up on failures
 end
->>>>>>> a6ded1ec
 
 @info("starting JuMP examples tests")
 JuMP_options = (
@@ -172,20 +159,6 @@
     max_iters = 400,
     )
 @testset "JuMP examples" begin
-<<<<<<< HEAD
-    # test_contractionJuMP(; JuMP_options..., tol_rel_opt = 1e-4, tol_abs_opt = 1e-4, tol_feas = 1e-4)
-    # test_densityestJuMP(; JuMP_options...)
-    # test_envelopeJuMP(; JuMP_options...)
-    # test_expdesignJuMP(; JuMP_options...)
-    # test_lotkavolterraJuMP(; JuMP_options..., tol_rel_opt = 1e-5, tol_abs_opt = 1e-6, tol_feas = 1e-6)
-    test_muconvexityJuMP(; JuMP_options...)
-    # test_polyminJuMP(; JuMP_options..., tol_rel_opt = 1e-8, tol_abs_opt = 1e-8, tol_feas = 1e-8)
-    test_polynormJuMP(; JuMP_options...)
-    # test_regionofattrJuMP(; JuMP_options..., tol_feas = 1e-5)
-    test_secondorderpolyJuMP(; JuMP_options...)
-    test_semidefinitepolyJuMP(; JuMP_options...)
-    # test_shapeconregrJuMP(; JuMP_options..., tol_rel_opt = 1e-7, tol_abs_opt = 1e-6, tol_feas = 1e-5)
-=======
     test_contractionJuMP(; JuMP_options..., tol_rel_opt = 1e-4, tol_abs_opt = 1e-4, tol_feas = 1e-4) # follow up failures
     test_densityestJuMP(; JuMP_options..., tol_rel_opt = 1e-6, tol_abs_opt = 1e-5, tol_feas = 1e-7) # follow up failures
     test_envelopeJuMP(; JuMP_options...) # done
@@ -199,7 +172,6 @@
     test_semidefinitepolyJuMP(; JuMP_options..., tol_abs_opt = 1e-6, tol_rel_opt = 1e-6, tol_feas = 1e-7) # fix isnan
     test_shapeconregrJuMP(; JuMP_options..., tol_rel_opt = 1e-7, tol_abs_opt = 1e-7, tol_feas = 1e-7)
 
->>>>>>> a6ded1ec
 end
 
 end