#=
Copyright 2018, Chris Coey, Lea Kapelevich and contributors
=#

using Test
import Hypatia
import Hypatia.HypReal
import Hypatia.HypRealOrComplex
const HYP = Hypatia
const CO = HYP.Cones
const MO = HYP.Models
const SO = HYP.Solvers
const MU = HYP.ModelUtilities

include(joinpath(@__DIR__, "interpolation.jl"))
include(joinpath(@__DIR__, "barriers.jl"))
include(joinpath(@__DIR__, "native.jl"))
include(joinpath(@__DIR__, "MathOptInterface.jl"))

examples_dir = joinpath(@__DIR__, "../examples")
include(joinpath(examples_dir, "centralpolymat/JuMP.jl"))
<<<<<<< HEAD
=======
include(joinpath(examples_dir, "densityest/native.jl"))
include(joinpath(examples_dir, "envelope/native.jl"))
include(joinpath(examples_dir, "expdesign/native.jl"))
include(joinpath(examples_dir, "linearopt/native.jl"))
include(joinpath(examples_dir, "matrixcompletion/native.jl"))
include(joinpath(examples_dir, "polymin/native.jl"))
include(joinpath(examples_dir, "sparsepca/native.jl"))
>>>>>>> 673abbf8
include(joinpath(examples_dir, "contraction/JuMP.jl"))
include(joinpath(examples_dir, "densityest/JuMP.jl"))
include(joinpath(examples_dir, "densityest/native.jl"))
include(joinpath(examples_dir, "envelope/JuMP.jl"))
include(joinpath(examples_dir, "envelope/native.jl"))
include(joinpath(examples_dir, "expdesign/JuMP.jl"))
include(joinpath(examples_dir, "expdesign/native.jl"))
include(joinpath(examples_dir, "linearopt/native.jl"))
include(joinpath(examples_dir, "lotkavolterra/JuMP.jl"))
include(joinpath(examples_dir, "matrixcompletion/native.jl"))
include(joinpath(examples_dir, "muconvexity/JuMP.jl"))
include(joinpath(examples_dir, "polymin/JuMP.jl"))
include(joinpath(examples_dir, "polymin/native.jl"))
include(joinpath(examples_dir, "polynorm/JuMP.jl"))
include(joinpath(examples_dir, "portfolio/native.jl"))
include(joinpath(examples_dir, "regionofattr/JuMP.jl"))
include(joinpath(examples_dir, "secondorderpoly/JuMP.jl"))
include(joinpath(examples_dir, "semidefinitepoly/JuMP.jl"))
include(joinpath(examples_dir, "shapeconregr/JuMP.jl"))
include(joinpath(examples_dir, "sparsepca/native.jl"))

real_types = [
    Float64,
    Float32,
    BigFloat,
    ]

@info("starting Hypatia tests")
@testset "Hypatia tests" begin

@info("starting interpolation tests")
@testset "interpolation tests" begin
    fekete_sample()
    test_recover_lagrange_polys()
    test_recover_cheb_polys()
end

@info("starting barrier tests")
barrier_testfuns = [
    test_orthant_barrier,
    test_epinorminf_barrier,
    test_epinormeucl_barrier,
    test_epipersquare_barrier,
    # TODO next 3 fail with BigFloat: can only use BLAS floats with ForwardDiff barriers, see https://github.com/JuliaDiff/DiffResults.jl/pull/9#issuecomment-497853361
    test_epiperpower_barrier,
    test_epipersumexp_barrier,
    test_hypogeomean_barrier,
    test_hypoperlog_barrier,
    test_hypopersumlog_barrier,
    test_epinormspectral_barrier,
    test_semidefinite_barrier,
    test_hypoperlogdet_barrier,
    test_wsospolyinterp_barrier,
    test_wsospolyinterpmat_barrier,
    test_wsospolyinterpsoc_barrier, # NOTE not updated for generic reals (too much work)
    ]
@testset "barrier functions tests: $t, $T" for t in barrier_testfuns, T in real_types
    if T == BigFloat && t in (test_epiperpower_barrier, test_epipersumexp_barrier, test_hypogeomean_barrier, test_wsospolyinterpmat_barrier, test_wsospolyinterpsoc_barrier)
        continue
    end
    t(T)
end

@info("starting native interface tests")
verbose = true
system_solvers = [
    SO.QRCholCombinedHSDSystemSolver,
    SO.SymIndefCombinedHSDSystemSolver,
    SO.NaiveElimCombinedHSDSystemSolver,
    SO.NaiveCombinedHSDSystemSolver,
    ]
testfuns_singular = [
    dimension1,
    consistent1,
    inconsistent1,
    inconsistent2,
    ]
@testset "preprocessing tests: $t, $s, $T" for t in testfuns_singular, s in system_solvers, T in real_types
    t(s{T}, MO.PreprocessedLinearModel{T}, verbose)
end
linear_models = [
    MO.PreprocessedLinearModel,
    MO.RawLinearModel,
    ]
testfuns_nonsingular = [
    orthant1,
    orthant2,
    orthant3,
    orthant4,
    epinorminf1,
    epinorminf2,
    epinorminf3,
    epinorminf4,
    epinorminf5,
    epinormeucl1,
    epinormeucl2,
    epipersquare1,
    epipersquare2,
    epipersquare3,
    semidefinite1,
    semidefinite2,
    semidefinite3,
    semidefinitecomplex1,
    hypoperlog1,
    hypoperlog2,
    hypoperlog3,
    hypoperlog4,
    hypopersumlog1,
    hypopersumlog2,
    epiperpower1,
    epiperpower2,
    epiperpower3,
    hypogeomean1,
    hypogeomean2,
    hypogeomean3,
    hypogeomean4,
    epinormspectral1,
    hypoperlogdet1,
    hypoperlogdet2,
    hypoperlogdet3,
    epipersumexp1,
    epipersumexp2,
    ]
@testset "native tests: $t, $s, $m, $T" for t in testfuns_nonsingular, s in system_solvers, m in linear_models, T in real_types
    if s == SO.QRCholCombinedHSDSystemSolver && m == MO.RawLinearModel
        continue # QRChol linear system solver needs preprocessed model
    end
    t(s{T}, m{T}, verbose)
end

@info("starting MathOptInterface tests")
verbose = false
dense_options = [
    true,
    false,
    ]
system_solvers = [
    SO.NaiveElimCombinedHSDSystemSolver,
    SO.QRCholCombinedHSDSystemSolver,
    ]
linear_models = [
    MO.PreprocessedLinearModel, # some MOI tests require preprocessing to pass
    ]
@testset "MOI tests: $(d ? "dense" : "sparse"), $s, $m" for d in dense_options, s in system_solvers, m in linear_models
    test_moi(d, s{Float64}, m{Float64}, verbose)
end

@info("starting native examples tests")
native_options = (
    verbose = true,
    max_iters = 150,
    time_limit = 6e2, # 1 minute
    )
@testset "native examples" begin
    @testset "envelope" begin test_envelope(; native_options...,
        ) end
    @testset "linearopt" begin test_linearopt(; native_options...,
        ) end
    @testset "polymin" begin test_polymin(; native_options...,
        tol_rel_opt = 1e-9, tol_abs_opt = 1e-8, tol_feas = 1e-9,
        ) end
    @testset "portfolio" begin test_portfolio(; native_options...,
        ) end
end
@testset "native examples: $T" for T in real_types
    @testset "densityest" begin test_densityest(T; native_options...,
        ) end
    @testset "expdesign" begin test_expdesign(T; native_options...,
        ) end
    @testset "matrixcompletion" begin test_matrixcompletion(T; native_options...,
        ) end
    @testset "sparsepca" begin test_sparsepca(T; native_options...,
        ) end
end

@info("starting JuMP examples tests")
JuMP_options = (
    verbose = false,
    test_certificates = true,
    max_iters = 250,
    time_limit = 6e2, # 1 minute
    )
@testset "JuMP examples" begin
    @testset "centralpolymat" begin test_centralpolymatJuMP(; JuMP_options...,
        tol_rel_opt = 1e-6, tol_abs_opt = 1e-6, tol_feas = 1e-7,
        ) end
    @testset "contraction" begin test_contractionJuMP(; JuMP_options...,
        tol_rel_opt = 1e-4, tol_abs_opt = 1e-4, tol_feas = 1e-4,
        ) end
    @testset "densityest" begin test_densityestJuMP(; JuMP_options...,
        tol_rel_opt = 1e-5, tol_abs_opt = 1e-5, tol_feas = 1e-6,
        ) end
    @testset "envelope" begin test_envelopeJuMP(; JuMP_options...,
        ) end
    @testset "expdesign" begin test_expdesignJuMP(; JuMP_options...,
        ) end
    @testset "lotkavolterra" begin test_lotkavolterraJuMP(; JuMP_options...,
        tol_rel_opt = 1e-5, tol_abs_opt = 1e-6, tol_feas = 1e-6,
        ) end
    @testset "muconvexity" begin test_muconvexityJuMP(; JuMP_options...,
        ) end
    @testset "polymin" begin test_polyminJuMP(; JuMP_options...,
        tol_rel_opt = 1e-9, tol_abs_opt = 1e-8, tol_feas = 1e-9,
        ) end
    @testset "polynorm" begin test_polynormJuMP(; JuMP_options...,
        ) end
    @testset "regionofattr" begin test_regionofattrJuMP(; JuMP_options...,
        tol_abs_opt = 1e-6, tol_rel_opt = 1e-6, tol_feas = 1e-6,
        ) end
    @testset "secondorderpoly" begin test_secondorderpolyJuMP(; JuMP_options...,
        ) end
    @testset "semidefinitepoly" begin test_semidefinitepolyJuMP(; JuMP_options...,
        tol_abs_opt = 1e-7, tol_rel_opt = 1e-7, tol_feas = 1e-7,
        ) end
    @testset "shapeconregr" begin test_shapeconregrJuMP(; JuMP_options...,
        tol_rel_opt = 1e-6, tol_abs_opt = 1e-6, tol_feas = 1e-6,
        ) end
end

end<|MERGE_RESOLUTION|>--- conflicted
+++ resolved
@@ -19,16 +19,6 @@
 
 examples_dir = joinpath(@__DIR__, "../examples")
 include(joinpath(examples_dir, "centralpolymat/JuMP.jl"))
-<<<<<<< HEAD
-=======
-include(joinpath(examples_dir, "densityest/native.jl"))
-include(joinpath(examples_dir, "envelope/native.jl"))
-include(joinpath(examples_dir, "expdesign/native.jl"))
-include(joinpath(examples_dir, "linearopt/native.jl"))
-include(joinpath(examples_dir, "matrixcompletion/native.jl"))
-include(joinpath(examples_dir, "polymin/native.jl"))
-include(joinpath(examples_dir, "sparsepca/native.jl"))
->>>>>>> 673abbf8
 include(joinpath(examples_dir, "contraction/JuMP.jl"))
 include(joinpath(examples_dir, "densityest/JuMP.jl"))
 include(joinpath(examples_dir, "densityest/native.jl"))
@@ -190,8 +180,6 @@
     @testset "polymin" begin test_polymin(; native_options...,
         tol_rel_opt = 1e-9, tol_abs_opt = 1e-8, tol_feas = 1e-9,
         ) end
-    @testset "portfolio" begin test_portfolio(; native_options...,
-        ) end
 end
 @testset "native examples: $T" for T in real_types
     @testset "densityest" begin test_densityest(T; native_options...,
@@ -201,6 +189,8 @@
     @testset "matrixcompletion" begin test_matrixcompletion(T; native_options...,
         ) end
     @testset "sparsepca" begin test_sparsepca(T; native_options...,
+        ) end
+    @testset "portfolio" begin test_portfolio(T; native_options...,
         ) end
 end
 
