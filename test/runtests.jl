#=
Copyright 2018, Chris Coey, Lea Kapelevich and contributors
=#

using Hypatia
using Test
using Random
using LinearAlgebra
using SparseArrays


# load examples functions in src/examples/
egs_dir = joinpath(@__DIR__, "../examples")
include(joinpath(egs_dir, "envelope/native.jl"))
include(joinpath(egs_dir, "envelope/jump.jl"))
include(joinpath(egs_dir, "expdesign/jump.jl"))
include(joinpath(egs_dir, "linearopt/native.jl"))
include(joinpath(egs_dir, "namedpoly/native.jl"))
include(joinpath(egs_dir, "namedpoly/jump.jl"))
include(joinpath(egs_dir, "shapeconregr/jump.jl"))
include(joinpath(egs_dir, "densityest/jump.jl"))
include(joinpath(@__DIR__, "examples.jl"))


# TODO make first part a native interface function eventually
# TODO maybe build a new high-level model struct; the current model struct is low-level
function solveandcheck(
    mdl::Hypatia.Model,
    c,
    A,
    b,
    G,
    h,
    cone,
    lscachetype;
    atol = 1e-4,
    rtol = 1e-4,
    )
    # check, preprocess, load, and solve
    Hypatia.check_data(c, A, b, G, h, cone)
    if lscachetype == Hypatia.QRSymmCache
        (c1, A1, b1, G1, prkeep, dukeep, Q2, RiQ1) = Hypatia.preprocess_data(c, A, b, G, useQR=true)
        L = Hypatia.QRSymmCache(c1, A1, b1, G1, h, cone, Q2, RiQ1)
    elseif lscachetype == Hypatia.NaiveCache
        (c1, A1, b1, G1, prkeep, dukeep, Q2, RiQ1) = Hypatia.preprocess_data(c, A, b, G, useQR=false)
        L = Hypatia.NaiveCache(c1, A1, b1, G1, h, cone)
    else
        error("linear system cache type $lscachetype is not recognized")
    end
    Hypatia.load_data!(mdl, c1, A1, b1, G1, h, cone, L)
    Hypatia.solve!(mdl)

    # construct solution
    x = zeros(length(c))
    x[dukeep] = Hypatia.get_x(mdl)
    y = zeros(length(b))
    y[prkeep] = Hypatia.get_y(mdl)
    s = Hypatia.get_s(mdl)
    z = Hypatia.get_z(mdl)
    pobj = Hypatia.get_pobj(mdl)
    dobj = Hypatia.get_dobj(mdl)
    status = Hypatia.get_status(mdl)

    # check conic certificates are valid; conditions are described by CVXOPT at https://github.com/cvxopt/cvxopt/blob/master/src/python/coneprog.py
    Hypatia.loadpnt!(cone, s, z)
    if status == :Optimal
        # @test Hypatia.incone(cone)
        @test pobj ≈ dobj atol=atol rtol=rtol
        @test A*x ≈ b atol=atol rtol=rtol
        @test G*x + s ≈ h atol=atol rtol=rtol
        @test G'*z + A'*y ≈ -c atol=atol rtol=rtol
        @test dot(s, z) ≈ 0.0 atol=atol rtol=rtol
        @test dot(c, x) ≈ pobj atol=1e-8 rtol=1e-8
        @test dot(b, y) + dot(h, z) ≈ -dobj atol=1e-8 rtol=1e-8
    elseif status == :PrimalInfeasible
        # @test Hypatia.incone(cone)
        @test isnan(pobj)
        @test dobj > 0
        @test dot(b, y) + dot(h, z) ≈ -dobj atol=1e-8 rtol=1e-8
        @test G'*z ≈ -A'*y atol=atol rtol=rtol
    elseif status == :DualInfeasible
        # @test Hypatia.incone(cone)
        @test isnan(dobj)
        @test pobj < 0
        @test dot(c, x) ≈ pobj atol=1e-8 rtol=1e-8
        @test G*x ≈ -s atol=atol rtol=rtol
        @test A*x ≈ zeros(length(y)) atol=atol rtol=rtol
    elseif status == :IllPosed
        # @test Hypatia.incone(cone)
        # TODO primal vs dual ill-posed statuses and conditions
    end

    stime = Hypatia.get_solvetime(mdl)
    niters = Hypatia.get_niters(mdl)

    return (x=x, y=y, s=s, z=z, pobj=pobj, dobj=dobj, status=status, stime=stime, niters=niters)
end

<<<<<<< HEAD

function solveandcheck_JuMP(
    mdl::Hypatia.Model,
    truemin::Float64,
    atol = 1e-4,
    rtol = 1e-4,
    )
    JuMP.optimize!(mdl)

    term_status = JuMP.termination_status(mdl)
    pobj = JuMP.objective_value(mdl)
    dobj = JuMP.objective_bound(mdl)
    pr_status = JuMP.primal_status(mdl)
    du_status = JuMP.dual_status(mdl)
    @test term_status == MOI.OPTIMAL
    @test pr_status == MOI.FEASIBLE_POINT
    @test du_status == MOI.FEASIBLE_POINT

    @test pobj ≈ dobj atol=1e-3 rtol=1e-3
    @test pobj ≈ truemin atol=1e-3 rtol=1e-3
    @test dot(Hypatia.get_s(mdl), Hypatia.get_z(mdl)) ≈ 0.0 atol=atol rtol=rtol
end


@testset begin

include("interpolation.jl")


# native interface tests
=======

@testset begin

@info("starting interpolation tests")
include(joinpath(@__DIR__, "interpolation.jl"))


>>>>>>> fb15f604
include(joinpath(@__DIR__, "native.jl"))
@info("starting native interface tests")
verbose = false
lscachetypes = [
    Hypatia.QRSymmCache,
    Hypatia.NaiveCache,
    ]
testfuns = [
    _dimension1,
    _consistent1,
    _inconsistent1,
    _inconsistent2,
    _orthant1,
    _orthant2,
    _orthant3,
    _orthant4,
    _epinorminf1,
    _epinorminf2,
    _epinorminf3,
    _epinorminf4,
    _epinorminf5,
    _epinorminf6,
    _epinormeucl1,
    _epinormeucl2,
    _epipersquare1,
    _epipersquare2,
    _epipersquare3,
    _semidefinite1,
    _semidefinite2,
    _semidefinite3,
    _hypoperlog1,
    _hypoperlog2,
    _hypoperlog3,
    _hypoperlog4,
    _epiperpower1,
    _epiperpower2,
    _epiperpower3,
    _hypogeomean1,
    _hypogeomean2,
    _hypogeomean3,
    _hypogeomean4,
    _epinormspectral1,
    _hypoperlogdet1,
    _hypoperlogdet2,
    _hypoperlogdet3,
    _epipersumexp1,
    _epipersumexp2,
    ]
# @testset "native tests: $testfun, $lscachetype" for testfun in testfuns, lscachetype in lscachetypes
#     testfun(verbose=verbose, lscachetype=lscachetype)
# end


@info("starting native examples tests")
verbose = false
lscachetypes = [
    Hypatia.QRSymmCache,
    # Hypatia.NaiveCache, # slow
    ]
testfuns = [
    _envelope1,
    _envelope2,
    _envelope3,
    _envelope4,
    _linearopt1,
    _linearopt2,
    _namedpoly1,
    _namedpoly2,
    _namedpoly3,
    # _namedpoly4, # interpolation memory usage excessive
    _namedpoly5,
    # _namedpoly6, # interpolation memory usage excessive
    _namedpoly7,
    _namedpoly8,
    _namedpoly9,
    _namedpoly10, # numerically unstable
    _namedpoly11,
    ]
# @testset "native examples: $testfun, $lscachetype" for testfun in testfuns, lscachetype in lscachetypes
#     testfun(verbose=verbose, lscachetype=lscachetype)
# end


@info("starting JuMP examples tests")
testfuns = [
    # _namedpoly1_JuMP,
    # _namedpoly2_JuMP,
    # _namedpoly3_JuMP,
    # _namedpoly4_JuMP, # numerically unstable
    # _namedpoly5_JuMP,
    # _namedpoly6_JuMP,
    # _namedpoly7_JuMP,
    # _namedpoly8_JuMP,
    # _namedpoly9_JuMP,
    # _namedpoly10_JuMP,
    _shapeconregr1_JuMP,
    _shapeconregr2_JuMP,
    _shapeconregr3_JuMP,
    _shapeconregr4_JuMP,
    _shapeconregr5_JuMP,
    _shapeconregr6_JuMP,
    _shapeconregr7_JuMP, # numerically unstable
    _shapeconregr8_JuMP,
    _shapeconregr9_JuMP, # numerically unstable
    _shapeconregr10_JuMP, # numerically unstable
    _shapeconregr11_JuMP, # numerically unstable
    _shapeconregr12_JuMP, # numerically unstable
    _shapeconregr13_JuMP, # numerically unstable
    # _shapeconregr14_JuMP, # throws out-of-memory error
    # _shapeconregr15_JuMP, # throws out-of-memory error
    ]
@testset "JuMP examples: $testfun" for testfun in testfuns
    testfun()
end


@info("starting verbose default examples tests")
testfuns = [
    run_JuMP_expdesign,
    run_linearopt,
    run_namedpoly,
    run_JuMP_namedpoly_PSD, # final objective doesn't match
    run_JuMP_namedpoly_WSOS_primal,
    run_JuMP_namedpoly_WSOS_dual,
    run_envelope_primal_dense,
    run_envelope_dual_dense,
    run_envelope_primal_sparse,
    run_envelope_dual_sparse,
    run_JuMP_envelope_boxinterp,
    run_JuMP_envelope_sampleinterp_box,
    run_JuMP_envelope_sampleinterp_ball,
    run_JuMP_shapeconregr_PSD,
    run_JuMP_shapeconregr_WSOS,
    run_JuMP_densityest,
    ]
# @testset "default examples: $testfun" for testfun in testfuns
#     testfun()
# end


@info("starting MathOptInterface tests")
include(joinpath(@__DIR__, "MOI_wrapper.jl"))
verbose = false
lscachetypes = [
    Hypatia.QRSymmCache,
    Hypatia.NaiveCache,
    ]
# @testset "MOI tests: $lscachetype, $(usedense ? "dense" : "sparse")" for lscachetype in lscachetypes, usedense in [false, true]
#     testmoi(verbose=verbose, lscachetype=lscachetype, usedense=usedense)
# end

end<|MERGE_RESOLUTION|>--- conflicted
+++ resolved
@@ -96,38 +96,6 @@
     return (x=x, y=y, s=s, z=z, pobj=pobj, dobj=dobj, status=status, stime=stime, niters=niters)
 end
 
-<<<<<<< HEAD
-
-function solveandcheck_JuMP(
-    mdl::Hypatia.Model,
-    truemin::Float64,
-    atol = 1e-4,
-    rtol = 1e-4,
-    )
-    JuMP.optimize!(mdl)
-
-    term_status = JuMP.termination_status(mdl)
-    pobj = JuMP.objective_value(mdl)
-    dobj = JuMP.objective_bound(mdl)
-    pr_status = JuMP.primal_status(mdl)
-    du_status = JuMP.dual_status(mdl)
-    @test term_status == MOI.OPTIMAL
-    @test pr_status == MOI.FEASIBLE_POINT
-    @test du_status == MOI.FEASIBLE_POINT
-
-    @test pobj ≈ dobj atol=1e-3 rtol=1e-3
-    @test pobj ≈ truemin atol=1e-3 rtol=1e-3
-    @test dot(Hypatia.get_s(mdl), Hypatia.get_z(mdl)) ≈ 0.0 atol=atol rtol=rtol
-end
-
-
-@testset begin
-
-include("interpolation.jl")
-
-
-# native interface tests
-=======
 
 @testset begin
 
@@ -135,7 +103,6 @@
 include(joinpath(@__DIR__, "interpolation.jl"))
 
 
->>>>>>> fb15f604
 include(joinpath(@__DIR__, "native.jl"))
 @info("starting native interface tests")
 verbose = false
