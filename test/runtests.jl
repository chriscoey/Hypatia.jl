--- conflicted
+++ resolved
@@ -15,29 +15,8 @@
 include(joinpath(@__DIR__, "interpolation.jl"))
 include(joinpath(@__DIR__, "barriers.jl"))
 include(joinpath(@__DIR__, "native.jl"))
-# include(joinpath(@__DIR__, "MathOptInterface.jl"))
-
-<<<<<<< HEAD
-# examples_dir = joinpath(@__DIR__, "../examples")
-# include(joinpath(examples_dir, "centralpolymat/JuMP.jl"))
-# include(joinpath(examples_dir, "envelope/native.jl"))
-# include(joinpath(examples_dir, "linearopt/native.jl"))
-# include(joinpath(examples_dir, "polymin/native.jl"))
-# include(joinpath(examples_dir, "contraction/JuMP.jl"))
-# include(joinpath(examples_dir, "densityest/JuMP.jl"))
-# include(joinpath(examples_dir, "densityest/native.jl"))
-# include(joinpath(examples_dir, "envelope/JuMP.jl"))
-# include(joinpath(examples_dir, "expdesign/JuMP.jl"))
-# include(joinpath(examples_dir, "lotkavolterra/JuMP.jl"))
-# include(joinpath(examples_dir, "muconvexity/JuMP.jl"))
-# include(joinpath(examples_dir, "polymin/JuMP.jl"))
-# include(joinpath(examples_dir, "polynorm/JuMP.jl"))
-# include(joinpath(examples_dir, "portfolio/native.jl"))
-# include(joinpath(examples_dir, "regionofattr/JuMP.jl"))
-# include(joinpath(examples_dir, "secondorderpoly/JuMP.jl"))
-# include(joinpath(examples_dir, "shapeconregr/JuMP.jl"))
-# include(joinpath(examples_dir, "semidefinitepoly/JuMP.jl"))
-=======
+include(joinpath(@__DIR__, "MathOptInterface.jl"))
+
 examples_dir = joinpath(@__DIR__, "../examples")
 include(joinpath(examples_dir, "centralpolymat/JuMP.jl"))
 include(joinpath(examples_dir, "contraction/JuMP.jl"))
@@ -60,7 +39,6 @@
 include(joinpath(examples_dir, "semidefinitepoly/JuMP.jl"))
 include(joinpath(examples_dir, "shapeconregr/JuMP.jl"))
 include(joinpath(examples_dir, "sparsepca/native.jl"))
->>>>>>> 43ccddab
 
 real_types = [
     Float64,
@@ -71,7 +49,6 @@
 @info("starting Hypatia tests")
 @testset "Hypatia tests" begin
 
-<<<<<<< HEAD
 # @info("starting interpolation tests")
 # @testset "interpolation tests" begin
 #     fekete_sample()
@@ -81,128 +58,98 @@
 #
 # @info("starting barrier tests")
 # barrier_testfuns = [
+#     test_orthant_barrier,
+#     test_epinorminf_barrier,
 #     test_epinormeucl_barrier,
-#     test_epinorinf_barrier,
+#     test_epipersquare_barrier,
+#     test_hypoperlog_barrier,
+#     test_hypopersumlog_barrier,
 #     test_epinormspectral_barrier,
-#     test_epipersquare_barrier,
-#     # TODO next 3 fail with BigFloat, see https://github.com/JuliaDiff/DiffResults.jl/pull/9#issuecomment-497853361
+#     test_semidefinite_barrier,
+#     test_hypoperlogdet_barrier,
+#     test_wsospolyinterp_barrier,
+#     # TODO next 3 fail with BigFloat: can only use BLAS floats with ForwardDiff barriers, see https://github.com/JuliaDiff/DiffResults.jl/pull/9#issuecomment-497853361
 #     test_epiperpower_barrier,
 #     test_epipersumexp_barrier,
 #     test_hypogeomean_barrier,
-#     test_hypoperlog_barrier,
-#     test_hypopersumlog_barrier,
-#     test_hypoperlogdet_barrier,
-#     test_semidefinite_barrier,
-#     test_wsospolyinterp_barrier,
+#     # TODO next 2 fail with BigFloat
 #     test_wsospolyinterpmat_barrier,
 #     test_wsospolyinterpsoc_barrier, # NOTE not updated for generic reals (too much work)
 #     ]
 # @testset "barrier functions tests: $t, $T" for t in barrier_testfuns, T in real_types
+#     if T == BigFloat && t in (test_epiperpower_barrier, test_epipersumexp_barrier, test_hypogeomean_barrier, test_wsospolyinterpmat_barrier, test_wsospolyinterpsoc_barrier)
+#         continue
+#     end
 #     t(T)
 # end
-=======
-@info("starting interpolation tests")
-@testset "interpolation tests" begin
-    fekete_sample()
-    test_recover_lagrange_polys()
-    test_recover_cheb_polys()
-end
-
-@info("starting barrier tests")
-barrier_testfuns = [
-    test_orthant_barrier,
-    test_epinorminf_barrier,
-    test_epinormeucl_barrier,
-    test_epipersquare_barrier,
-    # TODO next 3 fail with BigFloat: can only use BLAS floats with ForwardDiff barriers, see https://github.com/JuliaDiff/DiffResults.jl/pull/9#issuecomment-497853361
-    test_epiperpower_barrier,
-    test_epipersumexp_barrier,
-    test_hypogeomean_barrier,
-    test_hypoperlog_barrier,
-    test_hypopersumlog_barrier,
-    test_epinormspectral_barrier,
-    test_semidefinite_barrier,
-    test_hypoperlogdet_barrier,
-    test_wsospolyinterp_barrier,
-    test_wsospolyinterpmat_barrier,
-    test_wsospolyinterpsoc_barrier, # NOTE not updated for generic reals (too much work)
-    ]
-@testset "barrier functions tests: $t, $T" for t in barrier_testfuns, T in real_types
-    if T == BigFloat && t in (test_epiperpower_barrier, test_epipersumexp_barrier, test_hypogeomean_barrier, test_wsospolyinterpmat_barrier, test_wsospolyinterpsoc_barrier)
-        continue
-    end
-    t(T)
-end
->>>>>>> 43ccddab
-
-@info("starting native interface tests")
-verbose = true
-system_solvers = [
-    # SO.QRCholCombinedHSDSystemSolver,
-    # SO.SymIndefCombinedHSDSystemSolver,
-    SO.NaiveElimCombinedHSDSystemSolver,
-    # SO.NaiveCombinedHSDSystemSolver,
-    ]
-testfuns_singular = [
-    dimension1,
-    consistent1,
-    inconsistent1,
-    inconsistent2,
-    ]
-# @testset "preprocessing tests: $t, $s, $T" for t in testfuns_singular, s in system_solvers, T in real_types
-    # t(s{T}, MO.PreprocessedLinearModel{T}, verbose)
-# end
-linear_models = [
-    # MO.PreprocessedLinearModel,
-    MO.RawLinearModel,
-    ]
-testfuns_nonsingular = [
-    orthant1,
-    orthant2,
-    orthant3,
-    orthant4,
-    epinorminf1,
-    epinorminf2,
-    epinorminf3,
-    epinorminf4,
-    epinorminf5,
-    epinormeucl1,
-    epinormeucl2,
-    epipersquare1,
-    epipersquare2,
-    epipersquare3,
-    semidefinite1,
-    semidefinite2,
-    semidefinite3,
-    semidefinitecomplex1,
-    hypoperlog1,
-    hypoperlog2,
-    hypoperlog3,
-    hypoperlog4,
-    # hypopersumlog1,
-    # hypopersumlog2,
-    epiperpower1,
-    epiperpower2,
-    epiperpower3,
-    # hypogeomean1,
-    # hypogeomean2,
-    # hypogeomean3,
-    # hypogeomean4,
-    epinormspectral1,
-    hypoperlogdet1,
-    hypoperlogdet2,
-    hypoperlogdet3,
-    # epipersumexp1,
-    # epipersumexp2,
-    ]
-@testset "native tests: $t, $s, $m, $T" for t in testfuns_nonsingular, s in system_solvers, m in linear_models, T in real_types
-    if s == SO.QRCholCombinedHSDSystemSolver && m == MO.RawLinearModel
-        continue # QRChol linear system solver needs preprocessed model
-    end
-    t(s{T}, m{T}, verbose)
-end
-
-<<<<<<< HEAD
+
+# @info("starting native interface tests")
+# verbose = true
+# system_solvers = [
+#     # SO.QRCholCombinedHSDSystemSolver,
+#     # SO.SymIndefCombinedHSDSystemSolver,
+#     SO.NaiveElimCombinedHSDSystemSolver,
+#     # SO.NaiveCombinedHSDSystemSolver,
+#     ]
+# testfuns_singular = [
+#     dimension1,
+#     consistent1,
+#     inconsistent1,
+#     inconsistent2,
+#     ]
+# # @testset "preprocessing tests: $t, $s, $T" for t in testfuns_singular, s in system_solvers, T in real_types
+#     # t(s{T}, MO.PreprocessedLinearModel{T}, verbose)
+# # end
+# linear_models = [
+#     # MO.PreprocessedLinearModel,
+#     MO.RawLinearModel,
+#     ]
+# testfuns_nonsingular = [
+#     orthant1,
+#     orthant2,
+#     orthant3,
+#     orthant4,
+#     epinorminf1,
+#     epinorminf2,
+#     epinorminf3,
+#     epinorminf4,
+#     epinorminf5,
+#     epinormeucl1,
+#     epinormeucl2,
+#     epipersquare1,
+#     epipersquare2,
+#     epipersquare3,
+#     hypoperlog1,
+#     hypoperlog2,
+#     hypoperlog3,
+#     hypoperlog4,
+#     hypopersumlog1,
+#     hypopersumlog2,
+#     # epiperpower1,
+#     # epiperpower2,
+#     # epiperpower3,
+#     # epipersumexp1,
+#     # epipersumexp2,
+#     # hypogeomean1,
+#     # hypogeomean2,
+#     # hypogeomean3,
+#     # hypogeomean4,
+#     epinormspectral1,
+#     semidefinite1,
+#     semidefinite2,
+#     semidefinite3,
+#     semidefinitecomplex1,
+#     hypoperlogdet1,
+#     hypoperlogdet2,
+#     hypoperlogdet3,
+#     ]
+# @testset "native tests: $t, $s, $m, $T" for t in testfuns_nonsingular, s in system_solvers, m in linear_models, T in real_types
+#     if s == SO.QRCholCombinedHSDSystemSolver && m == MO.RawLinearModel
+#         continue # QRChol linear system solver needs preprocessed model
+#     end
+#     t(s{T}, m{T}, verbose)
+# end
+
 # @info("starting MathOptInterface tests")
 # verbose = false
 # dense_options = [
@@ -220,25 +167,33 @@
 #     test_moi(d, s{Float64}, m{Float64}, verbose)
 # end
 #
-# @info("starting native examples tests")
-# native_options = (
-#     verbose = true,
-#     max_iters = 150,
-#     time_limit = 6e2, # 1 minute
-#     )
-# @testset "native examples" begin
-#     @testset "densityest" begin test_densityest(; native_options...,
-#         ) end
+@info("starting native examples tests")
+native_options = (
+    verbose = true,
+    max_iters = 150,
+    time_limit = 6e2, # 1 minute
+    )
+# @testset "native examples" begin # TODO generalize these for T in real_types
 #     @testset "envelope" begin test_envelope(; native_options...,
 #         ) end
 #     @testset "linearopt" begin test_linearopt(; native_options...,
 #         ) end
-#     @testset "polymin" begin test_polymin(; native_options...,
-#         tol_rel_opt = 1e-9, tol_abs_opt = 1e-8, tol_feas = 1e-9,
-#         ) end
-#     @testset "portfolio" begin test_portfolio(; native_options...,
-#         ) end
-# end
+# end
+@testset "native examples: $T" for T in real_types
+    @testset "densityest" begin test_densityest(T; native_options...,
+        ) end
+    @testset "expdesign" begin test_expdesign(T; native_options...,
+        ) end
+    @testset "matrixcompletion" begin test_matrixcompletion(T; native_options...,
+        ) end
+    @testset "sparsepca" begin test_sparsepca(T; native_options...,
+        ) end
+    @testset "polymin" begin test_polymin(T; native_options...,
+        tol_rel_opt = 1e-9, tol_abs_opt = 1e-8, tol_feas = 1e-9,
+        ) end
+    @testset "portfolio" begin test_portfolio(T; native_options...,
+        ) end
+end
 #
 # @info("starting JuMP examples tests")
 # JuMP_options = (
@@ -283,95 +238,5 @@
 #         tol_rel_opt = 1e-6, tol_abs_opt = 1e-6, tol_feas = 1e-6,
 #         ) end
 # end
-=======
-@info("starting MathOptInterface tests")
-verbose = false
-dense_options = [
-    true,
-    false,
-    ]
-system_solvers = [
-    SO.NaiveElimCombinedHSDSystemSolver,
-    SO.QRCholCombinedHSDSystemSolver,
-    ]
-linear_models = [
-    MO.PreprocessedLinearModel, # some MOI tests require preprocessing to pass
-    ]
-@testset "MOI tests: $(d ? "dense" : "sparse"), $s, $m" for d in dense_options, s in system_solvers, m in linear_models
-    test_moi(d, s{Float64}, m{Float64}, verbose)
-end
-
-@info("starting native examples tests")
-native_options = (
-    verbose = true,
-    max_iters = 150,
-    time_limit = 6e2, # 1 minute
-    )
-@testset "native examples" begin # TODO generalize these for T in real_types
-    @testset "envelope" begin test_envelope(; native_options...,
-        ) end
-    @testset "linearopt" begin test_linearopt(; native_options...,
-        ) end
-end
-@testset "native examples: $T" for T in real_types
-    @testset "densityest" begin test_densityest(T; native_options...,
-        ) end
-    @testset "expdesign" begin test_expdesign(T; native_options...,
-        ) end
-    @testset "matrixcompletion" begin test_matrixcompletion(T; native_options...,
-        ) end
-    @testset "sparsepca" begin test_sparsepca(T; native_options...,
-        ) end
-    @testset "polymin" begin test_polymin(T; native_options...,
-        tol_rel_opt = 1e-9, tol_abs_opt = 1e-8, tol_feas = 1e-9,
-        ) end
-    @testset "portfolio" begin test_portfolio(T; native_options...,
-        ) end
-end
-
-@info("starting JuMP examples tests")
-JuMP_options = (
-    verbose = false,
-    test_certificates = true,
-    max_iters = 250,
-    time_limit = 6e2, # 1 minute
-    )
-@testset "JuMP examples" begin
-    @testset "centralpolymat" begin test_centralpolymatJuMP(; JuMP_options...,
-        tol_rel_opt = 1e-6, tol_abs_opt = 1e-6, tol_feas = 1e-7,
-        ) end
-    @testset "contraction" begin test_contractionJuMP(; JuMP_options...,
-        tol_rel_opt = 1e-4, tol_abs_opt = 1e-4, tol_feas = 1e-4,
-        ) end
-    @testset "densityest" begin test_densityestJuMP(; JuMP_options...,
-        tol_rel_opt = 1e-5, tol_abs_opt = 1e-5, tol_feas = 1e-6,
-        ) end
-    @testset "envelope" begin test_envelopeJuMP(; JuMP_options...,
-        ) end
-    @testset "expdesign" begin test_expdesignJuMP(; JuMP_options...,
-        ) end
-    @testset "lotkavolterra" begin test_lotkavolterraJuMP(; JuMP_options...,
-        tol_rel_opt = 1e-5, tol_abs_opt = 1e-6, tol_feas = 1e-6,
-        ) end
-    @testset "muconvexity" begin test_muconvexityJuMP(; JuMP_options...,
-        ) end
-    @testset "polymin" begin test_polyminJuMP(; JuMP_options...,
-        tol_rel_opt = 1e-9, tol_abs_opt = 1e-8, tol_feas = 1e-9,
-        ) end
-    @testset "polynorm" begin test_polynormJuMP(; JuMP_options...,
-        ) end
-    @testset "regionofattr" begin test_regionofattrJuMP(; JuMP_options...,
-        tol_abs_opt = 1e-6, tol_rel_opt = 1e-6, tol_feas = 1e-6,
-        ) end
-    @testset "secondorderpoly" begin test_secondorderpolyJuMP(; JuMP_options...,
-        ) end
-    @testset "semidefinitepoly" begin test_semidefinitepolyJuMP(; JuMP_options...,
-        tol_abs_opt = 1e-7, tol_rel_opt = 1e-7, tol_feas = 1e-7,
-        ) end
-    @testset "shapeconregr" begin test_shapeconregrJuMP(; JuMP_options...,
-        tol_rel_opt = 1e-6, tol_abs_opt = 1e-6, tol_feas = 1e-6,
-        ) end
-end
->>>>>>> 43ccddab
 
 end