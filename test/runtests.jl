--- conflicted
+++ resolved
@@ -49,7 +49,6 @@
 #     MOIT.contlineartest(MOIB.SplitInterval{Float64}(optimizer), config)
 # end
 
-<<<<<<< HEAD
 @testset "Continuous conic problems" begin
     exclude = ["rootdet", "logdet"]
     MOIT.contconictest(
@@ -414,8 +413,4 @@
 #
 #
 
-
-
-=======
->>>>>>> 04132031
 return nothing