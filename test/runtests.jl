--- conflicted
+++ resolved
@@ -181,13 +181,9 @@
     test_polyminJuMP(verbose = verbose, tol_rel_opt = 1e-8, tol_abs_opt = 1e-8, tol_feas = 1e-8)
     test_regionofattrJuMP(verbose = verbose, tol_feas = 1e-5)
     test_shapeconregrJuMP(verbose = verbose, tol_rel_opt = 1e-7, tol_abs_opt = 1e-6, tol_feas = 1e-5)
-<<<<<<< HEAD
     test_semidefinitepolyJuMP(verbose = verbose)
     test_secondorderpolyJuMP(verbose = verbose)
     test_socenvelopeJuMP(verbose = verbose)
-=======
-    test_muconvexityJuMP(verbose = verbose)
->>>>>>> d57d29ac
 end
 
 end