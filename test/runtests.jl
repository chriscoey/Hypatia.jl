#=
Copyright 2018, Chris Coey and contributors

# TODO add a progress meter to silent tests?
# TODO don't print "Hypatia." before linsyscache types in testset printing
=#

using Hypatia
using Test
using Random
using LinearAlgebra
using SparseArrays


# load examples functions in src/examples/
egs_dir = joinpath(@__DIR__, "../examples")
include(joinpath(egs_dir, "envelope/native.jl"))
include(joinpath(egs_dir, "envelope/jump.jl"))
include(joinpath(egs_dir, "expdesign/jump.jl"))
include(joinpath(egs_dir, "linearopt/native.jl"))
include(joinpath(egs_dir, "namedpoly/native.jl"))
include(joinpath(egs_dir, "namedpoly/jump.jl"))
include(joinpath(egs_dir, "shapeconregr/jump.jl"))
include(joinpath(egs_dir, "densityest/jump.jl"))
include(joinpath(@__DIR__, "examples.jl"))

# load MathOptInterface test functions
include(joinpath(@__DIR__, "moi.jl"))


# TODO make first part a native interface function eventually
# TODO maybe build a new high-level model struct; the current model struct is low-level
function solveandcheck(
    mdl::Hypatia.Model,
    c,
    A,
    b,
    G,
    h,
    cone,
    lscachetype;
    atol = 1e-4,
    rtol = 1e-4,
    )
    # check, preprocess, load, and solve
    Hypatia.check_data(c, A, b, G, h, cone)
    if lscachetype == Hypatia.QRSymmCache
        (c1, A1, b1, G1, prkeep, dukeep, Q2, RiQ1) = Hypatia.preprocess_data(c, A, b, G, useQR=true)
        L = Hypatia.QRSymmCache(c1, A1, b1, G1, h, cone, Q2, RiQ1)
    elseif lscachetype == Hypatia.NaiveCache
        (c1, A1, b1, G1, prkeep, dukeep, Q2, RiQ1) = Hypatia.preprocess_data(c, A, b, G, useQR=false)
        L = Hypatia.NaiveCache(c1, A1, b1, G1, h, cone)
    else
        error("linear system cache type $lscachetype is not recognized")
    end
    Hypatia.load_data!(mdl, c1, A1, b1, G1, h, cone, L)
    Hypatia.solve!(mdl)

    # construct solution
    x = zeros(length(c))
    x[dukeep] = Hypatia.get_x(mdl)
    y = zeros(length(b))
    y[prkeep] = Hypatia.get_y(mdl)
    s = Hypatia.get_s(mdl)
    z = Hypatia.get_z(mdl)
    pobj = Hypatia.get_pobj(mdl)
    dobj = Hypatia.get_dobj(mdl)
    status = Hypatia.get_status(mdl)

    # check conic certificates are valid; conditions are described by CVXOPT at https://github.com/cvxopt/cvxopt/blob/master/src/python/coneprog.py
    Hypatia.loadpnt!(cone, s, z)
    if status == :Optimal
        # @test Hypatia.incone(cone)
        @test pobj ≈ dobj atol=atol rtol=rtol
        @test A*x ≈ b atol=atol rtol=rtol
        @test G*x + s ≈ h atol=atol rtol=rtol
        @test G'*z + A'*y ≈ -c atol=atol rtol=rtol
        @test dot(s, z) ≈ 0.0 atol=atol rtol=rtol
        @test dot(c, x) ≈ pobj atol=1e-8 rtol=1e-8
        @test dot(b, y) + dot(h, z) ≈ -dobj atol=1e-8 rtol=1e-8
    elseif status == :PrimalInfeasible
        # @test Hypatia.incone(cone)
        @test isnan(pobj)
        @test dobj > 0
        @test dot(b, y) + dot(h, z) ≈ -dobj atol=1e-8 rtol=1e-8
        @test G'*z ≈ -A'*y atol=atol rtol=rtol
    elseif status == :DualInfeasible
        # @test Hypatia.incone(cone)
        @test isnan(dobj)
        @test pobj < 0
        @test dot(c, x) ≈ pobj atol=1e-8 rtol=1e-8
        @test G*x ≈ -s atol=atol rtol=rtol
        @test A*x ≈ zeros(length(y)) atol=atol rtol=rtol
    elseif status == :IllPosed
        # @test Hypatia.incone(cone)
        # TODO primal vs dual ill-posed statuses and conditions
    end

    stime = Hypatia.get_solvetime(mdl)
    niters = Hypatia.get_niters(mdl)

    return (x=x, y=y, s=s, z=z, pobj=pobj, dobj=dobj, status=status, stime=stime, niters=niters)
end


<<<<<<< HEAD
# @info("starting native examples tests")
# verbose = false
# lscachetypes = [
#     Hypatia.QRSymmCache,
#     # Hypatia.NaiveCache, # slow
#     ]
# testfuns = [
#     _envelope1,
#     _envelope2,
#     _envelope3,
#     _envelope4,
#     _linearopt1,
#     _linearopt2,
#     _namedpoly1,
#     _namedpoly2,
#     _namedpoly3, # numerically unstable
#     # _namedpoly4, # interpolation memory usage excessive
#     _namedpoly5,
#     # _namedpoly6, # interpolation memory usage excessive
#     _namedpoly7,
#     _namedpoly8,
#     _namedpoly9,
#     _namedpoly10, # numerically unstable
#     _namedpoly11,
#     ]
# @testset "native examples: $testfun, $lscachetype" for testfun in testfuns, lscachetype in lscachetypes
#     testfun(verbose=verbose, lscachetype=lscachetype)
# end

@info("starting JuMP examples tests")
testfuns = [
    # _namedpoly1_JuMP,
    # _namedpoly2_JuMP,
    # _namedpoly3_JuMP,
    # _namedpoly4_JuMP,
    # _namedpoly5_JuMP,
    # _namedpoly6_JuMP,
    # _namedpoly7_JuMP,
    # _namedpoly8_JuMP,
    # _namedpoly9_JuMP,
    # _namedpoly10_JuMP,
    _shapeconregr1_JuMP,
    _shapeconregr2_JuMP,
    # _shapeconregr3_JuMP,
    _shapeconregr4_JuMP,
    _shapeconregr5_JuMP,
    _shapeconregr6_JuMP,
    _shapeconregr7_JuMP,
=======
# native interface tests
include(joinpath(@__DIR__, "native.jl"))
@info("starting native interface tests")
verbose = false
lscachetypes = [
    Hypatia.QRSymmCache,
    # Hypatia.NaiveCache,
    ]
testfuns = [
    _dimension1,
    _consistent1,
    _inconsistent1,
    _inconsistent2,
    _orthant1,
    _orthant2,
    _orthant3,
    _orthant4,
    _epinorminf1,
    _epinorminf2,
    _epinorminf3,
    _epinorminf4,
    _epinorminf5,
    _epinorminf6,
    _epinormeucl1,
    _epinormeucl2,
    _epipersquare1,
    _epipersquare2,
    _epipersquare3,
    _semidefinite1,
    _semidefinite2,
    _semidefinite3,
    _hypoperlog1,
    _hypoperlog2,
    _hypoperlog3,
    _hypoperlog4,
    _epiperpower1,
    _epiperpower2,
    _epiperpower3,
    _hypogeomean1,
    _hypogeomean2,
    _hypogeomean3,
    _hypogeomean4,
    _epinormspectral1,
    _hypoperlogdet1,
    _hypoperlogdet2,
    _hypoperlogdet3,
    _epipersumexp1,
    _epipersumexp2,
    ]
@testset "native tests: $testfun, $lscachetype" for testfun in testfuns, lscachetype in lscachetypes
    testfun(verbose=verbose, lscachetype=lscachetype)
end


@info("starting native examples tests")
verbose = true
lscachetypes = [
    Hypatia.QRSymmCache,
    # Hypatia.NaiveCache, # slow
    ]
testfuns = [
    _envelope1,
    _envelope2,
    _envelope3,
    _envelope4,
    _linearopt1,
    _linearopt2,
    _namedpoly1,
    _namedpoly2,
    _namedpoly3,
    # _namedpoly4, # interpolation memory usage excessive
    _namedpoly5,
    # _namedpoly6, # interpolation memory usage excessive
    _namedpoly7,
    _namedpoly8,
    _namedpoly9,
    # _namedpoly10, # numerically unstable
    _namedpoly11,
    ]
@testset "native examples: $testfun, $lscachetype" for testfun in testfuns, lscachetype in lscachetypes
    testfun(verbose=verbose, lscachetype=lscachetype)
end


@info("starting JuMP examples tests")
testfuns = [
    _namedpoly1_JuMP,
    _namedpoly2_JuMP,
    _namedpoly3_JuMP,
    _namedpoly4_JuMP,
    _namedpoly5_JuMP,
    _namedpoly6_JuMP,
    _namedpoly7_JuMP,
    _namedpoly8_JuMP,
    _namedpoly9_JuMP,
    _namedpoly10_JuMP,
    _shapeconregr1_JuMP,
    _shapeconregr2_JuMP,
    _shapeconregr3_JuMP,
    _shapeconregr4_JuMP,
    _shapeconregr5_JuMP,
    # _shapeconregr6_JuMP, # numerically unstable
    _shapeconregr7_JuMP,
    _shapeconregr8_JuMP,
    # _shapeconregr9_JuMP, # numerically unstable
    # _shapeconregr10_JuMP, # numerically unstable
    # _shapeconregr11_JuMP, # throws out-of-memory error
    # _shapeconregr12_JuMP, # throws out-of-memory error
>>>>>>> 95b1998d
    ]
@testset "JuMP examples: $testfun" for testfun in testfuns
    testfun()
end

@info("starting verbose default examples tests")
testfuns = [
    run_JuMP_expdesign,
    run_linearopt,
    run_namedpoly,
    # run_JuMP_namedpoly_PSD, # numerically unstable
    run_JuMP_namedpoly_WSOS_primal,
    run_JuMP_namedpoly_WSOS_dual,
    run_envelope_primal_dense,
    run_envelope_dual_dense,
    run_envelope_primal_sparse,
    run_envelope_dual_sparse,
    run_JuMP_envelope_boxinterp,
    run_JuMP_envelope_sampleinterp_box,
    run_JuMP_envelope_sampleinterp_ball,
    run_JuMP_shapeconregr_PSD,
    run_JuMP_shapeconregr_WSOS,
    run_JuMP_densityest,
    ]
@testset "default examples: $testfun" for testfun in testfuns
    testfun()
end


# MathOptInterface tests
@info("starting MathOptInterface tests")
verbose = false
lscachetypes = [
    Hypatia.QRSymmCache,
    Hypatia.NaiveCache,
    ]
@testset "MOI tests: $lscachetype, $(usedense ? "dense" : "sparse")" for lscachetype in lscachetypes, usedense in [false, true]
    testmoi(verbose=verbose, lscachetype=lscachetype, usedense=usedense)
end


return nothing<|MERGE_RESOLUTION|>--- conflicted
+++ resolved
@@ -103,56 +103,6 @@
 end
 
 
-<<<<<<< HEAD
-# @info("starting native examples tests")
-# verbose = false
-# lscachetypes = [
-#     Hypatia.QRSymmCache,
-#     # Hypatia.NaiveCache, # slow
-#     ]
-# testfuns = [
-#     _envelope1,
-#     _envelope2,
-#     _envelope3,
-#     _envelope4,
-#     _linearopt1,
-#     _linearopt2,
-#     _namedpoly1,
-#     _namedpoly2,
-#     _namedpoly3, # numerically unstable
-#     # _namedpoly4, # interpolation memory usage excessive
-#     _namedpoly5,
-#     # _namedpoly6, # interpolation memory usage excessive
-#     _namedpoly7,
-#     _namedpoly8,
-#     _namedpoly9,
-#     _namedpoly10, # numerically unstable
-#     _namedpoly11,
-#     ]
-# @testset "native examples: $testfun, $lscachetype" for testfun in testfuns, lscachetype in lscachetypes
-#     testfun(verbose=verbose, lscachetype=lscachetype)
-# end
-
-@info("starting JuMP examples tests")
-testfuns = [
-    # _namedpoly1_JuMP,
-    # _namedpoly2_JuMP,
-    # _namedpoly3_JuMP,
-    # _namedpoly4_JuMP,
-    # _namedpoly5_JuMP,
-    # _namedpoly6_JuMP,
-    # _namedpoly7_JuMP,
-    # _namedpoly8_JuMP,
-    # _namedpoly9_JuMP,
-    # _namedpoly10_JuMP,
-    _shapeconregr1_JuMP,
-    _shapeconregr2_JuMP,
-    # _shapeconregr3_JuMP,
-    _shapeconregr4_JuMP,
-    _shapeconregr5_JuMP,
-    _shapeconregr6_JuMP,
-    _shapeconregr7_JuMP,
-=======
 # native interface tests
 include(joinpath(@__DIR__, "native.jl"))
 @info("starting native interface tests")
@@ -261,7 +211,6 @@
     # _shapeconregr10_JuMP, # numerically unstable
     # _shapeconregr11_JuMP, # throws out-of-memory error
     # _shapeconregr12_JuMP, # throws out-of-memory error
->>>>>>> 95b1998d
     ]
 @testset "JuMP examples: $testfun" for testfun in testfuns
     testfun()
