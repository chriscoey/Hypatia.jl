#=
native test instances

TODO
- improve efficiency of many of the tests by doing in-place linear algebra etc
- maybe pass in tol?
=#

using Test
import Random
using LinearAlgebra
using SparseArrays
using LinearMaps
import GenericLinearAlgebra.svdvals
import GenericLinearAlgebra.eigvals
import GenericLinearAlgebra.eigen
import DynamicPolynomials
import Hypatia
import Hypatia.ModelUtilities
import Hypatia.Cones
import Hypatia.Cones.Cone
import Hypatia.Solvers

test_tol(::Type{T}) where T = sqrt(sqrt(eps(T)))

# build model, solve, test conic certificates, and return solve information
function build_solve_check(
    c::Vector{T},
    A,
    b::Vector{T},
    G,
    h::Vector{T},
    cones::Vector{Cone{T}},
    tol::Real,
    ;
    obj_offset::T = zero(T),
    solver::Solvers.Solver{T} = Solvers.Solver{T}(),
    ) where {T <: Real}
    model = Hypatia.Models.Model{T}(c, A, b, G, h, cones, obj_offset = obj_offset)

    Solvers.load(solver, model)
    Solvers.solve(solver)

    status = Solvers.get_status(solver)
    primal_obj = Solvers.get_primal_obj(solver)
    dual_obj = Solvers.get_dual_obj(solver)
    x = Solvers.get_x(solver)
    y = Solvers.get_y(solver)
    z = Solvers.get_z(solver)
    s = Solvers.get_s(solver)

    rt_tol = sqrt(tol)
    if status == Solvers.Optimal
        @test primal_obj ≈ dual_obj atol=tol rtol=tol
        @test dot(c, x) + obj_offset ≈ primal_obj atol=tol rtol=tol
        @test -dot(b, y) - dot(h, z) + obj_offset ≈ dual_obj atol=tol rtol=tol
        @test A * x ≈ b atol=tol rtol=tol
        @test G * x + s ≈ h atol=tol rtol=tol
        @test G' * z + A' * y ≈ -c atol=tol rtol=tol
        @test dot(s, z) ≈ zero(T) atol=rt_tol rtol=rt_tol
    elseif status == Solvers.PrimalInfeasible
        @test -dot(b, y) - dot(h, z) ≈ dual_obj atol=tol rtol=tol
        # TODO conv check causes us to stop before this is satisfied to sufficient tolerance - maybe add option to keep going
        @test G' * z ≈ -A' * y atol=rt_tol rtol=rt_tol
    elseif status == Solvers.DualInfeasible
        @test dot(c, x) ≈ primal_obj atol=tol rtol=tol
        # TODO conv check causes us to stop before this is satisfied to sufficient tolerance - maybe add option to keep going
        @test G * x ≈ -s atol=rt_tol rtol=rt_tol
        @test A * x ≈ zeros(T, length(y)) atol=rt_tol rtol=rt_tol
    elseif status == Solvers.IllPosed
        # TODO primal vs dual ill-posed statuses and conditions
    end

    solve_time = Solvers.get_solve_time(solver)
    num_iters = Solvers.get_num_iters(solver)

    return (solver = solver, model = model, status = status,
        solve_time = solve_time, num_iters = num_iters,
        primal_obj = primal_obj, dual_obj = dual_obj,
        x = x, y = y, s = s, z = z)
end

function dimension1(T; options...)
    tol = test_tol(T)
    c = T[-1, 0]
    A = zeros(T, 0, 2)
    b = T[]
    G = T[1 0]
    h = T[1]
    cones = Cone{T}[Cones.Nonnegative{T}(1)]

    for use_sparse in (false, true)
        if use_sparse
            A = sparse(A)
            G = sparse(G)
        end
        r = build_solve_check(c, A, b, G, h, cones, tol; options...)
        @test r.status == Solvers.Optimal
        @test r.primal_obj ≈ -1 atol=tol rtol=tol
        @test r.x ≈ [1, 0] atol=tol rtol=tol
        @test isempty(r.y)
    end
end

function consistent1(T; options...)
    Random.seed!(1)
    (n, p, q) = (30, 15, 30)
    c = zeros(T, n)
    A = rand(T(-9):T(9), p, n)
    G = Matrix{T}(10I, q, n)
    rnd1 = rand(T)
    rnd2 = rand(T)
    A[11:15, :] = rnd1 * A[1:5, :] - rnd2 * A[6:10, :]
    b = vec(sum(A, dims = 2))
    rnd1 = rand(T)
    rnd2 = rand(T)
    A[:, 11:15] = rnd1 * A[:, 1:5] - rnd2 * A[:, 6:10]
    G[:, 11:15] = rnd1 * G[:, 1:5] - rnd2 * G[:, 6:10]
    c[11:15] = rnd1 * c[1:5] - rnd2 * c[6:10]
    h = zeros(T, q)
    cones = Cone{T}[Cones.Nonnegative{T}(q)]

    r = build_solve_check(c, A, b, G, h, cones, 10 * test_tol(T); options...)
    @test r.status == Solvers.Optimal
end

function inconsistent1(T; options...)
    Random.seed!(1)
    (n, p, q) = (30, 15, 30)
    c = rand(T(0):T(9), n)
    A = rand(T(-9):T(9), p, n)
    G = Matrix{T}(-I, q, n)
    b = rand(T, p)
    rnd1 = rand(T)
    rnd2 = rand(T)
    A[11:15, :] = rnd1 * A[1:5, :] - rnd2 * A[6:10, :]
    b[11:15] = 2 * (rnd1 * b[1:5] - rnd2 * b[6:10])
    h = zeros(T, q)
    cones = Cone{T}[Cones.Nonnegative{T}(q)]

    r = build_solve_check(c, A, b, G, h, cones, test_tol(T); options...)
    @test r.status == Solvers.PrimalInconsistent
end

function inconsistent2(T; options...)
    Random.seed!(1)
    (n, p, q) = (30, 15, 30)
    c = rand(T(0):T(9), n)
    A = rand(T(-9):T(9), p, n)
    G = Matrix{T}(-I, q, n)
    b = rand(T, p)
    rnd1 = rand(T)
    rnd2 = rand(T)
    A[:,11:15] = rnd1 * A[:,1:5] - rnd2 * A[:,6:10]
    G[:,11:15] = rnd1 * G[:,1:5] - rnd2 * G[:,6:10]
    c[11:15] = 2 * (rnd1 * c[1:5] - rnd2 * c[6:10])
    h = zeros(T, q)
    cones = Cone{T}[Cones.Nonnegative{T}(q)]

    r = build_solve_check(c, A, b, G, h, cones, test_tol(T); options...)
    @test r.status == Solvers.DualInconsistent
end

function nonnegative1(T; options...)
    tol = test_tol(T)
    Random.seed!(1)
    (n, p, q) = (6, 3, 6)
    c = rand(T(0):T(9), n)
    A = rand(T(-9):T(9), p, n)
    b = vec(sum(A, dims = 2))
    G = SparseMatrixCSC(-one(T) * I, q, n)
    h = zeros(T, q)
    cones = Cone{T}[Cones.Nonnegative{T}(q)]

    r = build_solve_check(c, A, b, G, h, cones, tol; obj_offset = one(T), options...)
    @test r.status == Solvers.Optimal
end

function nonnegative2(T; options...)
    tol = 2 * test_tol(T)
    Random.seed!(1)
    (n, p, q) = (5, 2, 10)
    c = rand(T(0):T(9), n)
    A = rand(T(1):T(9), p, n)
    b = vec(sum(A, dims = 2))
    G = rand(T, q, n) - Matrix(T(2) * I, q, n)
    h = vec(sum(G, dims = 2))
    cones = Cone{T}[Cones.Nonnegative{T}(q)]

    r = build_solve_check(c, A, b, G, h, cones, tol; options...)
    @test r.status == Solvers.Optimal
end

function nonnegative3(T; options...)
    tol = 2 * test_tol(T)
    Random.seed!(1)
    (n, p, q) = (15, 6, 15)
    c = rand(T(0):T(9), n)
    A = rand(T(-9):T(9), p, n)
    b = vec(sum(A, dims = 2))
    G = -one(T) * I
    h = zeros(T, q)
    cones = Cone{T}[Cones.Nonnegative{T}(q)]

    r = build_solve_check(c, A, b, G, h, cones, tol; options...)
    @test r.status == Solvers.Optimal
end

function nonnegative4(T; options...)
    tol = test_tol(T)
    c = T[-2, 0]
    A = zeros(T, 0, 2)
    b = zeros(T, 0)
    G = sparse([1, 1, 2, 3], [1, 2, 2, 2], T[1, -1, 1, -1], 3, 2)
    h = T[0, 2, 0]
    cones = Cone{T}[Cones.Nonnegative{T}(3)]

    r = build_solve_check(c, A, b, G, h, cones, tol; options...)
    @test r.status == Solvers.Optimal
    @test r.primal_obj ≈ -4 atol=tol rtol=tol
    @test r.x ≈ [2, 2] atol=tol rtol=tol
    @test r.s ≈ [0, 0, 2] atol=tol rtol=tol
    @test r.z ≈ [2, 2, 0] atol=tol rtol=tol
end

function epinorminf1(T; options...)
    tol = test_tol(T)
    Tirt2 = inv(sqrt(T(2)))
    c = T[0, -1, -1]
    A = T[1 0 0; 0 1 0]
    b = [one(T), Tirt2]
    G = SparseMatrixCSC(-one(T) * I, 3, 3)
    h = zeros(T, 3)
    cones = Cone{T}[Cones.EpiNormInf{T, T}(3)]

    r = build_solve_check(c, A, b, G, h, cones, tol; options...)
    @test r.status == Solvers.Optimal
    @test r.primal_obj ≈ -1 - Tirt2 atol=tol rtol=tol
    @test r.x ≈ [1, Tirt2, 1] atol=tol rtol=tol
    @test r.y ≈ [1, 1] atol=tol rtol=tol
end

function epinorminf2(T; options...)
    tol = 10 * test_tol(T)
    l = 3
    L = 2l + 1
    c = collect(T, -l:l)
    A = spzeros(T, 2, L)
    A[1, 1] = A[1, L] = A[2, 1] = 1; A[2, L] = -1
    b = T[0, 0]
    G = [spzeros(T, 1, L); sparse(one(T) * I, L, L); spzeros(T, 1, L); sparse(T(2) * I, L, L)]
    h = zeros(T, 2L + 2); h[1] = 1; h[L + 2] = 1
    cones = Cone{T}[Cones.EpiNormInf{T, T}(L + 1, use_dual = true), Cones.EpiNormInf{T, T}(L + 1, use_dual = false)]

    r = build_solve_check(c, A, b, G, h, cones, tol; obj_offset = one(T), options...)
    @test r.status == Solvers.Optimal
    @test r.primal_obj ≈ -l + 2 atol=tol rtol=tol
    @test r.x[2] ≈ 0.5 atol=tol rtol=tol
    @test r.x[end - 1] ≈ -0.5 atol=tol rtol=tol
    @test sum(abs, r.x) ≈ 1 atol=tol rtol=tol
end

function epinorminf3(T; options...)
    tol = test_tol(T)
    c = T[1, 0, 0, 0, 0, 0]
    A = zeros(T, 0, 6)
    b = zeros(T, 0)
    G = Diagonal(-one(T) * I, 6)
    h = zeros(T, 6)

    for use_dual in (false, true)
        cones = Cone{T}[Cones.EpiNormInf{T, T}(6, use_dual = use_dual)]

        r = build_solve_check(c, A, b, G, h, cones, tol; options...)
        @test r.status == Solvers.Optimal
        @test r.primal_obj ≈ 0 atol=tol rtol=tol
        @test norm(r.x) ≈ 0 atol=tol rtol=tol
    end
end

function epinorminf4(T; options...)
    tol = test_tol(T)
    c = T[0, 1, -1]
    A = T[1 0 0; 0 1 0]
    b = T[1, -0.4]
    G = -one(T) * I
    h = zeros(T, 3)
    cones = Cone{T}[Cones.EpiNormInf{T, T}(3, use_dual = true)]

    r = build_solve_check(c, A, b, G, h, cones, tol; options...)
    @test r.status == Solvers.Optimal
    @test r.primal_obj ≈ -1 atol=tol rtol=tol
    @test r.x ≈ [1, -0.4, 0.6] atol=tol rtol=tol
    @test r.y ≈ [1, 0] atol=tol rtol=tol
end

function epinorminf5(T; options...)
    tol = test_tol(T)
    Random.seed!(1)
    c = T[1, 0, 0, 0, 0, 0]
    A = rand(T(-9):T(9), 6, 6)
    b = vec(sum(A, dims = 2))
    G = rand(T, 6, 6)
    h = vec(sum(G, dims = 2))
    cones = Cone{T}[Cones.EpiNormInf{T, T}(6, use_dual = true)]

    r = build_solve_check(c, A, b, G, h, cones, tol; options...)
    @test r.status == Solvers.Optimal
    @test r.primal_obj ≈ 1 atol=tol rtol=tol
end

function epinorminf6(T; options...)
    tol = test_tol(T)
    c = T[0, -1, -1, -1, -1]
    A = T[1 0 0 0 0; 0 1 0 0 0; 0 0 0 1 0; 0 0 0 0 1]
    b = T[2, 0, 1, 0]
    G = SparseMatrixCSC(-one(T) * I, 5, 5)
    h = zeros(T, 5)
    cones = Cone{T}[Cones.EpiNormInf{T, Complex{T}}(5)]

    r = build_solve_check(c, A, b, G, h, cones, tol; options...)
    @test r.status == Solvers.Optimal
    @test r.primal_obj ≈ -3 atol=tol rtol=tol
    @test r.x ≈ [2, 0, 2, 1, 0] atol=tol rtol=tol
end

function epinorminf7(T; options...)
    tol = test_tol(T)
    c = T[1, 0, 0, 0, 0, 0, 0]
    A = zeros(T, 0, 7)
    b = zeros(T, 0)
    G = -one(T) * I
    h = zeros(T, 7)

    for use_dual in (false, true)
        cones = Cone{T}[Cones.EpiNormInf{T, Complex{T}}(7, use_dual = use_dual)]

        r = build_solve_check(c, A, b, G, h, cones, tol; options...)
        @test r.status == Solvers.Optimal
        @test r.primal_obj ≈ 0 atol=tol rtol=tol
        @test norm(r.x) ≈ 0 atol=tol rtol=tol
    end
end

function epinorminf8(T; options...)
    tol = eps(T) ^ 0.2
    c = T[1, -1, 1, 1]
    A = T[1 0 0 0 ; 0 1 0 0; 0 0 1 0]
    b = T[-0.4, 0.3, -0.3]
    G = vcat(zeros(T, 1, 4), Diagonal(T[-1, -1, -1, -1]))
    h = T[1, 0, 0, 0, 0]
    cones = Cone{T}[Cones.EpiNormInf{T, Complex{T}}(5, use_dual = true)]

    r = build_solve_check(c, A, b, G, h, cones, tol; options...)
    @test r.status == Solvers.Optimal
    @test r.primal_obj ≈ -1.4 atol=tol rtol=tol
    @test r.x ≈ [-0.4, 0.3, -0.3, -0.4] atol=tol rtol=tol
    @test r.y ≈ [0, 0.25, -0.25] atol=tol rtol=tol
    @test r.z ≈ [1.25, 1, -0.75, 0.75, 1] atol=tol rtol=tol
end

function epinormeucl1(T; options...)
    tol = test_tol(T)
    Trt2 = sqrt(T(2))
    Tirt2 = inv(Trt2)
    c = T[0, -1, -1]
    A = T[10 0 0; 0 10 0]
    b = T[10, 10Tirt2]
    G = Matrix{T}(-I, 3, 3)
    h = zeros(T, 3)
    cones = Cone{T}[Cones.EpiNormEucl{T}(3)]

    r = build_solve_check(c, A, b, G, h, cones, tol; options...)
    @test r.status == Solvers.Optimal
    @test r.primal_obj ≈ -Trt2 atol=tol rtol=tol
    @test r.x ≈ [1, Tirt2, Tirt2] atol=tol rtol=tol
    @test r.y ≈ [Trt2 / 10, 0] atol=tol rtol=tol
end

function epinormeucl2(T; options...)
    tol = test_tol(T)
    c = T[0, -1, -1]
    A = T[1 0 0]
    b = T[0]
    G = -one(T) * I
    h = zeros(T, 3)
    cones = Cone{T}[Cones.EpiNormEucl{T}(3)]

    r = build_solve_check(c, A, b, G, h, cones, tol; options...)
    @test r.status == Solvers.Optimal
    @test r.primal_obj ≈ 0 atol=tol rtol=tol
    @test norm(r.x) ≈ 0 atol=tol rtol=tol
end

function epinormeucl3(T; options...)
    tol = test_tol(T)
    c = T[1, 0, 0]
    A = T[0 1 0]
    b = T[1]
    G = Diagonal(-one(T) * I, 3)
    h = zeros(T, 3)
    cones = Cone{T}[Cones.EpiNormEucl{T}(3)]

    r = build_solve_check(c, A, b, G, h, cones, tol; options...)
    @test r.status == Solvers.Optimal
    @test r.primal_obj ≈ 1 atol=tol rtol=tol
    @test r.x ≈ [1, 1, 0] atol=tol rtol=tol
end

function epipersquare1(T; options...)
    tol = test_tol(T)
    c = T[0, 0, -1, -1]
    A = T[1 0 0 0; 0 1 0 0]
    b = T[0.5, 1]
    G = Matrix{T}(-I, 4, 4)
    h = zeros(T, 4)
    cones = Cone{T}[Cones.EpiPerSquare{T}(4)]

    r = build_solve_check(c, A, b, G, h, cones, tol; options...)
    @test r.status == Solvers.Optimal
    @test r.primal_obj ≈ -sqrt(T(2)) atol=tol rtol=tol
    @test r.x[3:4] ≈ [1, 1] / sqrt(T(2)) atol=tol rtol=tol
end

function epipersquare2(T; options...)
    tol = test_tol(T)
    Tirt2 = inv(sqrt(T(2)))
    c = T[0, 0, -1]
    A = T[1 0 0; 0 1 0]
    b = T[Tirt2 / 2, Tirt2]
    G = -one(T) * I
    h = zeros(T, 3)
    cones = Cone{T}[Cones.EpiPerSquare{T}(3)]

    r = build_solve_check(c, A, b, G, h, cones, tol; obj_offset = -one(T), options...)
    @test r.status == Solvers.Optimal
    @test r.primal_obj ≈ -Tirt2 - 1 atol=tol rtol=tol
    @test r.x[2] ≈ Tirt2 atol=tol rtol=tol
end

function epipersquare3(T; options...)
    tol = test_tol(T)
    c = T[0, 1, -1, -1]
    A = T[1 0 0 0]
    b = T[0]
    G = SparseMatrixCSC(-one(T) * I, 4, 4)
    h = zeros(T, 4)
    cones = Cone{T}[Cones.EpiPerSquare{T}(4)]

    r = build_solve_check(c, A, b, G, h, cones, tol; options...)
    @test r.status == Solvers.Optimal
    @test r.primal_obj ≈ 0 atol=tol rtol=tol
    @test norm(r.x) ≈ 0 atol=tol rtol=tol
end

function epipersquare4(T; options...)
    tol = test_tol(T)
    c = zeros(T, 7)
    c[1] = -1
    A = zeros(T, 0, 7)
    b = zeros(T, 0)
    G = sparse(
        [1, 1, 2, 2, 2, 3, 4, 5, 6, 7, 8, 9, 10, 11],
        [1, 7, 2, 3, 4, 2, 3, 5, 4, 7, 6, 5, 6, 7],
        T[1, -0.5, 1, 1, 1, -1, -1, -1, -1, -0.5, -1, -1, -1, -1],
        11, 7)
    h = zeros(T, 11)
    h[2] = 3
    cones = Cone{T}[Cones.Nonnegative{T}(2), Cones.EpiPerSquare{T}(3), Cones.EpiPerSquare{T}(3), Cones.EpiPerSquare{T}(3)]

    r = build_solve_check(c, A, b, G, h, cones, tol; options...)
    @test r.status == Solvers.Optimal
    @test r.primal_obj ≈ -1 atol=tol rtol=tol
    rt2 = sqrt(T(2))
    @test r.x ≈ [1, 1, 1, 1, rt2, rt2, 2] atol=tol rtol=tol
    @test r.s ≈ [0, 0, 1, 1, rt2, 1, 1, rt2, rt2, rt2, 2] atol=tol rtol=tol
    inv3 = inv(T(3))
    rt2inv3 = inv3 * rt2
    @test r.z ≈ [1, inv3, inv3, inv3, -rt2inv3, inv3, inv3, -rt2inv3, rt2inv3, rt2inv3, -2 * inv3] atol=tol rtol=tol
end

# TODO add use_dual = true tests
function epirelentropy1(T; options...)
    tol = test_tol(T)
    Random.seed!(1)
    for w_dim in [1, 2, 3]
        dim = 1 + 2 * w_dim
        c = T[1]
        A = zeros(T, 0, 1)
        b = zeros(T, 0)
        G = zeros(T, dim, 1)
        G[1, 1] = -1
        h = zeros(T, dim)
        h[2:2:(end - 1)] .= 1
        w = rand(T, w_dim) .+ 1
        h[3:2:end] .= w
        cones = Cone{T}[Cones.EpiRelEntropy{T}(dim)]

        r = build_solve_check(c, A, b, G, h, cones, tol; options...)
        @test r.status == Solvers.Optimal
        @test r.primal_obj ≈ sum(wi * log(wi) for wi in w) atol=tol rtol=tol
    end
end

function epirelentropy2(T; options...)
    tol = test_tol(T)
    for w_dim in [1, 2, 4]
        dim = 1 + 2 * w_dim
        c = fill(-one(T), w_dim)
        A = zeros(T, 0, w_dim)
        b = zeros(T, 0)
        G = zeros(T, dim, w_dim)
        for i in 1:w_dim
            G[2i + 1, i] = -1
        end
        h = zeros(T, dim)
        h[2:2:(dim - 1)] .= 1
        cones = Cone{T}[Cones.EpiRelEntropy{T}(dim)]

        r = build_solve_check(c, A, b, G, h, cones, tol; options...)
        @test r.status == Solvers.Optimal
        @test r.primal_obj ≈ -w_dim atol=tol rtol=tol
        @test r.x ≈ fill(1, w_dim) atol=tol rtol=tol
    end
end

function epirelentropy3(T; options...)
    tol = test_tol(T)
    for w_dim in [2, 4]
        dim = 1 + 2 * w_dim
        c = fill(-one(T), w_dim)
        A = ones(T, 1, w_dim)
        b = T[dim]
        G = zeros(T, dim, w_dim)
        for i in 1:w_dim
            G[2i, i] = -1
        end
        h = zeros(T, dim)
        h[3:2:end] .= 1
        cones = Cone{T}[Cones.EpiRelEntropy{T}(dim)]

        r = build_solve_check(c, A, b, G, h, cones, tol; options...)
        @test r.status == Solvers.Optimal
        @test r.primal_obj ≈ -dim atol=tol rtol=tol
        @test r.x ≈ fill(dim / w_dim, w_dim) atol=tol rtol=tol
    end
end

function epirelentropy4(T; options...)
    tol = test_tol(T)
    c = T[1]
    A = zeros(T, 0, 1)
    b = zeros(T, 0)
    G = Matrix{T}(-I, 5, 1)
    h = T[0, 1, 2, 5, 3]
    cones = Cone{T}[Cones.EpiRelEntropy{T}(5)]

    r = build_solve_check(c, A, b, G, h, cones, tol; options...)
    @test r.status == Solvers.Optimal
    entr = 2 * log(T(2)) + 3 * log(3 / T(5))
    @test r.primal_obj ≈ entr atol=tol rtol=tol
    @test r.s ≈ [entr, 1, 2, 5, 3] atol=tol rtol=tol
    @test r.z ≈ [1, 2, log(inv(T(2))) - 1, 3 / T(5), log(5 / T(3)) - 1] atol=tol rtol=tol
end

function epirelentropy5(T; options...)
    tol = test_tol(T)
    c = T[0, -1]
    A = zeros(T, 0, 2)
    b = zeros(T, 0)
    G = vcat(zeros(T, 1, 2), repeat(T[0 0; -1 -1], 3), [-1, 0]')
    h = T[0, 1, 0, 1, 0, 1, 0, 0]
    cones = Cone{T}[Cones.EpiRelEntropy{T}(7), Cones.Nonnegative{T}(1)]

    r = build_solve_check(c, A, b, G, h, cones, tol; options...)
    @test r.status == Solvers.Optimal
    @test r.primal_obj ≈ -1 atol=tol rtol=tol
    @test r.s ≈ [0, 1, 1, 1, 1, 1, 1, 0] atol=tol rtol=tol
    @test r.z ≈ inv(T(3)) * [1, 1, -1, 1, -1, 1, -1, 3] atol=tol rtol=tol
end

<<<<<<< HEAD
# TODO add use_dual = true tests
function epiperentropy1(T; options...)
    tol = test_tol(T)
    Random.seed!(1)
    for w_dim in [1, 2, 3]
        dim = 2 + w_dim
        c = T[1]
        A = zeros(T, 0, 1)
        b = zeros(T, 0)
        G = zeros(T, dim, 1)
        G[1, 1] = -1
        h = zeros(T, dim)
        h[2] = 1
        w = rand(T, w_dim) .+ 1
        h[3:end] .= w
        cones = Cone{T}[Cones.EpiPerEntropy{T}(dim)]

        r = build_solve_check(c, A, b, G, h, cones, tol; options...)
        @test r.status == Solvers.Optimal
        @test r.primal_obj ≈ sum(wi * log(wi) for wi in w) atol=tol rtol=tol
    end
end

function epiperentropy2(T; options...)
    tol = test_tol(T)
    for w_dim in [1, 2, 4]
        dim = 2 + w_dim
        c = fill(-one(T), w_dim)
        A = zeros(T, 0, w_dim)
        b = zeros(T, 0)
        G = vcat(zeros(T, 2, w_dim), Matrix{T}(-I, w_dim, w_dim))
        h = zeros(T, dim)
        h[2] = 1
        cones = Cone{T}[Cones.EpiPerEntropy{T}(dim)]

        r = build_solve_check(c, A, b, G, h, cones, tol; options...)
        @test r.status == Solvers.Optimal
        @test r.primal_obj ≈ -w_dim atol=tol rtol=tol
        @test r.x ≈ fill(1, w_dim) atol=tol rtol=tol
    end
end

function epiperentropy3(T; options...)
    tol = test_tol(T)
    for w_dim in [2, 4]
        dim = 2 + w_dim
        c = T[-1]
        A = ones(T, 1, 1)
        b = T[dim]
        G = zeros(T, dim, 1)
        G[2, 1] = -1
        h = zeros(T, dim)
        h[3:end] .= 1
        cones = Cone{T}[Cones.EpiPerEntropy{T}(dim)]

        r = build_solve_check(c, A, b, G, h, cones, tol; options...)
        @test r.status == Solvers.Optimal
        @test r.primal_obj ≈ -dim atol=tol rtol=tol
        @test r.x ≈ [dim] atol=tol rtol=tol
    end
end

function epiperentropy4(T; options...)
    tol = test_tol(T)
    c = T[1]
    A = zeros(T, 0, 1)
    b = zeros(T, 0)
    G = Matrix{T}(-I, 4, 1)
    h = T[0, 5, 2, 3]
    cones = Cone{T}[Cones.EpiPerEntropy{T}(4)]

    r = build_solve_check(c, A, b, G, h, cones, tol; options...)
    @test r.status == Solvers.Optimal
    entr = 2 * log(2 / T(5)) + 3 * log(3 / T(5))
    @test r.primal_obj ≈ entr atol=tol rtol=tol
    @test r.s ≈ [entr, 5, 2, 3] atol=tol rtol=tol
    @test r.z ≈ [1, 1, log(5 / T(2)) - 1, log(5 / T(3)) - 1] atol=tol rtol=tol
end

function epiperentropy5(T; options...)
    tol = test_tol(T)
    c = T[0, -1]
    A = zeros(T, 0, 2)
    b = zeros(T, 0)
    G = vcat(zeros(T, 2, 2), fill(-1, 3, 2), [-1, 0]')
    h = T[0, 1, 0, 0, 0, 0]
    cones = Cone{T}[Cones.EpiPerEntropy{T}(5), Cones.Nonnegative{T}(1)]

    r = build_solve_check(c, A, b, G, h, cones, tol; options...)
    @test r.status == Solvers.Optimal
    @test r.primal_obj ≈ -1 atol=tol rtol=tol
    @test r.s ≈ [0, 1, 1, 1, 1, 0] atol=tol rtol=tol
    @test r.z ≈ inv(T(3)) * [1, 3, -1, -1, -1, 3] atol=tol rtol=tol
end

function epitracerelentropytri1(T; options...)
    tol = sqrt(sqrt(eps(T)))
    Random.seed!(1)
    rt2 = sqrt(T(2))
    side = 4
    svec_dim = Cones.svec_length(side)
    cone_dim = 2 * svec_dim + 1
    c = T[1]
    A = zeros(T, 0, 1)
    b = T[]
    W = rand(T, side, side)
    W = W * W'
    V = rand(T, side, side)
    V = V * V'
    h = vcat(zero(T), Cones.smat_to_svec!(zeros(T, svec_dim), V, rt2), Cones.smat_to_svec!(zeros(T, svec_dim), W, rt2))
    G = zeros(T, cone_dim, 1)
    G[1, 1] = -1
    cones = Cone{T}[Cones.EpiTraceRelEntropyTri{T}(cone_dim)]

    r = build_solve_check(c, A, b, G, h, cones, tol; options...)
    @test r.status == Solvers.Optimal
    # TODO need https://github.com/JuliaLinearAlgebra/GenericLinearAlgebra.jl/issues/51 to use log with BF
    (vals_V, vecs_V) = eigen(Hermitian(V, :U))
    (vals_W, vecs_W) = eigen(Hermitian(W, :U))
    log_V = vecs_V * Diagonal(log.(vals_V)) * vecs_V'
    log_W = vecs_W * Diagonal(log.(vals_W)) * vecs_W'
    @test r.primal_obj ≈ tr(W * log_W - W * log_V) atol=tol rtol=tol
end

function epitracerelentropytri2(T; options...)
    tol = sqrt(sqrt(eps(T)))
    rt2 = sqrt(T(2))
    side = 3
    svec_dim = Cones.svec_length(side)
    cone_dim = 2 * svec_dim + 1
    c = vcat(zeros(T, svec_dim), -ones(T, svec_dim))
    A = hcat(Matrix{T}(I, svec_dim, svec_dim), zeros(T, svec_dim, svec_dim))
    svec_I = Cones.smat_to_svec!(zeros(T, svec_dim), Matrix{T}(I, side, side), rt2)
    b = svec_I
    h = vcat(T(5), zeros(T, 2 * svec_dim))
    G = vcat(zeros(T, 1, 2 * svec_dim), ModelUtilities.vec_to_svec!(Diagonal(-one(T) * I, 2 * svec_dim)))
    cones = Cone{T}[Cones.EpiTraceRelEntropyTri{T}(cone_dim)]

    r = build_solve_check(c, A, b, G, h, cones, tol; options...)
    @test r.status == Solvers.Optimal
    W = Hermitian(Cones.svec_to_smat!(zeros(T, side, side), r.s[(svec_dim + 2):end], rt2), :U)
    @test tr(W * log(W)) ≈ T(5) atol=tol rtol=tol
end

function epitracerelentropytri3(T; options...)
    tol = sqrt(sqrt(eps(T)))
    rt2 = sqrt(T(2))
    side = 3
    svec_dim = Cones.svec_length(side)
    cone_dim = 2 * svec_dim + 1
    c = vcat(zeros(T, svec_dim + 1), ones(T, svec_dim))
    A = hcat(one(T), zeros(T, 1, 2 * svec_dim))
    b = [zero(T)]
    h = zeros(T, cone_dim)
    G = Diagonal(-one(T) * I, cone_dim)
    cones = Cone{T}[Cones.EpiTraceRelEntropyTri{T}(cone_dim)]

    r = build_solve_check(c, A, b, G, h, cones, tol; options...)
    @test r.status == Solvers.Optimal
    @test r.primal_obj ≈ zero(T) atol=tol rtol=tol
    @test r.s[1] ≈ zero(T) atol=tol rtol=tol
    @test r.s[(svec_dim + 2):end] ≈ zeros(T, svec_dim) atol=tol rtol=tol
end

function epitracerelentropytri4(T; options...)
    tol = sqrt(sqrt(eps(T)))
    Random.seed!(1)
    rt2 = sqrt(T(2))
    side = 3
    svec_dim = Cones.svec_length(side)
    cone_dim = 2 * svec_dim + 1
    c = vcat(zero(T), ones(T, svec_dim), zeros(T, svec_dim))
    A = hcat(one(T), zeros(T, 1, 2 * svec_dim))
    b = [zero(T)]
    h = zeros(T, cone_dim)
    G = Diagonal(-one(T) * I, cone_dim)
    cones = Cone{T}[Cones.EpiTraceRelEntropyTri{T}(cone_dim)]

    r = build_solve_check(c, A, b, G, h, cones, tol; options...)
    @test r.status == Solvers.Optimal
    @test r.primal_obj ≈ zero(T) atol=tol rtol=tol
    @test r.s ≈ zeros(T, cone_dim) atol=tol rtol=tol
end

function epipertraceentropytri1(T; options...)
    tol = sqrt(sqrt(eps(T)))
    Random.seed!(1)
    rt2 = sqrt(T(2))
    side = 4
    svec_dim = Cones.svec_length(side)
    cone_dim = svec_dim + 2
    c = T[1]
    A = zeros(T, 0, 1)
    b = T[]
    W = rand(T, side, side)
    W = W * W'
    v = rand(T)
    h = vcat(zero(T), v, Cones.smat_to_svec!(zeros(T, svec_dim), W, rt2))
    G = zeros(T, cone_dim, 1)
    G[1, 1] = -1
    cones = Cone{T}[Cones.EpiPerTraceEntropyTri{T}(cone_dim)]

    r = build_solve_check(c, A, b, G, h, cones, tol; options...)
    @test r.status == Solvers.Optimal
    # TODO need https://github.com/JuliaLinearAlgebra/GenericLinearAlgebra.jl/issues/51 to use log with BF
    (vals_W, vecs_W) = eigen(Hermitian(W, :U))
    log_W = vecs_W * Diagonal(log.(vals_W)) * vecs_W'
    @test r.primal_obj ≈ tr(W * log_W - W * log(v)) atol=tol rtol=tol
end

function epipertraceentropytri2(T; options...)
    tol = sqrt(sqrt(eps(T)))
    rt2 = sqrt(T(2))
    side = 3
    svec_dim = Cones.svec_length(side)
    cone_dim = svec_dim + 2
    c = vcat(zero(T), -ones(T, svec_dim))
    A = hcat(one(T), zeros(T, 1, svec_dim))
    b = T[1]
    h = vcat(T(5), zeros(T, svec_dim + 1))
    G = vcat(zeros(T, 1, svec_dim + 1), ModelUtilities.vec_to_svec!(Diagonal(-one(T) * I, svec_dim + 1)))
    cones = Cone{T}[Cones.EpiPerTraceEntropyTri{T}(cone_dim)]

    r = build_solve_check(c, A, b, G, h, cones, tol; options...)
    @test r.status == Solvers.Optimal
    W = Hermitian(Cones.svec_to_smat!(zeros(T, side, side), r.s[3:end], rt2), :U)
    @test r.s[2] ≈ 1 atol=tol rtol=tol
    @test tr(W * log(W)) ≈ T(5) atol=tol rtol=tol
end

function epipertraceentropytri3(T; options...)
    tol = sqrt(sqrt(eps(T)))
    rt2 = sqrt(T(2))
    side = 3
    svec_dim = Cones.svec_length(side)
    cone_dim = svec_dim + 2
    c = vcat(zeros(T, 2), ones(T, svec_dim))
    A = hcat(one(T), zeros(T, 1, svec_dim + 1))
    b = [zero(T)]
    h = zeros(T, cone_dim)
    G = Diagonal(-one(T) * I, cone_dim)
    cones = Cone{T}[Cones.EpiPerTraceEntropyTri{T}(cone_dim)]

    r = build_solve_check(c, A, b, G, h, cones, tol; options...)
    @test r.status == Solvers.Optimal
    @test r.primal_obj ≈ zero(T) atol=tol rtol=tol
    @test r.s[1] ≈ zero(T) atol=tol rtol=tol
    @test r.s[3:end] ≈ zeros(T, svec_dim) atol=tol rtol=tol
end

function epipertraceentropytri4(T; options...)
    tol = sqrt(sqrt(eps(T)))
    rt2 = sqrt(T(2))
    side = 3
    svec_dim = Cones.svec_length(side)
    cone_dim = svec_dim + 2
    c = vcat(zero(T), one(T), zeros(T, svec_dim))
    A = hcat(one(T), zeros(T, 1, svec_dim + 1))
    b = [zero(T)]
    h = zeros(T, cone_dim)
    G = Diagonal(-one(T) * I, cone_dim)
    cones = Cone{T}[Cones.EpiPerTraceEntropyTri{T}(cone_dim)]

    r = build_solve_check(c, A, b, G, h, cones, tol; options...)
    @test r.status == Solvers.Optimal
    @test r.primal_obj ≈ zero(T) atol=tol rtol=tol
    @test r.s ≈ zeros(T, cone_dim) atol=tol rtol=tol
end

=======
>>>>>>> 7b49c383
function hypoperlog1(T; options...)
    tol = test_tol(T)
    Texph = exp(T(0.5))
    c = T[1, 1, 1]
    A = T[0 1 0; 1 0 0]
    b = T[2, 1]
    G = -one(T) * I
    h = zeros(T, 3)
    cones = Cone{T}[Cones.HypoPerLog{T}(3)]

    r = build_solve_check(c, A, b, G, h, cones, tol; options...)
    @test r.status == Solvers.Optimal
    @test r.primal_obj ≈ 2 * Texph + 3 atol=tol rtol=tol
    @test r.x ≈ [1, 2, 2 * Texph] atol=tol rtol=tol
    @test r.y ≈ -[1 + Texph / 2, 1 + Texph] atol=tol rtol=tol
    @test r.z ≈ c + A' * r.y atol=tol rtol=tol
end

function hypoperlog2(T; options...)
    tol = test_tol(T)
    c = T[-1, 0, 0]
    A = T[0 1 0]
    b = T[0]
    G = Diagonal(-one(T) * I, 3)
    h = zeros(T, 3)
    cones = Cone{T}[Cones.HypoPerLog{T}(3)]

    r = build_solve_check(c, A, b, G, h, cones, tol; options...)
    @test r.status == Solvers.Optimal
    @test r.primal_obj ≈ 0 atol=tol rtol=tol
end

function hypoperlog3(T; options...)
    tol = test_tol(T)
    c = T[1, 1, 1]
    A = zeros(T, 0, 3)
    b = zeros(T, 0)
    G = sparse([1, 2, 3, 4], [1, 2, 3, 1], -ones(T, 4))
    h = zeros(T, 4)
    cones = Cone{T}[Cones.HypoPerLog{T}(3), Cones.Nonnegative{T}(1)]

    r = build_solve_check(c, A, b, G, h, cones, tol; options...)
    @test r.status == Solvers.Optimal
    @test r.primal_obj ≈ 0 atol=tol rtol=tol
    @test norm(r.x) ≈ 0 atol=tol rtol=tol
    @test isempty(r.y)
end

function hypoperlog4(T; options...)
    tol = test_tol(T)
    Texp2 = exp(T(-2))
    c = T[0, 0, 1]
    A = T[0 1 0; 1 0 0]
    b = T[1, -1]
    G = SparseMatrixCSC(-one(T) * I, 3, 3)
    h = zeros(T, 3)
    cones = Cone{T}[Cones.HypoPerLog{T}(3, use_dual = true)]

    r = build_solve_check(c, A, b, G, h, cones, tol; options...)
    @test r.status == Solvers.Optimal
    @test r.primal_obj ≈ Texp2 atol=tol rtol=tol
    @test r.x ≈ [-1, 1, Texp2] atol=tol rtol=tol
end

function hypoperlog5(T; options...)
    tol = test_tol(T)
    Tlogq = log(T(0.25))
    c = T[-1, 0, 0]
    A = T[0 1 1]
    b = T[1]
    G = sparse([1, 3, 4], [1, 2, 3], -ones(T, 3))
    h = T[0, 1, 0, 0]
    cones = Cone{T}[Cones.HypoPerLog{T}(4)]

    r = build_solve_check(c, A, b, G, h, cones, tol; options...)
    @test r.status == Solvers.Optimal
    @test r.primal_obj ≈ -Tlogq atol=tol rtol=tol
    @test r.x ≈ [Tlogq, 0.5, 0.5] atol=tol rtol=tol
    @test r.y ≈ [2] atol=tol rtol=tol
end

function hypoperlog6(T; options...)
    tol = test_tol(T)
    c = T[-1, 0, 0]
    A = zeros(T, 0, 3)
    b = zeros(T, 0)
    G = sparse([1, 3, 4], [1, 2, 3], -ones(T, 3))
    h = zeros(T, 4)
    cones = Cone{T}[Cones.HypoPerLog{T}(4)]

    r = build_solve_check(c, A, b, G, h, cones, tol; options...)
    @test r.status == Solvers.Optimal
    @test r.primal_obj ≈ 0 atol=tol rtol=tol
    @test r.x[1] ≈ 0 atol=tol rtol=tol
    @test isempty(r.y)
end

function hypoperlog7(T; options...)
    tol = test_tol(T)
    c = zeros(T, 4)
    c[1] = -2
    A = zeros(T, 0, 4)
    b = zeros(T, 0)
    G = sparse(
        [1, 2, 2, 3, 4, 5, 6],
        [2, 1, 3, 4, 4, 3, 2],
        T[1, 1, -1, -1, -1, -1, -1],
        6, 4)
    h = zeros(T, 6)
    h[1] = 2
    cones = Cone{T}[Cones.Nonnegative{T}(3), Cones.HypoPerLog{T}(3)]

    r = build_solve_check(c, A, b, G, h, cones, tol; options...)
    @test r.status == Solvers.Optimal
    @test r.primal_obj ≈ -4 atol=tol rtol=tol
    @test r.x ≈ [2, 2, 2, 0] atol=tol rtol=tol
    @test r.s ≈ [0, 0, 0, 0, 2, 2] atol=tol rtol=tol
    @test r.z ≈ [2, 2, 2, -2, -2, 2] atol=tol rtol=tol
end

function hypogeomean1(T; options...)
    tol = test_tol(T)
    c = T[-1, 0, 0]
    A = T[0 0 1; 0 1 0]
    b = T[0.5, 1]
    G = -one(T) * I
    h = zeros(T, 3)

    for use_dual in (false, true)
        cones = Cone{T}[Cones.HypoGeoMean{T}(3, use_dual = use_dual)]

        r = build_solve_check(c, A, b, G, h, cones, tol; options...)
        @test r.status == Solvers.Optimal
        @test r.primal_obj ≈ (use_dual ? 0 : -inv(sqrt(T(2)))) atol=tol rtol=tol
        @test r.x[2:3] ≈ [1, 0.5] atol=tol rtol=tol
    end
end

function hypogeomean2(T; options...)
    tol = test_tol(T)
    l = 4
    c = vcat(zero(T), ones(T, l))
    A = T[one(T) zeros(T, 1, l)]
    G = SparseMatrixCSC(-one(T) * I, l + 1, l + 1)
    h = zeros(T, l + 1)

    for use_dual in (false, true)
        b = use_dual ? [-one(T)] : [one(T)]
        cones = Cone{T}[Cones.HypoGeoMean{T}(l + 1, use_dual = use_dual)]

        r = build_solve_check(c, A, b, G, h, cones, tol; options...)
        @test r.status == Solvers.Optimal
        @test r.primal_obj ≈ (use_dual ? 1 : l) atol=tol rtol=tol
        @test r.x[2:end] ≈ (use_dual ? fill(inv(T(l)), l) : ones(l)) atol=tol rtol=tol
    end
end

function hypogeomean3(T; options...)
    tol = test_tol(T)
    l = 4
    c = ones(T, l)
    A = zeros(T, 0, l)
    b = zeros(T, 0)
    G = [zeros(T, 1, l); Matrix{T}(-I, l, l)]
    h = zeros(T, l + 1)

    for use_dual in (false, true)
        cones = Cone{T}[Cones.HypoGeoMean{T}(l + 1, use_dual = use_dual)]

        r = build_solve_check(c, A, b, G, h, cones, tol; options...)
        @test r.status == Solvers.Optimal
        @test r.primal_obj ≈ 0 atol=tol rtol=tol
        @test norm(r.x) ≈ 0 atol=tol rtol=tol
    end
end

function hypogeomean4(T; options...)
    tol = test_tol(T)
    c = T[-1, 0, 0, 0]
    A = zeros(T, 0, 4)
    b = zeros(T, 0)
    G = vcat(Matrix{T}(-I, 4, 4), T[0, 1, 1, 1]')
    h = T[0, 0, 0, 0, 3]
    cones = Cone{T}[Cones.HypoGeoMean{T}(4), Cones.Nonnegative{T}(1)]

    r = build_solve_check(c, A, b, G, h, cones, tol; options...)
    @test r.status == Solvers.Optimal
    @test r.primal_obj ≈ -1 atol=tol rtol=tol
    @test r.x ≈ [1, 1, 1, 1] atol=tol rtol=tol
    @test r.s ≈ [1, 1, 1, 1, 0] atol=tol rtol=tol
    @test r.z ≈ vcat(-1, fill(inv(T(3)), 4)) atol=tol rtol=tol
end

function hypogeomean5(T; options...)
    tol = test_tol(T)
    c = T[-2, 0]
    A = zeros(T, 0, 2)
    b = zeros(T, 0)
    G = sparse([1, 2, 3], [1, 2, 2], T[-1, -1, 1], 3, 2)
    h = T[0, 0, 2]
    cones = Cone{T}[Cones.HypoGeoMean{T}(2), Cones.Nonnegative{T}(1)]

    r = build_solve_check(c, A, b, G, h, cones, tol; options...)
    @test r.status == Solvers.Optimal
    @test r.primal_obj ≈ -4 atol=tol rtol=tol
    @test r.x ≈ [2, 2] atol=tol rtol=tol
    @test r.s ≈ [2, 2, 0] atol=tol rtol=tol
    @test r.z ≈ [-2, 2, 2] atol=tol rtol=tol
end

function hypogeomean6(T; options...)
    tol = test_tol(T)
    c = zeros(T, 10)
    c[1] = -1
    A = hcat(zeros(T, 9), Matrix{T}(I, 9, 9))
    b = ones(T, 9)
    G = -one(T) * I
    h = zeros(T, 10)
    cones = Cone{T}[Cones.HypoGeoMean{T}(10)]

    r = build_solve_check(c, A, b, G, h, cones, tol; options...)
    @test r.status == Solvers.Optimal
    @test r.primal_obj ≈ -1 atol=tol rtol=tol
    @test r.x ≈ ones(T, 10) atol=tol rtol=tol
    @test r.z ≈ vcat(-one(T), fill(inv(T(9)), 9)) atol=tol rtol=tol
    @test r.y ≈ fill(inv(T(9)), 9) atol=tol rtol=tol
end

# TODO test with non-equal alphas
function hypopowermean1(T; options...)
    tol = test_tol(T)
    c = T[-1, 0, 0]
    A = T[0 0 1; 0 1 0]
    b = T[0.5, 1]
    G = -one(T) * I
    h = zeros(T, 3)

    for use_dual in (false, true)
        cones = Cone{T}[Cones.HypoPowerMean{T}(ones(T, 2) / 2, use_dual = use_dual)]

        r = build_solve_check(c, A, b, G, h, cones, tol; options...)
        @test r.status == Solvers.Optimal
        @test r.primal_obj ≈ (use_dual ? 0 : -inv(sqrt(T(2)))) atol=tol rtol=tol
        @test r.x[2:3] ≈ [1, 0.5] atol=tol rtol=tol
    end
end

function hypopowermean2(T; options...)
    tol = test_tol(T)
    l = 4
    c = vcat(zero(T), ones(T, l))
    A = T[one(T) zeros(T, 1, l)]
    G = SparseMatrixCSC(-one(T) * I, l + 1, l + 1)
    h = zeros(T, l + 1)

    for use_dual in (false, true)
        b = use_dual ? [-one(T)] : [one(T)]
        cones = Cone{T}[Cones.HypoPowerMean{T}(fill(inv(T(l)), l), use_dual = use_dual)]

        r = build_solve_check(c, A, b, G, h, cones, tol; options...)
        @test r.status == Solvers.Optimal
        @test r.primal_obj ≈ (use_dual ? 1 : l) atol=tol rtol=tol
        @test r.x[2:end] ≈ (use_dual ? fill(inv(T(l)), l) : ones(l)) atol=tol rtol=tol
    end
end

function hypopowermean3(T; options...)
    tol = test_tol(T)
    l = 4
    c = ones(T, l)
    A = zeros(T, 0, l)
    b = zeros(T, 0)
    G = [zeros(T, 1, l); Matrix{T}(-I, l, l)]
    h = zeros(T, l + 1)

    for use_dual in (false, true)
        cones = Cone{T}[Cones.HypoPowerMean{T}(fill(inv(T(l)), l), use_dual = use_dual)]

        r = build_solve_check(c, A, b, G, h, cones, tol; options...)
        @test r.status == Solvers.Optimal
        @test r.primal_obj ≈ 0 atol=tol rtol=tol
        @test norm(r.x) ≈ 0 atol=tol rtol=tol
    end
end

function hypopowermean4(T; options...)
    tol = test_tol(T)
    c = T[-1, 0, 0, 0]
    A = zeros(T, 0, 4)
    b = zeros(T, 0)
    G = vcat(Matrix{T}(-I, 4, 4), T[0, 1, 1, 1]')
    h = T[0, 0, 0, 0, 3]
    cones = Cone{T}[Cones.HypoPowerMean{T}(fill(inv(T(3)), 3)), Cones.Nonnegative{T}(1)]

    r = build_solve_check(c, A, b, G, h, cones, tol; options...)
    @test r.status == Solvers.Optimal
    @test r.primal_obj ≈ -1 atol=tol rtol=tol
    @test r.x ≈ [1, 1, 1, 1] atol=tol rtol=tol
    @test r.s ≈ [1, 1, 1, 1, 0] atol=tol rtol=tol
    @test r.z ≈ vcat(-1, fill(inv(T(3)), 4)) atol=tol rtol=tol
end

function hypopowermean5(T; options...)
    tol = test_tol(T)
    c = T[-2, 0]
    A = zeros(T, 0, 2)
    b = zeros(T, 0)
    G = sparse([1, 2, 3], [1, 2, 2], T[-1, -1, 1], 3, 2)
    h = T[0, 0, 2]
    cones = Cone{T}[Cones.HypoPowerMean{T}([one(T)]), Cones.Nonnegative{T}(1)]

    r = build_solve_check(c, A, b, G, h, cones, tol; options...)
    @test r.status == Solvers.Optimal
    @test r.primal_obj ≈ -4 atol=tol rtol=tol
    @test r.x ≈ [2, 2] atol=tol rtol=tol
    @test r.s ≈ [2, 2, 0] atol=tol rtol=tol
    @test r.z ≈ [-2, 2, 2] atol=tol rtol=tol
end

function hypopowermean6(T; options...)
    tol = test_tol(T)
    c = zeros(T, 10)
    c[1] = -1
    A = hcat(zeros(T, 9), Matrix{T}(I, 9, 9))
    b = ones(T, 9)
    G = -one(T) * I
    h = zeros(T, 10)
    cones = Cone{T}[Cones.HypoPowerMean{T}(fill(inv(T(9)), 9))]

    r = build_solve_check(c, A, b, G, h, cones, tol; options...)
    @test r.status == Solvers.Optimal
    @test r.primal_obj ≈ -1 atol=tol rtol=tol
    @test r.x ≈ ones(T, 10) atol=tol rtol=tol
    @test r.z ≈ vcat(-one(T), fill(inv(T(9)), 9)) atol=tol rtol=tol
    @test r.y ≈ fill(inv(T(9)), 9) atol=tol rtol=tol
end

function power1(T; options...)
    tol = test_tol(T)
    c = T[0, 0, 1]
    A = T[1 0 0; 0 1 0]
    b = T[0.5, 1]
    G = Matrix{T}(-I, 3, 3)
    h = zeros(T, 3)

    for use_dual in (false, true)
        cones = Cone{T}[Cones.Power{T}(ones(T, 2) / 2, 1, use_dual = use_dual)]

        r = build_solve_check(c, A, b, G, h, cones, tol; options...)
        @test r.status == Solvers.Optimal
        @test r.primal_obj ≈ (use_dual ? -sqrt(T(2)) : -inv(sqrt(T(2)))) atol=tol rtol=tol
        @test r.x[3] ≈ (use_dual ? -sqrt(T(2)) : -inv(sqrt(T(2)))) atol=tol rtol=tol
        @test r.x[1:2] ≈ [0.5, 1] atol=tol rtol=tol
    end
end

function power2(T; options...)
    tol = test_tol(T)
    c = T[0, 0, -1, -1]
    A = T[0 1 0 0; 1 0 0 0]
    b = T[0.5, 1]
    G = -one(T) * I
    h = zeros(T, 4)

    for use_dual in (false, true)
        cones = Cone{T}[Cones.Power{T}(ones(T, 2) / 2, 2, use_dual = use_dual)]

        r = build_solve_check(c, A, b, G, h, cones, tol; options...)
        @test r.status == Solvers.Optimal
        @test r.primal_obj ≈ (use_dual ? -T(2) : -1) atol=tol rtol=tol
        @test norm(r.x[3:4]) ≈ (use_dual ? sqrt(T(2)) : inv(sqrt(T(2)))) atol=tol rtol=tol
        @test r.x[3:4] ≈ (use_dual ? ones(T, 2) : fill(inv(T(2)), 2)) atol=tol rtol=tol
        @test r.x[1:2] ≈ [1, 0.5] atol=tol rtol=tol
    end
end

function power3(T; options...)
    tol = test_tol(T)
    l = 4
    c = vcat(fill(T(10), l), zeros(T, 2))
    A = T[zeros(T, 1, l) one(T) zero(T); zeros(T, 1, l) zero(T) one(T)]
    G = SparseMatrixCSC(-T(10) * I, l + 2, l + 2)
    h = zeros(T, l + 2)

    for use_dual in (false, true)
        b = [one(T), zero(T)]
        cones = Cone{T}[Cones.Power{T}(fill(inv(T(l)), l), 2, use_dual = use_dual)]

        r = build_solve_check(c, A, b, G, h, cones, tol; options...)
        @test r.status == Solvers.Optimal
        @test r.primal_obj ≈ (use_dual ? 10 : 10 * T(l)) atol=tol rtol=tol
        @test r.x[1:l] ≈ (use_dual ? fill(inv(T(l)), l) : ones(l)) atol=tol rtol=tol
    end
end

function power4(T; options...)
    tol = test_tol(T)
    l = 4
    c = ones(T, l)
    A = zeros(T, 0, l)
    b = zeros(T, 0)
    G = [zeros(T, 3, l); Matrix{T}(-I, l, l)]
    h = zeros(T, l + 3)

    for use_dual in (false, true)
        cones = Cone{T}[Cones.Power{T}(fill(inv(T(l)), l), 3, use_dual = use_dual)]

        r = build_solve_check(c, A, b, G, h, cones, tol; options...)
        @test r.status == Solvers.Optimal
        @test r.primal_obj ≈ 0 atol=tol rtol=tol
        @test norm(r.x) ≈ 0 atol=tol rtol=tol
    end
end

function epinormspectral1(T; options...)
    tol = test_tol(T)
    Random.seed!(1)
    (Xn, Xm) = (3, 4)
    for is_complex in (false, true)
        dim = Xn * Xm
        if is_complex
            dim *= 2
        end
        c = vcat(one(T), zeros(T, dim))
        A = hcat(zeros(T, dim, 1), Matrix{T}(I, dim, dim))
        b = rand(T, dim)
        G = -one(T) * I
        h = vcat(zero(T), rand(T, dim))

        for use_dual in (false, true)
            R = (is_complex ? Complex{T} : T)
            cones = Cone{T}[Cones.EpiNormSpectral{T, R}(Xn, Xm, use_dual = use_dual)]

            r = build_solve_check(c, A, b, G, h, cones, tol; options...)
            @test r.status == Solvers.Optimal

            S = zeros(R, Xn, Xm)
            @views Cones.vec_copy_to!(S, r.s[2:end])
            prim_svdvals = svdvals(S)
            Z = zero(S)
            @views Cones.vec_copy_to!(Z, r.z[2:end])
            dual_svdvals = svdvals(Z)
            if use_dual
                @test sum(prim_svdvals) ≈ r.s[1] atol=tol rtol=tol
                @test dual_svdvals[1] ≈ r.z[1] atol=tol rtol=tol
            else
                @test prim_svdvals[1] ≈ r.s[1] atol=tol rtol=tol
                @test sum(dual_svdvals) ≈ r.z[1] atol=tol rtol=tol
            end
        end
    end
end

function epinormspectral2(T; options...)
    tol = test_tol(T)
    Random.seed!(1)
    (Xn, Xm) = (3, 4)
    for is_complex in (false, true)
        R = (is_complex ? Complex{T} : T)
        dim = Xn * Xm
        if is_complex
            dim *= 2
        end
        mat = rand(R, Xn, Xm)
        c = zeros(T, dim)
        Cones.vec_copy_to!(c, mat)
        c .*= -1
        A = zeros(T, 0, dim)
        b = T[]
        G = vcat(zeros(T, 1, dim), Matrix{T}(-I, dim, dim))
        h = vcat(one(T), zeros(T, dim))

        for use_dual in (false, true)
            cones = Cone{T}[Cones.EpiNormSpectral{T, R}(Xn, Xm, use_dual = use_dual)]
            r = build_solve_check(c, A, b, G, h, cones, tol; options...)
            @test r.status == Solvers.Optimal
            if use_dual
                @test r.primal_obj ≈ -svdvals(mat)[1] atol=tol rtol=tol
            else
                @test r.primal_obj ≈ -sum(svdvals(mat)) atol=tol rtol=tol
            end
        end
    end
end

function epinormspectral3(T; options...)
    tol = test_tol(T)
    for is_complex in (false, true), (Xn, Xm) in ((1, 1), (1, 3), (2, 2), (3, 4))
        dim = Xn * Xm
        if is_complex
            dim *= 2
        end
        c = fill(-one(T), dim)
        A = zeros(T, 0, dim)
        b = T[]
        G = vcat(zeros(T, 1, dim), Matrix{T}(-I, dim, dim))
        h = zeros(T, dim + 1)

        for use_dual in (false, true)
            R = (is_complex ? Complex{T} : T)
            cones = Cone{T}[Cones.EpiNormSpectral{T, R}(Xn, Xm, use_dual = use_dual)]
            r = build_solve_check(c, A, b, G, h, cones, tol; options...)
            @test r.status == Solvers.Optimal
            @test r.primal_obj ≈ 0 atol=tol rtol=tol
            @test norm(r.x) ≈ 0 atol=tol rtol=tol
        end
    end
end

function epinormspectral4(T; options...)
    tol = test_tol(T)
    c = T[1]
    A = zeros(T, 0, 1)
    b = T[]
    G = zeros(T, 7, 1)
    G[1, 1] = -1
    h = T[0, 1, 1, 1, -1, 0, 1]

    rt2 = sqrt(T(2))
    rt3 = sqrt(T(3))
    invrt2 = inv(rt2)
    invrt3 = inv(rt3)
    for use_dual in (false, true)
        cones = Cone{T}[Cones.EpiNormSpectral{T, T}(2, 3, use_dual = use_dual)]
        r = build_solve_check(c, A, b, G, h, cones, tol; options...)
        @test r.status == Solvers.Optimal
        if use_dual
            @test r.primal_obj ≈ rt2 + rt3 atol=tol rtol=tol
            @test r.s ≈ T[rt2 + rt3, 1, 1, 1, -1, 0, 1] atol=tol rtol=tol
            @test r.z ≈ T[1, -invrt2, -invrt3, -invrt2, invrt3, 0, -invrt3] atol=tol rtol=tol
        else
            @test r.primal_obj ≈ rt3 atol=tol rtol=tol
            @test r.s ≈ T[rt3, 1, 1, 1, -1, 0, 1] atol=tol rtol=tol
            @test r.z ≈ T[1, 0, -invrt3, 0, invrt3, 0, -invrt3] atol=tol rtol=tol
        end
    end
end

function matrixepipersquare1(T; options...)
    tol = test_tol(T)
    Random.seed!(1)
    for is_complex in (false, true), (Xn, Xm) in [(1, 1), (1, 3), (2, 2), (2, 3)]
        R = (is_complex ? Complex{T} : T)
        per_idx = (is_complex ? Xn ^ 2 + 1 : Cones.svec_length(Xn) + 1)
        dim = per_idx + (is_complex ? 2 : 1) * Xn * Xm
        c = T[1]
        A = zeros(T, 0, 1)
        b = T[]
        G = zeros(T, dim, 1)
        G[per_idx] = -1
        h = zeros(T, dim)
        @views Cones.smat_to_svec!(h[1:(per_idx - 1)], Matrix{R}(I, Xn, Xn), sqrt(T(2)))
        W = rand(R, Xn, Xm)
        @views Cones.vec_copy_to!(h[(per_idx + 1):end], W)
        WWt = Hermitian(W * W')
        dual_epi = tr(WWt) / 2
        primal_epi = svdvals(WWt)[1] / 2

        for use_dual in (false, true)
            cones = Cone{T}[Cones.MatrixEpiPerSquare{T, R}(Xn, Xm, use_dual = use_dual)]
            r = build_solve_check(c, A, b, G, h, cones, tol; options...)
            @test r.status == Solvers.Optimal
            @test r.primal_obj >= 0
            if use_dual
                @test r.primal_obj ≈ dual_epi atol=tol rtol=tol
                @test r.s[per_idx] ≈ dual_epi atol=tol rtol=tol
                @test r.z[per_idx] ≈ 1 atol=tol rtol=tol
            else
                @test r.primal_obj ≈ primal_epi atol=tol rtol=tol
                @test r.s[per_idx] ≈ primal_epi atol=tol rtol=tol
                @test r.z[per_idx] ≈ 1 atol=tol rtol=tol
            end
        end
    end
end

function matrixepipersquare2(T; options...)
    tol = 100 * test_tol(T)
    Random.seed!(1)
    (Xn, Xm) = (2, 3)
    for is_complex in (false, true)
        R = (is_complex ? Complex{T} : T)
        per_idx = (is_complex ? Xn ^ 2 + 1 : Cones.svec_length(Xn) + 1)
        dim = per_idx + (is_complex ? 2 : 1) * Xn * Xm
        c = T[1]
        A = zeros(T, 0, 1)
        b = T[]
        G = zeros(T, dim, 1)
        G[per_idx] = -1
        h = zeros(T, dim)
        U_half = rand(R, Xn, Xn)
        U = Hermitian(U_half * U_half')
        @views Cones.smat_to_svec!(h[1:(per_idx - 1)], U.data, sqrt(T(2)))
        W = rand(R, Xn, Xm)
        @views Cones.vec_copy_to!(h[(per_idx + 1):end], W)

        for use_dual in (false, true)
            cones = Cone{T}[Cones.MatrixEpiPerSquare{T, R}(Xn, Xm, use_dual = use_dual)]
            r = build_solve_check(c, A, b, G, h, cones, tol; options...)
            @test r.status == Solvers.Optimal
            @test r.primal_obj >= 0
            if use_dual
                @test 2 * r.s[per_idx] ≈ tr(W' * (U \ W)) atol=tol rtol=tol
            else
                primal_viol = Hermitian(2 * r.s[per_idx] * U - W * W')
                @test minimum(eigvals(primal_viol)) ≈ 0 atol=tol rtol=tol
            end
        end
    end
end

function matrixepipersquare3(T; options...)
    tol = 5 * test_tol(T)
    Random.seed!(1)
    (Xn, Xm) = (3, 4)
    for is_complex in (false, true)
        R = (is_complex ? Complex{T} : T)
        per_idx = (is_complex ? Xn ^ 2 + 1 : Cones.svec_length(Xn) + 1)
        W_dim = (is_complex ? 2 : 1) * Xn * Xm
        dim = per_idx + W_dim
        c = ones(T, W_dim)
        A = zeros(T, 0, W_dim)
        b = T[]
        G = vcat(zeros(T, per_idx, W_dim), Matrix{T}(-10I, W_dim, W_dim))
        h = zeros(T, dim)
        U_half = rand(R, Xn, Xn)
        U = Hermitian(U_half * U_half')
        @views Cones.smat_to_svec!(h[1:(per_idx - 1)], U.data, sqrt(T(2)))

        for use_dual in (false, true)
            cones = Cone{T}[Cones.MatrixEpiPerSquare{T, R}(Xn, Xm, use_dual = use_dual)]
            r = build_solve_check(c, A, b, G, h, cones, tol; options...)
            @test r.status == Solvers.Optimal
            @test norm(r.x) ≈ 0 atol=2tol rtol=2tol
        end
    end
end

function linmatrixineq1(T; options...)
    tol = test_tol(T)
    Random.seed!(1)
    for side in [2, 4], R in [T, Complex{T}]
        c = T[1]
        A = zeros(T, 0, 1)
        b = T[]
        G = zeros(T, 2, 1)
        G[1, 1] = -1
        h = T[0, 2]
        A_1_half = rand(R, side, side)
        A_1 = Hermitian(A_1_half * A_1_half' + 2I)
        F = eigen(A_1)
        val_1 = F.values[end]
        vec_1 = F.vectors[:, end]
        As = [A_1, Hermitian(-vec_1 * vec_1')]
        cones = Cone{T}[Cones.LinMatrixIneq{T}(As)]

        r = build_solve_check(c, A, b, G, h, cones, tol; options...)
        @test r.status == Solvers.Optimal
        @test r.primal_obj ≈ 2 / val_1 atol=tol rtol=tol
        @test r.s ≈ [2 / val_1, 2] atol=tol rtol=tol
    end
end

function linmatrixineq2(T; options...)
    tol = test_tol(T)
    Random.seed!(1)
    for Rs in [[T, T], [Complex{T}, Complex{T}], [T, Complex{T}, T], [Complex{T}, T, T]]
        dim = length(Rs)
        c = ones(T, dim - 1)
        A = zeros(T, 0, dim - 1)
        b = T[]
        G = vcat(spzeros(T, 1, dim - 1), sparse(-one(T) * I, dim - 1, dim - 1))
        h = zeros(T, dim)
        h[1] = 1
        As = Hermitian[]
        for R in Rs
            A_half = rand(R, 3, 3)
            push!(As, Hermitian(A_half * A_half'))
        end
        As[1] += I
        cones = Cone{T}[Cones.LinMatrixIneq{T}(As)]

        r = build_solve_check(c, A, b, G, h, cones, tol; options...)
        @test r.status == Solvers.Optimal
        @test r.primal_obj < 0
    end
end

function linmatrixineq3(T; options...)
    dense1 = [1 0; 0 1]
    dense2 = [1 0; 0 -1]
    sparse1 = sparse(dense1)
    sparse2 = sparse(dense2)
    diag1 = Diagonal([1, 1])
    diag2 = Diagonal([1, -1])
    # NOTE not all combinations work due to missing methods in LinearAlgebra
    As_list = [
        [dense1, dense2],
        # [dense1, sparse2],
        [dense1, diag2],
        # [sparse1, dense2],
        [sparse1, sparse2],
        # [sparse1, diag2],
        [diag1, dense2],
        # [diag1, sparse2],
        [diag1, diag2],
        [I, dense2],
        # [I, sparse2],
        [I, diag2],
        ]
    for As in As_list
        tol = test_tol(T)
        c = T[1]
        A = zeros(T, 0, 1)
        b = T[]
        G = zeros(T, 2, 1)
        G[1, 1] = -1
        h = T[0, -1]
        cones = Cone{T}[Cones.LinMatrixIneq{T}(As)]

        r = build_solve_check(c, A, b, G, h, cones, tol; options...)
        @test r.status == Solvers.Optimal
        @test r.primal_obj ≈ 1 atol=tol rtol=tol
        @test r.s ≈ [1, -1] atol=tol rtol=tol
    end
end

function possemideftri1(T; options...)
    tol = test_tol(T)
    c = T[0, -1, 0]
    A = T[1 0 0; 0 0 1]
    b = T[0.5, 1]
    G = -one(T) * I
    h = zeros(T, 3)
    cones = Cone{T}[Cones.PosSemidefTri{T, T}(3)]

    r = build_solve_check(c, A, b, G, h, cones, tol; options...)
    @test r.status == Solvers.Optimal
    @test r.primal_obj ≈ -one(T) atol=tol rtol=tol
    @test r.x[2] ≈ one(T) atol=tol rtol=tol
end

function possemideftri2(T; options...)
    tol = test_tol(T)
    c = T[0, -1, 0]
    A = T[1 0 1]
    b = T[0]
    G = Diagonal(-one(T) * I, 3)
    h = zeros(T, 3)
    cones = Cone{T}[Cones.PosSemidefTri{T, T}(3)]

    r = build_solve_check(c, A, b, G, h, cones, tol; options...)
    @test r.status == Solvers.Optimal
    @test r.primal_obj ≈ 0 atol=tol rtol=tol
    @test norm(r.x) ≈ 0 atol=tol rtol=tol
end

function possemideftri3(T; options...)
    tol = test_tol(T)
    rt2 = sqrt(T(2))
    Random.seed!(1)
    c = T[1]
    A = zeros(T, 0, 1)
    b = T[]
    rand_mat = Hermitian(rand(T, 2, 2), :U)
    G = reshape(T[-1, 0, -1], 3, 1)
    h = -Cones.smat_to_svec!(zeros(T, 3), rand_mat, rt2)
    cones = Cone{T}[Cones.PosSemidefTri{T, T}(3)]

    r = build_solve_check(c, A, b, G, h, cones, tol; options...)
    @test r.status == Solvers.Optimal
    eig_max = maximum(eigvals(rand_mat))
    @test r.primal_obj ≈ eig_max atol=tol rtol=tol
    @test r.x[1] ≈ eig_max atol=tol rtol=tol
end

function possemideftri4(T; options...)
    tol = test_tol(T)
    rt2 = sqrt(T(2))
    Random.seed!(1)
    s = 3
    rand_mat = Hermitian(rand(T, s, s), :U)
    dim = sum(1:s)
    c = -Cones.smat_to_svec!(zeros(T, dim), rand_mat, rt2)
    A = reshape(Cones.smat_to_svec!(zeros(T, dim), Matrix{T}(I, s, s), rt2), 1, dim)
    b = T[1]
    G = Diagonal(-one(T) * I, dim)
    h = zeros(T, dim)
    cones = Cone{T}[Cones.PosSemidefTri{T, T}(dim)]

    r = build_solve_check(c, A, b, G, h, cones, tol; options...)
    @test r.status == Solvers.Optimal
    eig_max = maximum(eigvals(rand_mat))
    @test r.primal_obj ≈ -eig_max atol=tol rtol=tol
end

function possemideftri5(T; options...)
    tol = test_tol(T)
    Trt2 = sqrt(T(2))
    Trt2i = inv(Trt2)
    c = T[1, 0, 0, 1]
    A = T[0 0 1 0]
    b = T[1]
    G = Diagonal(-one(T) * I, 4)
    h = zeros(T, 4)
    cones = Cone{T}[Cones.PosSemidefTri{T, Complex{T}}(4)]

    r = build_solve_check(c, A, b, G, h, cones, tol; options...)
    @test r.status == Solvers.Optimal
    @test r.primal_obj ≈ Trt2 atol=tol rtol=tol
    @test r.x ≈ [Trt2i, 0, 1, Trt2i] atol=tol rtol=tol
end

function possemideftri6(T; options...)
    tol = test_tol(T)
    rt2 = sqrt(T(2))
    Random.seed!(1)
    c = T[1]
    A = zeros(T, 0, 1)
    b = T[]
    rand_mat = Hermitian(rand(Complex{T}, 2, 2), :U)
    G = reshape(T[-1, 0, 0, -1], 4, 1)
    h = -Cones.smat_to_svec!(zeros(T, 4), rand_mat, rt2)
    cones = Cone{T}[Cones.PosSemidefTri{T, Complex{T}}(4)]

    r = build_solve_check(c, A, b, G, h, cones, tol; options...)
    @test r.status == Solvers.Optimal
    eig_max = maximum(eigvals(rand_mat))
    @test r.primal_obj ≈ eig_max atol=tol rtol=tol
    @test r.x[1] ≈ eig_max atol=tol rtol=tol
end

function possemideftri7(T; options...)
    tol = test_tol(T)
    rt2 = sqrt(T(2))
    Random.seed!(1)
    side = 3
    rand_mat = Hermitian(rand(Complex{T}, side, side), :U)
    dim = abs2(side)
    c = -Cones.smat_to_svec!(zeros(T, dim), rand_mat, rt2)
    A = reshape(Cones.smat_to_svec!(zeros(T, dim), Matrix{Complex{T}}(I, side, side), rt2), 1, dim)
    b = T[1]
    G = Diagonal(-one(T) * I, dim)
    h = zeros(T, dim)
    cones = Cone{T}[Cones.PosSemidefTri{T, Complex{T}}(dim)]

    r = build_solve_check(c, A, b, G, h, cones, tol; options...)
    @test r.status == Solvers.Optimal
    eig_max = maximum(eigvals(rand_mat))
    @test r.primal_obj ≈ -eig_max atol=tol rtol=tol
end

function possemideftri8(T; options...)
    tol = test_tol(T)
    rt2 = sqrt(T(2))
    c = T[1]
    A = zeros(T, 0, 1)
    b = T[]
    G = zeros(T, 15, 1)
    G[[1, 3, 6, 10, 15]] .= -1
    h = zeros(T, 15)
    @. h[[7, 8, 9, 11, 12, 13]] = rt2 * [1, 1, 0, 1, -1, 1]
    cones = Cone{T}[Cones.PosSemidefTri{T, T}(15)]

    r = build_solve_check(c, A, b, G, h, cones, tol; options...)
    @test r.status == Solvers.Optimal
    rt3 = sqrt(T(3))
    @test r.primal_obj ≈ rt3 atol=tol rtol=tol
    @test r.s ≈ [rt3, 0, rt3, 0, 0, rt3, rt2, rt2, 0, rt3, rt2, -rt2, rt2, 0, rt3] atol=tol rtol=tol
    inv6 = inv(T(6))
    rt2inv6 = rt2 / 6
    invrt6 = inv(rt2 * rt3)
    @test r.z ≈ [inv6, -rt2inv6, inv6, rt2inv6, -rt2inv6, inv6, 0, 0, 0, 0, -invrt6, invrt6, -invrt6, 0, inv(T(2))] atol=tol rtol=tol
end

function possemideftri9(T; options...)
    tol = test_tol(T)
    rt2 = sqrt(T(2))
    inv2 = inv(T(2))
    c = vcat(one(T), zeros(T, 9))
    A = zeros(T, 0, 10)
    b = T[]
    G = zeros(T, 16, 10)
    G[1, 2] = G[1, 4] = G[1, 7] = G[1, 8] = G[1, 10] = inv2
    G[1, 1] = G[2, 2] = G[4, 4] = G[7, 7] = G[11, 8] = G[16, 10] = -1
    G[3, 3] = G[5, 5] = G[6, 6] = G[15, 9] = -rt2
    h = zeros(T, 16)
    @. h[[8, 9, 10, 12, 13, 14]] = rt2 * [1, 1, 0, 1, -1, 1]
    cones = Cone{T}[Cones.Nonnegative{T}(1), Cones.PosSemidefTri{T, T}(15)]

    r = build_solve_check(c, A, b, G, h, cones, tol; options...)
    @test r.status == Solvers.Optimal
    rt3 = sqrt(T(3))
    @test r.primal_obj ≈ rt2 + rt3 atol=tol rtol=tol
    invrt2 = inv(rt2)
    invrt3 = inv(rt3)
    @test r.s ≈ [0, invrt2 + invrt3, 1 - rt2 / rt3, invrt2 + invrt3, rt2 * invrt3, -rt2 * invrt3, invrt3, rt2, rt2, 0, rt2, rt2, -rt2, rt2, 0, rt3] atol=tol rtol=tol
    invrt6 = invrt2 * invrt3
    @test r.z ≈ [1, inv2, 0, inv2, 0, 0, inv2, -inv2, -inv2, 0, inv2, -invrt6, invrt6, -invrt6, 0, inv2] atol=tol rtol=tol
end

function possemideftrisparse1(T; options...)
    if !(T <: LinearAlgebra.BlasReal)
        return # only works with BLAS real types
    end
    tol = test_tol(T)
    c = T[0, -1, 0]
    A = T[1 0 0; 0 0 1]
    b = T[0.5, 1]
    G = -one(T) * I
    h = zeros(T, 3)
    row_idxs = [1, 2, 2]
    col_idxs = [1, 1, 2]
    cones = Cone{T}[Cones.PosSemidefTriSparse{T, T}(2, row_idxs, col_idxs)]

    r = build_solve_check(c, A, b, G, h, cones, tol; options...)
    @test r.status == Solvers.Optimal
    @test r.primal_obj ≈ -one(T) atol=tol rtol=tol
    @test r.x[2] ≈ one(T) atol=tol rtol=tol
end

function possemideftrisparse2(T; options...)
    if !(T <: LinearAlgebra.BlasReal)
        return # only works with BLAS real types
    end
    tol = test_tol(T)
    Trt2 = sqrt(T(2))
    Trt2i = inv(Trt2)
    c = T[1, 0, 0, 1]
    A = T[0 0 1 0]
    b = T[1]
    G = Diagonal(-one(T) * I, 4)
    h = zeros(T, 4)
    row_idxs = [1, 2, 2]
    col_idxs = [1, 1, 2]
    cones = Cone{T}[Cones.PosSemidefTriSparse{T, Complex{T}}(2, row_idxs, col_idxs)]

    r = build_solve_check(c, A, b, G, h, cones, tol; options...)
    @test r.status == Solvers.Optimal
    @test r.primal_obj ≈ Trt2 atol=tol rtol=tol
    @test r.x ≈ [Trt2i, 0, 1, Trt2i] atol=tol rtol=tol
end

function possemideftrisparse3(T; options...)
    if !(T <: LinearAlgebra.BlasReal)
        return # only works with BLAS real types
    end
    tol = test_tol(T)
    rt2 = sqrt(T(2))
    Random.seed!(1)
    for is_complex in (false, true), side in [1, 2, 5, 20]
        R = (is_complex ? Complex{T} : T)
        rand_mat_L = tril!(sprand(R, side, side, inv(sqrt(side))) + I)
        (row_idxs, col_idxs, vals) = findnz(rand_mat_L)
        dim = (is_complex ? side + 2 * (length(row_idxs) - side) : length(row_idxs))
        c = zeros(T, dim)
        A = zeros(T, 1, dim)
        idx = 1
        for (i, v) in enumerate(vals) # scale
            if row_idxs[i] == col_idxs[i]
                c[idx] = -real(v)
                A[idx] = 1
            else
                c[idx] = -rt2 * real(v)
                if is_complex
                    idx += 1
                    c[idx] = -rt2 * imag(v)
                end
            end
            idx += 1
        end
        b = T[1]
        G = Diagonal(-one(T) * I, dim)
        h = zeros(T, dim)
        cones = Cone{T}[Cones.PosSemidefTriSparse{T, R}(side, row_idxs, col_idxs, use_dual = true)]

        r = build_solve_check(c, A, b, G, h, cones, tol; options...)
        @test r.status == Solvers.Optimal
        eig_max = maximum(eigvals(Hermitian(Matrix(rand_mat_L), :L)))
        @test r.primal_obj ≈ -eig_max atol=tol rtol=tol
    end
end

function possemideftrisparse4(T; options...)
    if !(T <: LinearAlgebra.BlasReal)
        return # only works with BLAS real types
    end
    tol = test_tol(T)
    rt2 = sqrt(T(2))
    c = T[1]
    A = zeros(T, 0, 1)
    b = T[]
    G = zeros(T, 10, 1)
    G[[1, 2, 3, 6, 10]] .= -1
    h = zeros(T, 10)
    @. h[[4, 5, 7, 8, 9]] = rt2 * [1, 1, 1, -1, 1]
    row_idxs = [1, 2, 3, 4, 4, 4, 5, 5, 5, 5]
    col_idxs = [1, 2, 3, 1, 2, 4, 1, 2, 3, 5]
    cones = Cone{T}[Cones.PosSemidefTriSparse{T, T}(5, row_idxs, col_idxs)]

    r = build_solve_check(c, A, b, G, h, cones, tol; options...)
    @test r.status == Solvers.Optimal
    rt3 = sqrt(T(3))
    @test r.primal_obj ≈ rt3 atol=tol rtol=tol
    @test r.s ≈ [rt3, rt3, rt3, rt2, rt2, rt3, rt2, -rt2, rt2, rt3] atol=tol rtol=tol
    inv6 = inv(T(6))
    rt2inv6 = rt2 / 6
    invrt6 = inv(rt2 * rt3)
    @test r.z ≈ [inv6, inv6, inv6, 0, 0, 0, -invrt6, invrt6, -invrt6, inv(T(2))] atol=tol rtol=tol
end

function possemideftrisparse5(T; options...)
    if !(T <: LinearAlgebra.BlasReal)
        return # only works with BLAS real types
    end
    tol = test_tol(T)
    rt2 = sqrt(T(2))
    inv2 = inv(T(2))
    c = vcat(one(T), zeros(T, 5))
    A = zeros(T, 0, 6)
    b = T[]
    G = vcat(Matrix(-one(T) * I, 6, 6), zeros(T, 6, 6))
    G[1, 2:end] .= inv2
    h = vcat(zeros(T, 6), rt2 * [1, 1, 0, 1, -1, 1])
    row_idxs = [1, 2, 3, 4, 5, 4, 4, 4, 5, 5, 5]
    col_idxs = [1, 2, 3, 4, 5, 1, 2, 3, 1, 2, 3]
    cones = Cone{T}[Cones.Nonnegative{T}(1), Cones.PosSemidefTriSparse{T, T}(5, row_idxs, col_idxs, use_dual = true)]

    r = build_solve_check(c, A, b, G, h, cones, tol; options...)
    @test r.status == Solvers.Optimal
    rt3 = sqrt(T(3))
    @test r.primal_obj ≈ rt2 + rt3 atol=tol rtol=tol
    invrt2 = inv(rt2)
    invrt3 = inv(rt3)
    @test r.s ≈ [0, invrt2 + invrt3, invrt2 + invrt3, invrt3, rt2, rt3, rt2, rt2, 0, rt2, -rt2, rt2] atol=tol rtol=tol
    invrt6 = invrt2 * invrt3
    @test r.z ≈ [1, inv2, inv2, inv2, inv2, inv2, -inv2, -inv2, 0, -invrt6, invrt6, -invrt6] atol=tol rtol=tol
end

function doublynonnegativetri1(T; options...)
    tol = test_tol(T)
    n = q = 3
    c = T[0, 1, 0]
    A = T[1 0 0; 0 0 1]
    b = ones(T, 2)
    G = SparseMatrixCSC(-one(T) * I, q, n)
    for use_dual in [false, true]
        use_dual = false
        h = (use_dual ? T[1, 0, 1] : zeros(T, q))
        cones = Cone{T}[Cones.DoublyNonnegativeTri{T}(q, use_dual = use_dual)]

        r = build_solve_check(c, A, b, G, h, cones, tol; options...)
        @test r.status == Solvers.Optimal
        @test r.primal_obj ≈ 0 atol=tol rtol=tol
        @test r.x ≈ T[1, 0, 1] atol=tol rtol=tol
        @test r.s ≈ T[1, 0, 1] atol=tol rtol=tol
    end
end

function doublynonnegativetri2(T; options...)
    tol = test_tol(T)
    c = T[0, -1, 0]
    A = T[1 0 0; 0 0 1]
    b = T[1.0, 1.5]
    G = -one(T) * I
    h = [-inv(T(2)), zero(T), -inv(T(2))]
    cones = Cone{T}[Cones.DoublyNonnegativeTri{T}(3)]

    r = build_solve_check(c, A, b, G, h, cones, tol; options...)
    @test r.status == Solvers.Optimal
    @test r.primal_obj ≈ -one(T) atol=tol rtol=tol
    @test r.x[2] ≈ one(T) atol=tol rtol=tol
end

function doublynonnegativetri3(T; options...)
    tol = test_tol(T)
    c = ones(T, 3)
    A = T[1 0 1]
    b = T[0]
    G = Diagonal(-one(T) * I, 3)
    h = zeros(T, 3)
    cones = Cone{T}[Cones.PosSemidefTri{T, T}(3)]

    r = build_solve_check(c, A, b, G, h, cones, tol; options...)
    @test r.status == Solvers.Optimal
    @test r.primal_obj ≈ 0 atol=tol rtol=tol
    @test norm(r.x) ≈ 0 atol=tol rtol=tol
end

function hypoperlogdettri1(T; options...)
    tol = test_tol(T)
    rt2 = sqrt(T(2))
    Random.seed!(1)
    side = 4
    for is_complex in (false, true)
        dim = (is_complex ? 2 + side^2 : 2 + Cones.svec_length(side))
        R = (is_complex ? Complex{T} : T)
        c = T[-1, 0]
        A = T[0 1]
        b = T[1]
        G = Matrix{T}(-I, dim, 2)
        mat_half = rand(R, side, side)
        mat = mat_half * mat_half' + I
        h = zeros(T, dim)
        Cones.smat_to_svec!(view(h, 3:dim), mat, rt2)
        cones = Cone{T}[Cones.HypoPerLogdetTri{T, R}(dim)]

        r = build_solve_check(c, A, b, G, h, cones, tol; options...)
        @test r.status == Solvers.Optimal
        @test r.x[1] ≈ -r.primal_obj atol=tol rtol=tol
        @test r.x[2] ≈ 1 atol=tol rtol=tol
        sol_mat = zeros(R, side, side)
        Cones.svec_to_smat!(sol_mat, r.s[3:end] / r.s[2], rt2)
        @test r.s[2] * logdet(cholesky!(Hermitian(sol_mat, :U))) ≈ r.s[1] atol=tol rtol=tol
        Cones.svec_to_smat!(sol_mat, -r.z[3:end] / r.z[1], rt2)
        @test r.z[1] * (logdet(cholesky!(Hermitian(sol_mat, :U))) + T(side)) ≈ r.z[2] atol=tol rtol=tol
    end
end

function hypoperlogdettri2(T; options...)
    tol = test_tol(T)
    rt2 = sqrt(T(2))
    Random.seed!(1)
    side = 3
    for is_complex in (false, true)
        dim = (is_complex ? 2 + side^2 : 2 + Cones.svec_length(side))
        R = (is_complex ? Complex{T} : T)
        c = T[0, 1]
        A = T[1 0]
        b = T[-1]
        G = Matrix{T}(-I, dim, 2)
        mat_half = rand(R, side, side)
        mat = mat_half * mat_half'
        h = zeros(T, dim)
        Cones.smat_to_svec!(view(h, 3:dim), mat, rt2)
        cones = Cone{T}[Cones.HypoPerLogdetTri{T, R}(dim, use_dual = true)]

        r = build_solve_check(c, A, b, G, h, cones, tol; options...)
        @test r.status == Solvers.Optimal
        @test r.x[2] ≈ r.primal_obj atol=tol rtol=tol
        @test r.x[1] ≈ -1 atol=tol rtol=tol
        sol_mat = zeros(R, side, side)
        Cones.svec_to_smat!(sol_mat, -r.s[3:end] / r.s[1], rt2)
        @test r.s[1] * (logdet(cholesky!(Hermitian(sol_mat, :U))) + T(side)) ≈ r.s[2] atol=tol rtol=tol
        Cones.svec_to_smat!(sol_mat, r.z[3:end] / r.z[2], rt2)
        @test r.z[2] * logdet(cholesky!(Hermitian(sol_mat, :U))) ≈ r.z[1] atol=tol rtol=tol
    end
end

function hypoperlogdettri3(T; options...)
    tol = test_tol(T)
    rt2 = sqrt(T(2))
    Random.seed!(1)
    side = 3
    for is_complex in (false, true)
        dim = (is_complex ? 2 + side^2 : 2 + Cones.svec_length(side))
        R = (is_complex ? Complex{T} : T)
        c = T[-1, 0]
        A = T[0 1]
        b = T[0]
        G = SparseMatrixCSC(-one(T) * I, dim, 2)
        mat_half = rand(R, side, side)
        mat = mat_half * mat_half'
        h = zeros(T, dim)
        Cones.smat_to_svec!(view(h, 3:dim), mat, rt2)
        cones = Cone{T}[Cones.HypoPerLogdetTri{T, R}(dim)]

        r = build_solve_check(c, A, b, G, h, cones, tol; options...)
        @test r.status == Solvers.Optimal
        @test r.x[1] ≈ -r.primal_obj atol=tol rtol=tol
        @test norm(r.x) ≈ 0 atol=tol rtol=tol
    end
end

function hypoperlogdettri4(T; options...)
    tol = test_tol(T)
    rt2 = sqrt(T(2))
    c = T[-1, 0, 0, 0, 0]
    A = zeros(T, 1, 5)
    A[1, 2] = 1
    b = T[1]
    G = zeros(T, 7, 5)
    G[1, 1] = G[2, 2] = G[3, 3] = G[5, 5] = -1
    G[4, 4] = -rt2
    G[6, 3] = G[7, 5] = 1
    h = T[0, 0, 0, 0, 0, 1, 1]
    cones = Cone{T}[Cones.HypoPerLogdetTri{T, T}(5), Cones.Nonnegative{T}(2)]

    r = build_solve_check(c, A, b, G, h, cones, tol; options...)
    @test r.status == Solvers.Optimal
    @test r.primal_obj ≈ 0 atol=tol rtol=tol
    @test r.x ≈ [0, 1, 1, 0, 1] atol=tol rtol=tol
    @test r.y ≈ [-2] atol=tol rtol=tol
    @test r.z ≈ [-1, -2, 1, 0, 1, 1, 1] atol=tol rtol=tol
end

function hyporootdettri1(T; options...)
    tol = test_tol(T)
    rt2 = sqrt(T(2))
    Random.seed!(1)
    side = 3
    for is_complex in (false, true)
        dim = (is_complex ? 1 + side^2 : 1 + Cones.svec_length(side))
        R = (is_complex ? Complex{T} : T)
        c = T[-1]
        A = zeros(T, 0, 1)
        b = T[]
        G = Matrix{T}(-I, dim, 1)
        mat_half = rand(R, side, side)
        mat = mat_half * mat_half'
        h = zeros(T, dim)
        Cones.smat_to_svec!(view(h, 2:dim), mat, rt2)
        cones = Cone{T}[Cones.HypoRootdetTri{T, R}(dim)]

        r = build_solve_check(c, A, b, G, h, cones, tol; options...)
        @test r.status == Solvers.Optimal
        @test r.x[1] ≈ -r.primal_obj atol=tol rtol=tol
        sol_mat = zeros(R, side, side)
        Cones.svec_to_smat!(sol_mat, r.s[2:end], rt2)
        @test det(cholesky!(Hermitian(sol_mat, :U))) ^ inv(T(side)) ≈ r.s[1] atol=tol rtol=tol
        Cones.svec_to_smat!(sol_mat, r.z[2:end] .* T(side), rt2)
        @test det(cholesky!(Hermitian(sol_mat, :U))) ^ inv(T(side)) ≈ -r.z[1] atol=tol rtol=tol
    end
end

function hyporootdettri2(T; options...)
    tol = test_tol(T)
    rt2 = sqrt(T(2))
    Random.seed!(1)
    side = 4
    for is_complex in (false, true)
        dim = (is_complex ? 1 + side^2 : 1 + Cones.svec_length(side))
        R = (is_complex ? Complex{T} : T)
        c = T[1]
        A = zeros(T, 0, 1)
        b = T[]
        G = Matrix{T}(-I, dim, 1)
        mat_half = rand(R, side, side)
        mat = mat_half * mat_half'
        h = zeros(T, dim)
        Cones.smat_to_svec!(view(h, 2:dim), mat, rt2)
        cones = Cone{T}[Cones.HypoRootdetTri{T, R}(dim, use_dual = true)]

        r = build_solve_check(c, A, b, G, h, cones, tol; options...)
        @test r.status == Solvers.Optimal
        @test r.x[1] ≈ r.primal_obj atol=tol rtol=tol
        sol_mat = zeros(R, side, side)
        Cones.svec_to_smat!(sol_mat, r.s[2:end] .* T(side), rt2)
        @test det(cholesky!(Hermitian(sol_mat, :U))) ^ inv(T(side)) ≈ -r.s[1] atol=tol rtol=tol
        Cones.svec_to_smat!(sol_mat, r.z[2:end], rt2)
        @test det(cholesky!(Hermitian(sol_mat, :U))) ^ inv(T(side)) ≈ r.z[1] atol=tol rtol=tol
    end
end

function hyporootdettri3(T; options...)
    # max u: u <= rootdet(W) where W is not full rank
    tol = eps(T) ^ 0.15
    rt2 = sqrt(T(2))
    Random.seed!(1)
    side = 3
    for is_complex in (false, true)
        dim = (is_complex ? 1 + side^2 : 1 + Cones.svec_length(side))
        R = (is_complex ? Complex{T} : T)
        c = T[-1]
        A = zeros(T, 0, 1)
        b = T[]
        G = SparseMatrixCSC(-one(T) * I, dim, 1)
        mat_half = T(0.2) * rand(R, side, side - 1)
        mat = mat_half * mat_half'
        h = zeros(T, dim)
        Cones.smat_to_svec!(view(h, 2:dim), mat, rt2)
        cones = Cone{T}[Cones.HypoRootdetTri{T, R}(dim)]

        r = build_solve_check(c, A, b, G, h, cones, tol; options...)
        @test r.status == Solvers.Optimal
        @test r.primal_obj ≈ 0 atol=tol rtol=tol
        @test r.x[1] ≈ zero(T) atol=tol rtol=tol
    end
end

function hyporootdettri4(T; options...)
    tol = test_tol(T)
    rt2 = sqrt(T(2))
    c = T[-1, 0, 0, 0]
    A = zeros(T, 0, 4)
    b = T[]
    G = zeros(T, 6, 4)
    G[1, 1] = G[2, 2] = G[4, 4] = -1
    G[3, 3] = -rt2
    G[5, 2] = G[6, 4] = 1
    h = T[0, 0, 0, 0, 1, 1]
    cones = Cone{T}[Cones.HypoRootdetTri{T, T}(4), Cones.Nonnegative{T}(2)]

    r = build_solve_check(c, A, b, G, h, cones, tol; options...)
    @test r.status == Solvers.Optimal
    @test r.primal_obj ≈ -1 atol=tol rtol=tol
    @test r.x ≈ [1, 1, 0, 1] atol=tol rtol=tol
    @test r.z ≈ [-1, 0.5, 0, 0.5, 0.5, 0.5] atol=tol rtol=tol
end

function epitracerelentropytri1(T; options...)
    tol = sqrt(sqrt(eps(T)))
    Random.seed!(1)
    rt2 = sqrt(T(2))
    side = 4
    svec_dim = Cones.svec_length(side)
    cone_dim = 2 * svec_dim + 1
    c = T[1]
    A = zeros(T, 0, 1)
    b = T[]
    W = rand(T, side, side)
    W = W * W'
    V = rand(T, side, side)
    V = V * V'
    h = vcat(zero(T), Cones.smat_to_svec!(zeros(T, svec_dim), V, rt2), Cones.smat_to_svec!(zeros(T, svec_dim), W, rt2))
    G = zeros(T, cone_dim, 1)
    G[1, 1] = -1
    cones = Cone{T}[Cones.EpiTraceRelEntropyTri{T}(cone_dim)]

    r = build_solve_check(c, A, b, G, h, cones, tol; options...)
    @test r.status == Solvers.Optimal
    # TODO need https://github.com/JuliaLinearAlgebra/GenericLinearAlgebra.jl/issues/51 to use log with BF
    (vals_V, vecs_V) = eigen(Hermitian(V, :U))
    (vals_W, vecs_W) = eigen(Hermitian(W, :U))
    log_V = vecs_V * Diagonal(log.(vals_V)) * vecs_V'
    log_W = vecs_W * Diagonal(log.(vals_W)) * vecs_W'
    @test r.primal_obj ≈ tr(W * log_W - W * log_V) atol=tol rtol=tol
end

function epitracerelentropytri2(T; options...)
    tol = sqrt(sqrt(eps(T)))
    Random.seed!(1)
    rt2 = sqrt(T(2))
    side = 3
    svec_dim = Cones.svec_length(side)
    cone_dim = 2 * svec_dim + 1
    c = vcat(zeros(T, svec_dim), -ones(T, svec_dim))
    A = hcat(Matrix{T}(I, svec_dim, svec_dim), zeros(T, svec_dim, svec_dim))
    svec_I = Cones.smat_to_svec!(zeros(T, svec_dim), Matrix{T}(I, side, side), rt2)
    b = svec_I
    h = vcat(T(5), zeros(T, 2 * svec_dim))
    G = vcat(zeros(T, 1, 2 * svec_dim), ModelUtilities.vec_to_svec!(Diagonal(-one(T) * I, 2 * svec_dim)))
    cones = Cone{T}[Cones.EpiTraceRelEntropyTri{T}(cone_dim)]

    r = build_solve_check(c, A, b, G, h, cones, tol; options...)
    @test r.status == Solvers.Optimal
    W = Hermitian(Cones.svec_to_smat!(zeros(T, side, side), r.s[(svec_dim + 2):end], rt2), :U)
    @test tr(W * log(W)) ≈ T(5) atol=tol rtol=tol
end

function epitracerelentropytri3(T; options...)
    tol = sqrt(sqrt(eps(T)))
    Random.seed!(1)
    rt2 = sqrt(T(2))
    side = 3
    svec_dim = Cones.svec_length(side)
    cone_dim = 2 * svec_dim + 1
    c = vcat(zeros(T, svec_dim + 1), ones(T, svec_dim))
    A = hcat(one(T), zeros(T, 1, 2 * svec_dim))
    b = [zero(T)]
    h = zeros(T, cone_dim)
    G = Diagonal(-one(T) * I, cone_dim)
    cones = Cone{T}[Cones.EpiTraceRelEntropyTri{T}(cone_dim)]

    r = build_solve_check(c, A, b, G, h, cones, tol; options...)
    @test r.status == Solvers.Optimal
    @test r.primal_obj ≈ zero(T) atol=tol rtol=tol
    @test r.s[1] ≈ zero(T) atol=tol rtol=tol
    @test r.s[(svec_dim + 2):end] ≈ zeros(T, svec_dim) atol=tol rtol=tol
end

function epitracerelentropytri4(T; options...)
    tol = sqrt(sqrt(eps(T)))
    Random.seed!(1)
    rt2 = sqrt(T(2))
    side = 3
    svec_dim = Cones.svec_length(side)
    cone_dim = 2 * svec_dim + 1
    c = vcat(zero(T), ones(T, svec_dim), zeros(T, svec_dim))
    A = hcat(one(T), zeros(T, 1, 2 * svec_dim))
    b = [zero(T)]
    h = zeros(T, cone_dim)
    G = Diagonal(-one(T) * I, cone_dim)
    cones = Cone{T}[Cones.EpiTraceRelEntropyTri{T}(cone_dim)]

    r = build_solve_check(c, A, b, G, h, cones, tol; options...)
    @test r.status == Solvers.Optimal
    @test r.primal_obj ≈ zero(T) atol=tol rtol=tol
    @test r.s ≈ zeros(T, cone_dim) atol=tol rtol=tol
end

function wsosinterpnonnegative1(T; options...)
    tol = test_tol(T)
    (U, pts, Ps) = ModelUtilities.interpolate(ModelUtilities.Box{T}(-zeros(T, 2), ones(T, 2)), 2)
    DynamicPolynomials.@polyvar x y
    fn = x ^ 4 + x ^ 2 * y ^ 2 + 4 * y ^ 2 + 4

    c = T[-1]
    A = zeros(T, 0, 1)
    b = T[]
    G = ones(T, U, 1)
    h = T[fn(pts[j, :]...) for j in 1:U]
    cones = Cone{T}[Cones.WSOSInterpNonnegative{T, T}(U, Ps)]

    r = build_solve_check(c, A, b, G, h, cones, tol; options...)
    @test r.status == Solvers.Optimal
    @test r.primal_obj ≈ -T(4) atol=tol rtol=tol
    @test r.x[1] ≈ T(4) atol=tol rtol=tol
end

function wsosinterpnonnegative2(T; options...)
    tol = test_tol(T)
    (U, pts, Ps) = ModelUtilities.interpolate(ModelUtilities.Box{T}(zeros(T, 2), fill(T(3), 2)), 2)
    DynamicPolynomials.@polyvar x y
    fn = (x - 2) ^ 2 + (x * y - 3) ^ 2

    c = T[-1]
    A = zeros(T, 0, 1)
    b = T[]
    G = ones(T, U, 1)
    h = T[fn(pts[j, :]...) for j in 1:U]
    cones = Cone{T}[Cones.WSOSInterpNonnegative{T, T}(U, Ps)]

    r = build_solve_check(c, A, b, G, h, cones, tol; options...)
    @test r.status == Solvers.Optimal
    @test r.primal_obj ≈ zero(T) atol=tol rtol=tol
    @test r.x[1] ≈ zero(T) atol=tol rtol=tol
end

function wsosinterpnonnegative3(T; options...)
    tol = test_tol(T)
    (U, pts, Ps) = ModelUtilities.interpolate(ModelUtilities.Box{T}(zeros(T, 2), fill(T(3), 2)), 2)
    DynamicPolynomials.@polyvar x y
    fn = (x - 2) ^ 2 + (x * y - 3) ^ 2

    c = T[fn(pts[j, :]...) for j in 1:U]
    A = ones(T, 1, U)
    b = T[1]
    G = Diagonal(-one(T) * I, U)
    h = zeros(T, U)
    cones = Cone{T}[Cones.WSOSInterpNonnegative{T, T}(U, Ps, use_dual = true)]

    r = build_solve_check(c, A, b, G, h, cones, tol; options...)
    @test r.status == Solvers.Optimal
    @test r.primal_obj ≈ zero(T) atol=tol rtol=tol
end

function wsosinterppossemideftri1(T; options...)
    # convexity parameter for (x + 1) ^ 2 * (x - 1) ^ 2
    tol = test_tol(T)
    (U, pts, Ps) = ModelUtilities.interpolate(ModelUtilities.Box{T}([-one(T)], [one(T)]), 1)
    DynamicPolynomials.@polyvar x
    fn = (x + 1) ^ 2 * (x - 1) ^ 2
    H = DynamicPolynomials.differentiate(fn, x, 2)

    c = T[-1]
    A = zeros(T, 0, 1)
    b = T[]
    G = ones(T, U, 1)
    h = T[H(pts[u, :]...) for u in 1:U]
    cones = Cone{T}[Cones.WSOSInterpPosSemidefTri{T}(1, U, Ps)]

    r = build_solve_check(c, A, b, G, h, cones, tol; options...)
    @test r.status == Solvers.Optimal
    @test r.primal_obj ≈ T(4) atol=tol rtol=tol
    @test r.x[1] ≈ -T(4) atol=tol rtol=tol
end

function wsosinterppossemideftri2(T; options...)
    # convexity parameter for x[1] ^ 4 - 3 * x[2] ^ 2
    tol = test_tol(T)
    (U, pts, Ps) = ModelUtilities.interpolate(ModelUtilities.FreeDomain{T}(2), 1)
    DynamicPolynomials.@polyvar x[1:2]
    fn = x[1] ^ 4 - 3 * x[2] ^ 2
    H = DynamicPolynomials.differentiate(fn, x, 2)

    c = T[-1]
    A = zeros(T, 0, 1)
    b = T[]
    G = vcat(ones(T, U, 1), zeros(T, U, 1), ones(T, U, 1))
    h = T[H[i, j](pts[u, :]...) for i in 1:2 for j in 1:i for u in 1:U]
    ModelUtilities.vec_to_svec!(h, incr = U)
    cones = Cone{T}[Cones.WSOSInterpPosSemidefTri{T}(2, U, Ps)]

    r = build_solve_check(c, A, b, G, h, cones, tol; options...)
    @test r.status == Solvers.Optimal
    @test r.primal_obj ≈ T(6) atol=tol rtol=tol
    @test r.x[1] ≈ -T(6) atol=tol rtol=tol
end

function wsosinterppossemideftri3(T; options...)
    if !(T <: LinearAlgebra.BlasReal)
        return # too slow with BigFloat real types
    end
    # convexity parameter for sum(x .^ 6) - sum(x .^ 2)
    tol = test_tol(T)
    (U, pts, Ps) = ModelUtilities.interpolate(ModelUtilities.FreeDomain{T}(3), 2)
    DynamicPolynomials.@polyvar x[1:3]
    fn = sum(x .^ 4) - sum(x .^ 2)
    H = DynamicPolynomials.differentiate(fn, x, 2)

    c = T[-1]
    A = zeros(T, 0, 1)
    b = T[]
    G = vcat(ones(T, U, 1), zeros(T, U, 1), ones(T, U, 1), zeros(T, U, 1), zeros(T, U, 1), ones(T, U, 1))
    h = T[H[i, j](pts[u, :]...) for i in 1:3 for j in 1:i for u in 1:U]
    ModelUtilities.vec_to_svec!(h, incr = U)
    cones = Cone{T}[Cones.WSOSInterpPosSemidefTri{T}(3, U, Ps)]

    r = build_solve_check(c, A, b, G, h, cones, tol; options...)
    @test r.status == Solvers.Optimal
    @test r.primal_obj ≈ T(2) atol=tol rtol=tol
    @test r.x[1] ≈ -T(2) atol=tol rtol=tol
end

function wsosinterpepinormeucl1(T; options...)
    # min t(x) : t(x) ^ 2 >= x ^ 4 on [-1, 1] where t(x) a constant
    tol = test_tol(T)
    (U, pts, Ps) = ModelUtilities.interpolate(ModelUtilities.Box{T}([-one(T)], [one(T)]), 1)
    @assert U == 3
    DynamicPolynomials.@polyvar x
    fn = x ^ 2

    c = ones(T, U)
    A = T[1 -1 0; 1 0 -1]
    b = zeros(T, 2)
    G = vcat(-Matrix{T}(I, U, U), zeros(T, U, U))
    h = vcat(zeros(T, U), T[fn(pts[u, :]...) for u in 1:U])
    cones = Cone{T}[Cones.WSOSInterpEpiNormEucl{T}(2, U, Ps)]

    r = build_solve_check(c, A, b, G, h, cones, tol; options...)
    @test r.status == Solvers.Optimal
    @test r.primal_obj ≈ T(U) atol=tol rtol=tol
    @test r.x ≈ ones(T, U) atol=tol rtol=tol
end

function wsosinterpepinormeucl2(T; options...)
    # min t(x) : t(x) ^ 2 >= x ^ 4 + (x - 1) ^ 2 on [-1, 1] where t(x) a constant
    tol = test_tol(T)
    (U, pts, Ps) = ModelUtilities.interpolate(ModelUtilities.Box{T}([-one(T)], [one(T)]), 1)
    DynamicPolynomials.@polyvar x
    fn1 = x ^ 2
    fn2 = (x - 1)

    c = ones(T, U)
    A = T[1 -1 0; 1 0 -1]
    b = zeros(T, 2)
    G = vcat(-Matrix{T}(I, U, U), zeros(T, U, U), zeros(T, U, U))
    h = vcat(zeros(T, U), T[fn1(pts[u, :]...) for u in 1:U], T[fn2(pts[u, :]...) for u in 1:U])
    cones = Cone{T}[Cones.WSOSInterpEpiNormEucl{T}(3, U, Ps)]

    r = build_solve_check(c, A, b, G, h, cones, tol; options...)
    @test r.status == Solvers.Optimal
    @test r.primal_obj ≈ sqrt(T(5)) * U atol=tol rtol=tol
    @test r.x ≈ fill(sqrt(T(5)), U) atol=tol rtol=tol
end

function wsosinterpepinormeucl3(T; options...)
    if !(T <: LinearAlgebra.BlasReal)
        return # calc_w only works with BlasReal
    end
    # max: w'f: 25x^4 >= f(x)^2 + 9x^4 on [-1, 1], soln is +/- 4x^2
    tol = test_tol(T)
    (U, pts, Ps, _, w) = ModelUtilities.interpolate(ModelUtilities.Box{T}([-one(T)], [one(T)]), 1, calc_w = true)
    DynamicPolynomials.@polyvar x
    fn1 = 5x^2
    fn2 = 3x^2

    c = -T.(w)
    A = zeros(T, 0, U)
    b = T[]
    G = vcat(spzeros(T, U, U), Diagonal(-one(T) * I, U), spzeros(T, U, U))
    h = vcat(T[fn1(pts[u, :]...) for u in 1:U], zeros(T, U), T[fn2(pts[u, :]...) for u in 1:U])
    cones = Cone{T}[Cones.WSOSInterpEpiNormEucl{T}(3, U, Ps)]

    r = build_solve_check(c, A, b, G, h, cones, tol; options...)
    @test r.status == Solvers.Optimal
    @test r.primal_obj ≈ -8 / 3 atol=tol rtol=tol
    fn_sol = 4x^2
    @test abs2.(r.x) ≈ abs2.([fn_sol(pts[u, :]...) for u in 1:U]) atol=tol rtol=tol
end

function wsosinterpepinormone1(T; options...)
    # min t(x) : t(x) >= abs(x ^ 2) on [-1, 1] where t(x) a constant
    tol = test_tol(T)
    (U, pts, Ps) = ModelUtilities.interpolate(ModelUtilities.Box{T}([-one(T)], [one(T)]), 1)
    @assert U == 3
    DynamicPolynomials.@polyvar x
    fn = x ^ 2

    c = ones(T, U)
    A = T[1 -1 0; 1 0 -1]
    b = zeros(T, 2)
    G = vcat(-Matrix{T}(I, U, U), zeros(T, U, U))
    h = vcat(zeros(T, U), T[fn(pts[u, :]...) for u in 1:U])
    cones = Cone{T}[Cones.WSOSInterpEpiNormOne{T}(2, U, Ps)]

    r = build_solve_check(c, A, b, G, h, cones, tol; options...)
    @test r.status == Solvers.Optimal
    @test r.primal_obj ≈ T(U) atol=tol rtol=tol
    @test r.x ≈ ones(T, U) atol=tol rtol=tol
end

function wsosinterpepinormone2(T; options...)
    # min t(x) : t(x) >= abs(x ^ 2) + abs(x - 1) on [-1, 1] where t(x) a constant
    tol = test_tol(T)
    (U, pts, Ps) = ModelUtilities.interpolate(ModelUtilities.Box{T}([-one(T)], [one(T)]), 1)
    DynamicPolynomials.@polyvar x
    fn1 = x ^ 2
    fn2 = (x - 1)

    c = ones(T, U)
    A = T[1 -1 0; 1 0 -1]
    b = zeros(T, 2)
    G = vcat(-Matrix{T}(I, U, U), zeros(T, U, U), zeros(T, U, U))
    h = vcat(zeros(T, U), T[fn1(pts[u, :]...) for u in 1:U], T[fn2(pts[u, :]...) for u in 1:U])
    cones = Cone{T}[Cones.WSOSInterpEpiNormOne{T}(3, U, Ps)]

    r = build_solve_check(c, A, b, G, h, cones, tol; options...)
    @test r.status == Solvers.Optimal
    @test r.primal_obj ≈ T(3) * U atol=tol rtol=tol
    @test r.x ≈ fill(T(3), U) atol=tol rtol=tol
end

function wsosinterpepinormone3(T; options...)
    if !(T <: LinearAlgebra.BlasReal)
        return # calc_w only works with BlasReal
    end
    # max: w'f: 5x^2 >= abs(f(x)) + abs(3x^2) on [-1, 1], soln is +/- 2x^2
    tol = test_tol(T)
    (U, pts, Ps, _, w) = ModelUtilities.interpolate(ModelUtilities.Box{T}([-one(T)], [one(T)]), 1, calc_w = true)
    DynamicPolynomials.@polyvar x
    fn1 = 5x^2
    fn2 = 3x^2

    c = -T.(w)
    A = zeros(T, 0, U)
    b = T[]
    G = vcat(spzeros(T, U, U), Diagonal(-one(T) * I, U), spzeros(T, U, U))
    h = vcat(T[fn1(pts[u, :]...) for u in 1:U], zeros(T, U), T[fn2(pts[u, :]...) for u in 1:U])
    cones = Cone{T}[Cones.WSOSInterpEpiNormOne{T}(3, U, Ps)]

    r = build_solve_check(c, A, b, G, h, cones, tol; options...)
    @test r.status == Solvers.Optimal
    @test r.primal_obj ≈ -4 / 3 atol=tol rtol=tol
    fn_sol = 2x^2
    @test abs.(r.x) ≈ abs.([fn_sol(pts[u, :]...) for u in 1:U]) atol=tol rtol=tol
end

function primalinfeas1(T; options...)
    tol = test_tol(T)
    c = T[1, 0]
    A = T[1 1]
    b = [-T(2)]
    G = SparseMatrixCSC(-one(T) * I, 2, 2)
    h = zeros(T, 2)
    cones = Cone{T}[Cones.Nonnegative{T}(2)]

    r = build_solve_check(c, A, b, G, h, cones, tol; options...)
    @test r.status == Solvers.PrimalInfeasible
end

function primalinfeas2(T; options...)
    tol = test_tol(T)
    c = T[1, 1, 1]
    A = zeros(T, 0, 3)
    b = T[]
    G = vcat(SparseMatrixCSC(-one(T) * I, 3, 3), Diagonal([one(T), one(T), -one(T)]))
    h = vcat(zeros(T, 3), one(T), one(T), -T(2))
    cones = Cone{T}[Cones.EpiNormEucl{T}(3), Cones.Nonnegative{T}(3)]

    r = build_solve_check(c, A, b, G, h, cones, tol; options...)
    @test r.status == Solvers.PrimalInfeasible
end

function primalinfeas3(T; options...)
    tol = test_tol(T)
    c = zeros(T, 3)
    A = SparseMatrixCSC(-one(T) * I, 3, 3)
    b = [one(T), one(T), T(3)]
    G = SparseMatrixCSC(-one(T) * I, 3, 3)
    h = zeros(T, 3)
    cones = Cone{T}[Cones.HypoPerLog{T}(3)]

    r = build_solve_check(c, A, b, G, h, cones, tol; options...)
    @test r.status == Solvers.PrimalInfeasible
end

function dualinfeas1(T; options...)
    tol = test_tol(T)
    c = T[-1, -1, 0]
    A = zeros(T, 0, 3)
    b = T[]
    G = repeat(SparseMatrixCSC(-one(T) * I, 3, 3), 2, 1)
    h = zeros(T, 6)
    cones = Cone{T}[Cones.EpiNormInf{T, T}(3), Cones.EpiNormInf{T, T}(3, use_dual = true)]

    r = build_solve_check(c, A, b, G, h, cones, tol; options...)
    @test r.status == Solvers.DualInfeasible
end

function dualinfeas2(T; options...)
    tol = test_tol(T)
    c = T[-1, 0]
    A = zeros(T, 0, 2)
    b = T[]
    G = T[-1 0; 0 0; 0 -1]
    h = T[0, 1, 0]
    cones = Cone{T}[Cones.EpiPerSquare{T}(3)]

    r = build_solve_check(c, A, b, G, h, cones, tol; options...)
    @test r.status == Solvers.DualInfeasible
end

function dualinfeas3(T; options...)
    tol = test_tol(T)
    c = T[0, 1, 1, 0]
    A = zeros(T, 0, 4)
    b = T[]
    G = SparseMatrixCSC(-one(T) * I, 4, 4)
    h = zeros(T, 4)
    cones = Cone{T}[Cones.EpiPerSquare{T}(4)]

    r = build_solve_check(c, A, b, G, h, cones, tol; options...)
    @test r.status == Solvers.DualInfeasible
end

function indirect1(T; options...)
    tol = 1e-3
    Random.seed!(1)
    (n, p, q) = (4, 3, 4)
    c = rand(T(0):T(9), n)
    A = rand(T(-9):T(9), p, n)
    b = vec(sum(A, dims = 2))
    G = LinearMap(SparseMatrixCSC(-one(T) * I, q, n), isposdef = false)
    h = zeros(T, q)
    cones = Cone{T}[Cones.Nonnegative{T}(q)]

    r = build_solve_check(c, A, b, G, h, cones, tol; obj_offset = one(T), options...)
    @test r.status == Solvers.Optimal
end

function indirect2(T; options...)
    tol = 1e-3
    c = T[0, 0, -1, -1]
    A = LinearMap(T[1 0 0 0; 0 1 0 0])
    b = T[0.5, 1]
    G = LinearMap(-I, 4)
    h = zeros(T, 4)
    cones = Cone{T}[Cones.EpiPerSquare{T}(4)]

    r = build_solve_check(c, A, b, G, h, cones, tol; options...)
    @test r.status == Solvers.Optimal
    @test r.primal_obj ≈ -sqrt(T(2)) atol=tol rtol=tol
    @test r.x[3:4] ≈ [1, 1] / sqrt(T(2)) atol=tol rtol=tol
end

function indirect3(T; options...)
    tol = 1e-3
    Random.seed!(1)
    c = T[1, 0, 0, 0, 0, 0]
    A_mat = rand(T(-9):T(9), 6, 6)
    b = vec(sum(A_mat, dims = 2))
    A = LinearMap(A_mat)
    G = rand(T, 6, 6)
    h = vec(sum(G, dims = 2))
    cones = Cone{T}[Cones.EpiNormInf{T, T}(6, use_dual = true)]

    r = build_solve_check(c, A, b, G, h, cones, tol; options...)
    @test r.status == Solvers.Optimal
    @test r.primal_obj ≈ 1 atol=tol rtol=tol
end

function indirect4(T; options...)
    tol = 1e-3
    c = zeros(T, 3)
    A = LinearMap(-I, 3)
    b = [one(T), one(T), T(3)]
    G = -one(T) * I
    h = zeros(T, 3)
    cones = Cone{T}[Cones.HypoPerLog{T}(3)]

    r = build_solve_check(c, A, b, G, h, cones, tol; options...)
    @test r.status == Solvers.PrimalInfeasible
end

function indirect5(T; options...)
    tol = 1e-3
    c = zeros(T, 3)
    A = LinearMap(-I, 3)
    b = [one(T), one(T), T(3)]
    G = LinearMap(-I, 3)
    h = zeros(T, 3)
    cones = Cone{T}[Cones.HypoPerLog{T}(3)]

    r = build_solve_check(c, A, b, G, h, cones, tol; options...)
    @test r.status == Solvers.PrimalInfeasible
end<|MERGE_RESOLUTION|>--- conflicted
+++ resolved
@@ -579,7 +579,6 @@
     @test r.z ≈ inv(T(3)) * [1, 1, -1, 1, -1, 1, -1, 3] atol=tol rtol=tol
 end
 
-<<<<<<< HEAD
 # TODO add use_dual = true tests
 function epiperentropy1(T; options...)
     tol = test_tol(T)
@@ -849,8 +848,6 @@
     @test r.s ≈ zeros(T, cone_dim) atol=tol rtol=tol
 end
 
-=======
->>>>>>> 7b49c383
 function hypoperlog1(T; options...)
     tol = test_tol(T)
     Texph = exp(T(0.5))
