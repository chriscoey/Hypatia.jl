#=
native test instances

TODO
- improve efficiency of many of the tests by doing in-place linear algebra etc
- maybe pass in tol?
=#

using Test
import Random
using LinearAlgebra
using SparseArrays
using LinearMaps
import GenericLinearAlgebra.svdvals
import GenericLinearAlgebra.eigvals
import DynamicPolynomials
import Hypatia
import Hypatia.ModelUtilities
import Hypatia.Cones
import Hypatia.Cones.Cone
import Hypatia.Solvers

test_tol(::Type{T}) where {T} = sqrt(sqrt(eps(T)))

# build model, solve, test conic certificates, and return solve information
function build_solve_check(
    c::Vector{T},
    A,
    b::Vector{T},
    G,
    h::Vector{T},
    cones::Vector{Cone{T}},
    tol::Real,
    ;
    obj_offset::T = zero(T),
    solver::Solvers.Solver{T} = Solvers.Solver{T}(),
    ) where {T <: Real}
    model = Hypatia.Models.Model{T}(c, A, b, G, h, cones, obj_offset = obj_offset)

    Solvers.load(solver, model)
    Solvers.solve(solver)

    status = Solvers.get_status(solver)
    primal_obj = Solvers.get_primal_obj(solver)
    dual_obj = Solvers.get_dual_obj(solver)
    x = Solvers.get_x(solver)
    y = Solvers.get_y(solver)
    z = Solvers.get_z(solver)
    s = Solvers.get_s(solver)

    rt_tol = sqrt(tol)
    if status == Solvers.Optimal
        @test primal_obj ≈ dual_obj atol=tol rtol=tol
        @test dot(c, x) + obj_offset ≈ primal_obj atol=tol rtol=tol
        @test -dot(b, y) - dot(h, z) + obj_offset ≈ dual_obj atol=tol rtol=tol
        @test A * x ≈ b atol=tol rtol=tol
        @test G * x + s ≈ h atol=tol rtol=tol
        @test G' * z + A' * y ≈ -c atol=tol rtol=tol
        @test dot(s, z) ≈ zero(T) atol=rt_tol rtol=rt_tol
    elseif status == Solvers.PrimalInfeasible
        @test -dot(b, y) - dot(h, z) ≈ dual_obj atol=tol rtol=tol
        # TODO conv check causes us to stop before this is satisfied to sufficient tolerance - maybe add option to keep going
        @test G' * z ≈ -A' * y atol=rt_tol rtol=rt_tol
    elseif status == Solvers.DualInfeasible
        @test dot(c, x) ≈ primal_obj atol=tol rtol=tol
        # TODO conv check causes us to stop before this is satisfied to sufficient tolerance - maybe add option to keep going
        @test G * x ≈ -s atol=rt_tol rtol=rt_tol
        @test A * x ≈ zeros(T, length(y)) atol=rt_tol rtol=rt_tol
    elseif status == Solvers.IllPosed
        # TODO primal vs dual ill-posed statuses and conditions
    end

    solve_time = Solvers.get_solve_time(solver)
    num_iters = Solvers.get_num_iters(solver)

    return (solver = solver, model = model, status = status,
        solve_time = solve_time, num_iters = num_iters,
        primal_obj = primal_obj, dual_obj = dual_obj,
        x = x, y = y, s = s, z = z)
end

function dimension1(T; options...)
    tol = test_tol(T)
    c = T[-1, 0]
    A = zeros(T, 0, 2)
    b = T[]
    G = T[1 0]
    h = T[1]
    cones = Cone{T}[Cones.Nonnegative{T}(1)]

    for use_sparse in (false, true)
        if use_sparse
            A = sparse(A)
            G = sparse(G)
        end
        r = build_solve_check(c, A, b, G, h, cones, tol; options...)
        @test r.status == Solvers.Optimal
        @test r.primal_obj ≈ -1 atol=tol rtol=tol
        @test r.x ≈ [1, 0] atol=tol rtol=tol
        @test isempty(r.y)
    end
end

function consistent1(T; options...)
    Random.seed!(1)
    (n, p, q) = (30, 15, 30)
    c = zeros(T, n)
    A = rand(T(-9):T(9), p, n)
    G = Matrix{T}(10I, q, n)
    rnd1 = rand(T)
    rnd2 = rand(T)
    A[11:15, :] = rnd1 * A[1:5, :] - rnd2 * A[6:10, :]
    b = vec(sum(A, dims = 2))
    rnd1 = rand(T)
    rnd2 = rand(T)
    A[:, 11:15] = rnd1 * A[:, 1:5] - rnd2 * A[:, 6:10]
    G[:, 11:15] = rnd1 * G[:, 1:5] - rnd2 * G[:, 6:10]
    c[11:15] = rnd1 * c[1:5] - rnd2 * c[6:10]
    h = zeros(T, q)
    cones = Cone{T}[Cones.Nonnegative{T}(q)]

    r = build_solve_check(c, A, b, G, h, cones, 10 * test_tol(T); options...)
    @test r.status == Solvers.Optimal
end

function inconsistent1(T; options...)
    Random.seed!(1)
    (n, p, q) = (30, 15, 30)
    c = rand(T(0):T(9), n)
    A = rand(T(-9):T(9), p, n)
    G = Matrix{T}(-I, q, n)
    b = rand(T, p)
    rnd1 = rand(T)
    rnd2 = rand(T)
    A[11:15, :] = rnd1 * A[1:5, :] - rnd2 * A[6:10, :]
    b[11:15] = 2 * (rnd1 * b[1:5] - rnd2 * b[6:10])
    h = zeros(T, q)
    cones = Cone{T}[Cones.Nonnegative{T}(q)]

    r = build_solve_check(c, A, b, G, h, cones, test_tol(T); options...)
    @test r.status == Solvers.PrimalInconsistent
end

function inconsistent2(T; options...)
    Random.seed!(1)
    (n, p, q) = (30, 15, 30)
    c = rand(T(0):T(9), n)
    A = rand(T(-9):T(9), p, n)
    G = Matrix{T}(-I, q, n)
    b = rand(T, p)
    rnd1 = rand(T)
    rnd2 = rand(T)
    A[:,11:15] = rnd1 * A[:,1:5] - rnd2 * A[:,6:10]
    G[:,11:15] = rnd1 * G[:,1:5] - rnd2 * G[:,6:10]
    c[11:15] = 2 * (rnd1 * c[1:5] - rnd2 * c[6:10])
    h = zeros(T, q)
    cones = Cone{T}[Cones.Nonnegative{T}(q)]

    r = build_solve_check(c, A, b, G, h, cones, test_tol(T); options...)
    @test r.status == Solvers.DualInconsistent
end

function nonnegative1(T; options...)
    tol = test_tol(T)
    Random.seed!(1)
    (n, p, q) = (6, 3, 6)
    c = rand(T(0):T(9), n)
    A = rand(T(-9):T(9), p, n)
    b = vec(sum(A, dims = 2))
    G = SparseMatrixCSC(-one(T) * I, q, n)
    h = zeros(T, q)
    cones = Cone{T}[Cones.Nonnegative{T}(q)]

    r = build_solve_check(c, A, b, G, h, cones, tol; obj_offset = one(T), options...)
    @test r.status == Solvers.Optimal
end

function nonnegative2(T; options...)
    tol = 2 * test_tol(T)
    Random.seed!(1)
    (n, p, q) = (5, 2, 10)
    c = rand(T(0):T(9), n)
    A = rand(T(-9):T(9), p, n)
    b = vec(sum(A, dims = 2))
    G = rand(T, q, n) - Matrix(T(2) * I, q, n)
    h = vec(sum(G, dims = 2))
    cones = Cone{T}[Cones.Nonnegative{T}(q)]

    r = build_solve_check(c, A, b, G, h, cones, tol; options...)
    @test r.status == Solvers.Optimal
end

function nonnegative3(T; options...)
    tol = 2 * test_tol(T)
    Random.seed!(1)
    (n, p, q) = (15, 6, 15)
    c = rand(T(0):T(9), n)
    A = rand(T(-9):T(9), p, n)
    b = vec(sum(A, dims = 2))
    G = -one(T) * I
    h = zeros(T, q)
    cones = Cone{T}[Cones.Nonnegative{T}(q)]

    r = build_solve_check(c, A, b, G, h, cones, tol; options...)
    @test r.status == Solvers.Optimal
end

function nonnegative4(T; options...)
    tol = test_tol(T)
    c = T[-2, 0]
    A = zeros(T, 0, 2)
    b = zeros(T, 0)
    G = sparse([1, 1, 2, 3], [1, 2, 2, 2], T[1, -1, 1, -1], 3, 2)
    h = T[0, 2, 0]
    cones = Cone{T}[Cones.Nonnegative{T}(3)]

    r = build_solve_check(c, A, b, G, h, cones, tol; options...)
    @test r.status == Solvers.Optimal
    @test r.primal_obj ≈ -4 atol=tol rtol=tol
    @test r.x ≈ [2, 2] atol=tol rtol=tol
    @test r.s ≈ [0, 0, 2] atol=tol rtol=tol
    @test r.z ≈ [2, 2, 0] atol=tol rtol=tol
end

function epinorminf1(T; options...)
    tol = test_tol(T)
    Tirt2 = inv(sqrt(T(2)))
    c = T[0, -1, -1]
    A = T[1 0 0; 0 1 0]
    b = [one(T), Tirt2]
    G = SparseMatrixCSC(-one(T) * I, 3, 3)
    h = zeros(T, 3)
    cones = Cone{T}[Cones.EpiNormInf{T, T}(3)]

    r = build_solve_check(c, A, b, G, h, cones, tol; options...)
    @test r.status == Solvers.Optimal
    @test r.primal_obj ≈ -1 - Tirt2 atol=tol rtol=tol
    @test r.x ≈ [1, Tirt2, 1] atol=tol rtol=tol
    @test r.y ≈ [1, 1] atol=tol rtol=tol
end

function epinorminf2(T; options...)
    tol = 10 * test_tol(T)
    l = 3
    L = 2l + 1
    c = collect(T, -l:l)
    A = spzeros(T, 2, L)
    A[1, 1] = A[1, L] = A[2, 1] = 1; A[2, L] = -1
    b = T[0, 0]
    G = [spzeros(T, 1, L); sparse(one(T) * I, L, L); spzeros(T, 1, L); sparse(T(2) * I, L, L)]
    h = zeros(T, 2L + 2); h[1] = 1; h[L + 2] = 1
    cones = Cone{T}[Cones.EpiNormInf{T, T}(L + 1, use_dual = true), Cones.EpiNormInf{T, T}(L + 1, use_dual = false)]

    r = build_solve_check(c, A, b, G, h, cones, tol; obj_offset = one(T), options...)
    @test r.status == Solvers.Optimal
    @test r.primal_obj ≈ -l + 2 atol=tol rtol=tol
    @test r.x[2] ≈ 0.5 atol=tol rtol=tol
    @test r.x[end - 1] ≈ -0.5 atol=tol rtol=tol
    @test sum(abs, r.x) ≈ 1 atol=tol rtol=tol
end

function epinorminf3(T; options...)
    tol = test_tol(T)
    c = T[1, 0, 0, 0, 0, 0]
    A = zeros(T, 0, 6)
    b = zeros(T, 0)
    G = Diagonal(-one(T) * I, 6)
    h = zeros(T, 6)

    for use_dual in (false, true)
        cones = Cone{T}[Cones.EpiNormInf{T, T}(6, use_dual = use_dual)]

        r = build_solve_check(c, A, b, G, h, cones, tol; options...)
        @test r.status == Solvers.Optimal
        @test r.primal_obj ≈ 0 atol=tol rtol=tol
        @test norm(r.x) ≈ 0 atol=tol rtol=tol
    end
end

function epinorminf4(T; options...)
    tol = test_tol(T)
    c = T[0, 1, -1]
    A = T[1 0 0; 0 1 0]
    b = T[1, -0.4]
    G = -one(T) * I
    h = zeros(T, 3)
    cones = Cone{T}[Cones.EpiNormInf{T, T}(3, use_dual = true)]

    r = build_solve_check(c, A, b, G, h, cones, tol; options...)
    @test r.status == Solvers.Optimal
    @test r.primal_obj ≈ -1 atol=tol rtol=tol
    @test r.x ≈ [1, -0.4, 0.6] atol=tol rtol=tol
    @test r.y ≈ [1, 0] atol=tol rtol=tol
end

function epinorminf5(T; options...)
    tol = test_tol(T)
    Random.seed!(1)
    c = T[1, 0, 0, 0, 0, 0]
    A = rand(T(-9):T(9), 6, 6)
    b = vec(sum(A, dims = 2))
    G = rand(T, 6, 6)
    h = vec(sum(G, dims = 2))
    cones = Cone{T}[Cones.EpiNormInf{T, T}(6, use_dual = true)]

    r = build_solve_check(c, A, b, G, h, cones, tol; options...)
    @test r.status == Solvers.Optimal
    @test r.primal_obj ≈ 1 atol=tol rtol=tol
end

function epinorminf6(T; options...)
    tol = test_tol(T)
    c = T[0, -1, -1, -1, -1]
    A = T[1 0 0 0 0; 0 1 0 0 0; 0 0 0 1 0; 0 0 0 0 1]
    b = T[2, 0, 1, 0]
    G = SparseMatrixCSC(-one(T) * I, 5, 5)
    h = zeros(T, 5)
    cones = Cone{T}[Cones.EpiNormInf{T, Complex{T}}(5)]

    r = build_solve_check(c, A, b, G, h, cones, tol; options...)
    @test r.status == Solvers.Optimal
    @test r.primal_obj ≈ -3 atol=tol rtol=tol
    @test r.x ≈ [2, 0, 2, 1, 0] atol=tol rtol=tol
end

function epinorminf7(T; options...)
    tol = test_tol(T)
    c = T[1, 0, 0, 0, 0, 0, 0]
    A = zeros(T, 0, 7)
    b = zeros(T, 0)
    G = -one(T) * I
    h = zeros(T, 7)

    for use_dual in (false, true)
        cones = Cone{T}[Cones.EpiNormInf{T, Complex{T}}(7, use_dual = use_dual)]

        r = build_solve_check(c, A, b, G, h, cones, tol; options...)
        @test r.status == Solvers.Optimal
        @test r.primal_obj ≈ 0 atol=tol rtol=tol
        @test norm(r.x) ≈ 0 atol=tol rtol=tol
    end
end

function epinorminf8(T; options...)
    tol = eps(T) ^ 0.2
    c = T[1, -1, 1, 1]
    A = T[1 0 0 0 ; 0 1 0 0; 0 0 1 0]
    b = T[-0.4, 0.3, -0.3]
    G = vcat(zeros(T, 1, 4), Diagonal(T[-1, -1, -1, -1]))
    h = T[1, 0, 0, 0, 0]
    cones = Cone{T}[Cones.EpiNormInf{T, Complex{T}}(5, use_dual = true)]

    r = build_solve_check(c, A, b, G, h, cones, tol; options...)
    @test r.status == Solvers.Optimal
    @test r.primal_obj ≈ -1.4 atol=tol rtol=tol
    @test r.x ≈ [-0.4, 0.3, -0.3, -0.4] atol=tol rtol=tol
    @test r.y ≈ [0, 0.25, -0.25] atol=tol rtol=tol
    @test r.z ≈ [1.25, 1, -0.75, 0.75, 1] atol=tol rtol=tol
end

function epinormeucl1(T; options...)
    tol = test_tol(T)
    Trt2 = sqrt(T(2))
    Tirt2 = inv(Trt2)
    c = T[0, -1, -1]
    A = T[10 0 0; 0 10 0]
    b = T[10, 10Tirt2]
    G = Matrix{T}(-I, 3, 3)
    h = zeros(T, 3)
    cones = Cone{T}[Cones.EpiNormEucl{T}(3)]

    r = build_solve_check(c, A, b, G, h, cones, tol; options...)
    @test r.status == Solvers.Optimal
    @test r.primal_obj ≈ -Trt2 atol=tol rtol=tol
    @test r.x ≈ [1, Tirt2, Tirt2] atol=tol rtol=tol
    @test r.y ≈ [Trt2 / 10, 0] atol=tol rtol=tol
end

function epinormeucl2(T; options...)
    tol = test_tol(T)
    c = T[0, -1, -1]
    A = T[1 0 0]
    b = T[0]
    G = -one(T) * I
    h = zeros(T, 3)
    cones = Cone{T}[Cones.EpiNormEucl{T}(3)]

    r = build_solve_check(c, A, b, G, h, cones, tol; options...)
    @test r.status == Solvers.Optimal
    @test r.primal_obj ≈ 0 atol=tol rtol=tol
    @test norm(r.x) ≈ 0 atol=tol rtol=tol
end

function epinormeucl3(T; options...)
    tol = test_tol(T)
    c = T[1, 0, 0]
    A = T[0 1 0]
    b = T[1]
    G = Diagonal(-one(T) * I, 3)
    h = zeros(T, 3)
    cones = Cone{T}[Cones.EpiNormEucl{T}(3)]

    r = build_solve_check(c, A, b, G, h, cones, tol; options...)
    @test r.status == Solvers.Optimal
    @test r.primal_obj ≈ 1 atol=tol rtol=tol
    @test r.x ≈ [1, 1, 0] atol=tol rtol=tol
end

function epipersquare1(T; options...)
    tol = test_tol(T)
    c = T[0, 0, -1, -1]
    A = T[1 0 0 0; 0 1 0 0]
    b = T[0.5, 1]
    G = Matrix{T}(-I, 4, 4)
    h = zeros(T, 4)
    cones = Cone{T}[Cones.EpiPerSquare{T}(4)]

    r = build_solve_check(c, A, b, G, h, cones, tol; options...)
    @test r.status == Solvers.Optimal
    @test r.primal_obj ≈ -sqrt(T(2)) atol=tol rtol=tol
    @test r.x[3:4] ≈ [1, 1] / sqrt(T(2)) atol=tol rtol=tol
end

function epipersquare2(T; options...)
    tol = test_tol(T)
    Tirt2 = inv(sqrt(T(2)))
    c = T[0, 0, -1]
    A = T[1 0 0; 0 1 0]
    b = T[Tirt2 / 2, Tirt2]
    G = -one(T) * I
    h = zeros(T, 3)
    cones = Cone{T}[Cones.EpiPerSquare{T}(3)]

    r = build_solve_check(c, A, b, G, h, cones, tol; obj_offset = -one(T), options...)
    @test r.status == Solvers.Optimal
    @test r.primal_obj ≈ -Tirt2 - 1 atol=tol rtol=tol
    @test r.x[2] ≈ Tirt2 atol=tol rtol=tol
end

function epipersquare3(T; options...)
    tol = test_tol(T)
    c = T[0, 1, -1, -1]
    A = T[1 0 0 0]
    b = T[0]
    G = SparseMatrixCSC(-one(T) * I, 4, 4)
    h = zeros(T, 4)
    cones = Cone{T}[Cones.EpiPerSquare{T}(4)]

    r = build_solve_check(c, A, b, G, h, cones, tol; options...)
    @test r.status == Solvers.Optimal
    @test r.primal_obj ≈ 0 atol=tol rtol=tol
    @test norm(r.x) ≈ 0 atol=tol rtol=tol
end

function epipersquare4(T; options...)
    tol = test_tol(T)
    c = zeros(T, 7)
    c[1] = -1
    A = zeros(T, 0, 7)
    b = zeros(T, 0)
    G = sparse(
        [1, 1, 2, 2, 2, 3, 4, 5, 6, 7, 8, 9, 10, 11],
        [1, 7, 2, 3, 4, 2, 3, 5, 4, 7, 6, 5, 6, 7],
        T[1, -0.5, 1, 1, 1, -1, -1, -1, -1, -0.5, -1, -1, -1, -1],
        11, 7)
    h = zeros(T, 11)
    h[2] = 3
    cones = Cone{T}[Cones.Nonnegative{T}(2), Cones.EpiPerSquare{T}(3), Cones.EpiPerSquare{T}(3), Cones.EpiPerSquare{T}(3)]

    r = build_solve_check(c, A, b, G, h, cones, tol; options...)
    @test r.status == Solvers.Optimal
    @test r.primal_obj ≈ -1 atol=tol rtol=tol
    rt2 = sqrt(T(2))
    @test r.x ≈ [1, 1, 1, 1, rt2, rt2, 2] atol=tol rtol=tol
    @test r.s ≈ [0, 0, 1, 1, rt2, 1, 1, rt2, rt2, rt2, 2] atol=tol rtol=tol
    inv3 = inv(T(3))
    rt2inv3 = inv3 * rt2
    @test r.z ≈ [1, inv3, inv3, inv3, -rt2inv3, inv3, inv3, -rt2inv3, rt2inv3, rt2inv3, -2 * inv3] atol=tol rtol=tol
end

# TODO add use_dual = true tests
function episumperentropy1(T; options...)
    tol = test_tol(T)
    Random.seed!(1)
    for w_dim in [1, 2, 3]
        dim = 1 + 2 * w_dim
        c = T[1]
        A = zeros(T, 0, 1)
        b = zeros(T, 0)
        G = zeros(T, dim, 1)
        G[1, 1] = -1
        h = zeros(T, dim)
        h[2:2:(end - 1)] .= 1
        w = rand(T, w_dim) .+ 1
        h[3:2:end] .= w
        cones = Cone{T}[Cones.EpiSumPerEntropy{T}(dim)]

        r = build_solve_check(c, A, b, G, h, cones, tol; options...)
        @test r.status == Solvers.Optimal
        @test r.primal_obj ≈ sum(wi * log(wi) for wi in w) atol=tol rtol=tol
    end
end

function episumperentropy2(T; options...)
    tol = test_tol(T)
    for w_dim in [1, 2, 4]
        dim = 1 + 2 * w_dim
        c = fill(-one(T), w_dim)
        A = zeros(T, 0, w_dim)
        b = zeros(T, 0)
        G = zeros(T, dim, w_dim)
        for i in 1:w_dim
            G[2i + 1, i] = -1
        end
        h = zeros(T, dim)
        h[2:2:(dim - 1)] .= 1
        cones = Cone{T}[Cones.EpiSumPerEntropy{T}(dim)]

        r = build_solve_check(c, A, b, G, h, cones, tol; options...)
        @test r.status == Solvers.Optimal
        @test r.primal_obj ≈ -w_dim atol=tol rtol=tol
        @test r.x ≈ fill(1, w_dim) atol=tol rtol=tol
    end
end

function episumperentropy3(T; options...)
    tol = test_tol(T)
    for w_dim in [2, 4]
        dim = 1 + 2 * w_dim
        c = fill(-one(T), w_dim)
        A = ones(T, 1, w_dim)
        b = T[dim]
        G = zeros(T, dim, w_dim)
        for i in 1:w_dim
            G[2i, i] = -1
        end
        h = zeros(T, dim)
        h[3:2:end] .= 1
        cones = Cone{T}[Cones.EpiSumPerEntropy{T}(dim)]

        r = build_solve_check(c, A, b, G, h, cones, tol; options...)
        @test r.status == Solvers.Optimal
        @test r.primal_obj ≈ -dim atol=tol rtol=tol
        @test r.x ≈ fill(dim / w_dim, w_dim) atol=tol rtol=tol
    end
end

function episumperentropy4(T; options...)
    tol = test_tol(T)
    c = T[1]
    A = zeros(T, 0, 1)
    b = zeros(T, 0)
    G = Matrix{T}(-I, 5, 1)
    h = T[0, 1, 2, 5, 3]
    cones = Cone{T}[Cones.EpiSumPerEntropy{T}(5)]

    r = build_solve_check(c, A, b, G, h, cones, tol; options...)
    @test r.status == Solvers.Optimal
    entr = 2 * log(T(2)) + 3 * log(3 / T(5))
    @test r.primal_obj ≈ entr atol=tol rtol=tol
    @test r.s ≈ [entr, 1, 2, 5, 3] atol=tol rtol=tol
    @test r.z ≈ [1, 2, log(inv(T(2))) - 1, 3 / T(5), log(5 / T(3)) - 1] atol=tol rtol=tol
end

function episumperentropy5(T; options...)
    tol = test_tol(T)
    c = T[0, -1]
    A = zeros(T, 0, 2)
    b = zeros(T, 0)
    G = vcat(zeros(T, 1, 2), repeat(T[0 0; -1 -1], 3), [-1, 0]')
    h = T[0, 1, 0, 1, 0, 1, 0, 0]
    cones = Cone{T}[Cones.EpiSumPerEntropy{T}(7), Cones.Nonnegative{T}(1)]

    r = build_solve_check(c, A, b, G, h, cones, tol; options...)
    @test r.status == Solvers.Optimal
    @test r.primal_obj ≈ -1 atol=tol rtol=tol
    @test r.s ≈ [0, 1, 1, 1, 1, 1, 1, 0] atol=tol rtol=tol
    @test r.z ≈ inv(T(3)) * [1, 1, -1, 1, -1, 1, -1, 3] atol=tol rtol=tol
end

function hypoperlog1(T; options...)
    tol = test_tol(T)
    Texph = exp(T(0.5))
    c = T[1, 1, 1]
    A = T[0 1 0; 1 0 0]
    b = T[2, 1]
    G = -one(T) * I
    h = zeros(T, 3)
    cones = Cone{T}[Cones.HypoPerLog{T}(3)]

    r = build_solve_check(c, A, b, G, h, cones, tol; options...)
    @test r.status == Solvers.Optimal
    @test r.primal_obj ≈ 2 * Texph + 3 atol=tol rtol=tol
    @test r.x ≈ [1, 2, 2 * Texph] atol=tol rtol=tol
    @test r.y ≈ -[1 + Texph / 2, 1 + Texph] atol=tol rtol=tol
    @test r.z ≈ c + A' * r.y atol=tol rtol=tol
end

function hypoperlog2(T; options...)
    tol = test_tol(T)
    c = T[-1, 0, 0]
    A = T[0 1 0]
    b = T[0]
    G = Diagonal(-one(T) * I, 3)
    h = zeros(T, 3)
    cones = Cone{T}[Cones.HypoPerLog{T}(3)]

    r = build_solve_check(c, A, b, G, h, cones, tol; options...)
    @test r.status == Solvers.Optimal
    @test r.primal_obj ≈ 0 atol=tol rtol=tol
end

function hypoperlog3(T; options...)
    tol = test_tol(T)
    c = T[1, 1, 1]
    A = zeros(T, 0, 3)
    b = zeros(T, 0)
    G = sparse([1, 2, 3, 4], [1, 2, 3, 1], -ones(T, 4))
    h = zeros(T, 4)
    cones = Cone{T}[Cones.HypoPerLog{T}(3), Cones.Nonnegative{T}(1)]

    r = build_solve_check(c, A, b, G, h, cones, tol; options...)
    @test r.status == Solvers.Optimal
    @test r.primal_obj ≈ 0 atol=tol rtol=tol
    @test norm(r.x) ≈ 0 atol=tol rtol=tol
    @test isempty(r.y)
end

function hypoperlog4(T; options...)
    tol = test_tol(T)
    Texp2 = exp(T(-2))
    c = T[0, 0, 1]
    A = T[0 1 0; 1 0 0]
    b = T[1, -1]
    G = SparseMatrixCSC(-one(T) * I, 3, 3)
    h = zeros(T, 3)
    cones = Cone{T}[Cones.HypoPerLog{T}(3, use_dual = true)]

    r = build_solve_check(c, A, b, G, h, cones, tol; options...)
    @test r.status == Solvers.Optimal
    @test r.primal_obj ≈ Texp2 atol=tol rtol=tol
    @test r.x ≈ [-1, 1, Texp2] atol=tol rtol=tol
end

function hypoperlog5(T; options...)
    tol = test_tol(T)
    Tlogq = log(T(0.25))
    c = T[-1, 0, 0]
    A = T[0 1 1]
    b = T[1]
    G = sparse([1, 3, 4], [1, 2, 3], -ones(T, 3))
    h = T[0, 1, 0, 0]
    cones = Cone{T}[Cones.HypoPerLog{T}(4)]

    r = build_solve_check(c, A, b, G, h, cones, tol; options...)
    @test r.status == Solvers.Optimal
    @test r.primal_obj ≈ -Tlogq atol=tol rtol=tol
    @test r.x ≈ [Tlogq, 0.5, 0.5] atol=tol rtol=tol
    @test r.y ≈ [2] atol=tol rtol=tol
end

function hypoperlog6(T; options...)
    tol = test_tol(T)
    c = T[-1, 0, 0]
    A = zeros(T, 0, 3)
    b = zeros(T, 0)
    G = sparse([1, 3, 4], [1, 2, 3], -ones(T, 3))
    h = zeros(T, 4)
    cones = Cone{T}[Cones.HypoPerLog{T}(4)]

    r = build_solve_check(c, A, b, G, h, cones, tol; options...)
    @test r.status == Solvers.Optimal
    @test r.primal_obj ≈ 0 atol=tol rtol=tol
    @test r.x[1] ≈ 0 atol=tol rtol=tol
    @test isempty(r.y)
end

function hypoperlog7(T; options...)
    tol = test_tol(T)
    c = zeros(T, 4)
    c[1] = -2
    A = zeros(T, 0, 4)
    b = zeros(T, 0)
    G = sparse(
        [1, 2, 2, 3, 4, 5, 6],
        [2, 1, 3, 4, 4, 3, 2],
        T[1, 1, -1, -1, -1, -1, -1],
        6, 4)
    h = zeros(T, 6)
    h[1] = 2
    cones = Cone{T}[Cones.Nonnegative{T}(3), Cones.HypoPerLog{T}(3)]

    r = build_solve_check(c, A, b, G, h, cones, tol; options...)
    @test r.status == Solvers.Optimal
    @test r.primal_obj ≈ -4 atol=tol rtol=tol
    @test r.x ≈ [2, 2, 2, 0] atol=tol rtol=tol
    @test r.s ≈ [0, 0, 0, 0, 2, 2] atol=tol rtol=tol
    @test r.z ≈ [2, 2, 2, -2, -2, 2] atol=tol rtol=tol
end

function hypogeomean1(T; options...)
    tol = test_tol(T)
    c = T[-1, 0, 0]
    A = T[0 0 1; 0 1 0]
    b = T[0.5, 1]
    G = -one(T) * I
    h = zeros(T, 3)

    for use_dual in (false, true)
        cones = Cone{T}[Cones.HypoGeoMean{T}(3, use_dual = use_dual)]

        r = build_solve_check(c, A, b, G, h, cones, tol; options...)
        @test r.status == Solvers.Optimal
        @test r.primal_obj ≈ (use_dual ? 0 : -inv(sqrt(T(2)))) atol=tol rtol=tol
        @test r.x[2:3] ≈ [1, 0.5] atol=tol rtol=tol
    end
end

function hypogeomean2(T; options...)
    tol = test_tol(T)
    l = 4
    c = vcat(zero(T), ones(T, l))
    A = T[one(T) zeros(T, 1, l)]
    G = SparseMatrixCSC(-one(T) * I, l + 1, l + 1)
    h = zeros(T, l + 1)

    for use_dual in (false, true)
        b = use_dual ? [-one(T)] : [one(T)]
        cones = Cone{T}[Cones.HypoGeoMean{T}(l + 1, use_dual = use_dual)]

        r = build_solve_check(c, A, b, G, h, cones, tol; options...)
        @test r.status == Solvers.Optimal
        @test r.primal_obj ≈ (use_dual ? 1 : l) atol=tol rtol=tol
        @test r.x[2:end] ≈ (use_dual ? fill(inv(T(l)), l) : ones(l)) atol=tol rtol=tol
    end
end

function hypogeomean3(T; options...)
    tol = test_tol(T)
    l = 4
    c = ones(T, l)
    A = zeros(T, 0, l)
    b = zeros(T, 0)
    G = [zeros(T, 1, l); Matrix{T}(-I, l, l)]
    h = zeros(T, l + 1)

    for use_dual in (false, true)
        cones = Cone{T}[Cones.HypoGeoMean{T}(l + 1, use_dual = use_dual)]

        r = build_solve_check(c, A, b, G, h, cones, tol; options...)
        @test r.status == Solvers.Optimal
        @test r.primal_obj ≈ 0 atol=tol rtol=tol
        @test norm(r.x) ≈ 0 atol=tol rtol=tol
    end
end

function hypogeomean4(T; options...)
    tol = test_tol(T)
    c = T[-1, 0, 0, 0]
    A = zeros(T, 0, 4)
    b = zeros(T, 0)
    G = vcat(Matrix{T}(-I, 4, 4), T[0, 1, 1, 1]')
    h = T[0, 0, 0, 0, 3]
    cones = Cone{T}[Cones.HypoGeoMean{T}(4), Cones.Nonnegative{T}(1)]

    r = build_solve_check(c, A, b, G, h, cones, tol; options...)
    @test r.status == Solvers.Optimal
    @test r.primal_obj ≈ -1 atol=tol rtol=tol
    @test r.x ≈ [1, 1, 1, 1] atol=tol rtol=tol
    @test r.s ≈ [1, 1, 1, 1, 0] atol=tol rtol=tol
    @test r.z ≈ vcat(-1, fill(inv(T(3)), 4)) atol=tol rtol=tol
end

function hypogeomean5(T; options...)
    tol = test_tol(T)
    c = T[-2, 0]
    A = zeros(T, 0, 2)
    b = zeros(T, 0)
    G = sparse([1, 2, 3], [1, 2, 2], T[-1, -1, 1], 3, 2)
    h = T[0, 0, 2]
    cones = Cone{T}[Cones.HypoGeoMean{T}(2), Cones.Nonnegative{T}(1)]

    r = build_solve_check(c, A, b, G, h, cones, tol; options...)
    @test r.status == Solvers.Optimal
    @test r.primal_obj ≈ -4 atol=tol rtol=tol
    @test r.x ≈ [2, 2] atol=tol rtol=tol
    @test r.s ≈ [2, 2, 0] atol=tol rtol=tol
    @test r.z ≈ [-2, 2, 2] atol=tol rtol=tol
end

function hypogeomean6(T; options...)
    tol = test_tol(T)
    c = zeros(T, 10)
    c[1] = -1
    A = hcat(zeros(T, 9), Matrix{T}(I, 9, 9))
    b = ones(T, 9)
    G = -one(T) * I
    h = zeros(T, 10)
    cones = Cone{T}[Cones.HypoGeoMean{T}(10)]

    r = build_solve_check(c, A, b, G, h, cones, tol; options...)
    @test r.status == Solvers.Optimal
    @test r.primal_obj ≈ -1 atol=tol rtol=tol
    @test r.x ≈ ones(T, 10) atol=tol rtol=tol
    @test r.z ≈ vcat(-one(T), fill(inv(T(9)), 9)) atol=tol rtol=tol
    @test r.y ≈ fill(inv(T(9)), 9) atol=tol rtol=tol
end

# TODO test with non-equal alphas
function hypopowermean1(T; options...)
    tol = test_tol(T)
    c = T[-1, 0, 0]
    A = T[0 0 1; 0 1 0]
    b = T[0.5, 1]
    G = -one(T) * I
    h = zeros(T, 3)

    for use_dual in (false, true)
        cones = Cone{T}[Cones.HypoPowerMean{T}(ones(T, 2) / 2, use_dual = use_dual)]

        r = build_solve_check(c, A, b, G, h, cones, tol; options...)
        @test r.status == Solvers.Optimal
        @test r.primal_obj ≈ (use_dual ? 0 : -inv(sqrt(T(2)))) atol=tol rtol=tol
        @test r.x[2:3] ≈ [1, 0.5] atol=tol rtol=tol
    end
end

function hypopowermean2(T; options...)
    tol = test_tol(T)
    l = 4
    c = vcat(zero(T), ones(T, l))
    A = T[one(T) zeros(T, 1, l)]
    G = SparseMatrixCSC(-one(T) * I, l + 1, l + 1)
    h = zeros(T, l + 1)

    for use_dual in (false, true)
        b = use_dual ? [-one(T)] : [one(T)]
        cones = Cone{T}[Cones.HypoPowerMean{T}(fill(inv(T(l)), l), use_dual = use_dual)]

        r = build_solve_check(c, A, b, G, h, cones, tol; options...)
        @test r.status == Solvers.Optimal
        @test r.primal_obj ≈ (use_dual ? 1 : l) atol=tol rtol=tol
        @test r.x[2:end] ≈ (use_dual ? fill(inv(T(l)), l) : ones(l)) atol=tol rtol=tol
    end
end

function hypopowermean3(T; options...)
    tol = test_tol(T)
    l = 4
    c = ones(T, l)
    A = zeros(T, 0, l)
    b = zeros(T, 0)
    G = [zeros(T, 1, l); Matrix{T}(-I, l, l)]
    h = zeros(T, l + 1)

    for use_dual in (false, true)
        cones = Cone{T}[Cones.HypoPowerMean{T}(fill(inv(T(l)), l), use_dual = use_dual)]

        r = build_solve_check(c, A, b, G, h, cones, tol; options...)
        @test r.status == Solvers.Optimal
        @test r.primal_obj ≈ 0 atol=tol rtol=tol
        @test norm(r.x) ≈ 0 atol=tol rtol=tol
    end
end

function hypopowermean4(T; options...)
    tol = test_tol(T)
    c = T[-1, 0, 0, 0]
    A = zeros(T, 0, 4)
    b = zeros(T, 0)
    G = vcat(Matrix{T}(-I, 4, 4), T[0, 1, 1, 1]')
    h = T[0, 0, 0, 0, 3]
    cones = Cone{T}[Cones.HypoPowerMean{T}(fill(inv(T(3)), 3)), Cones.Nonnegative{T}(1)]

    r = build_solve_check(c, A, b, G, h, cones, tol; options...)
    @test r.status == Solvers.Optimal
    @test r.primal_obj ≈ -1 atol=tol rtol=tol
    @test r.x ≈ [1, 1, 1, 1] atol=tol rtol=tol
    @test r.s ≈ [1, 1, 1, 1, 0] atol=tol rtol=tol
    @test r.z ≈ vcat(-1, fill(inv(T(3)), 4)) atol=tol rtol=tol
end

function hypopowermean5(T; options...)
    tol = test_tol(T)
    c = T[-2, 0]
    A = zeros(T, 0, 2)
    b = zeros(T, 0)
    G = sparse([1, 2, 3], [1, 2, 2], T[-1, -1, 1], 3, 2)
    h = T[0, 0, 2]
    cones = Cone{T}[Cones.HypoPowerMean{T}([one(T)]), Cones.Nonnegative{T}(1)]

    r = build_solve_check(c, A, b, G, h, cones, tol; options...)
    @test r.status == Solvers.Optimal
    @test r.primal_obj ≈ -4 atol=tol rtol=tol
    @test r.x ≈ [2, 2] atol=tol rtol=tol
    @test r.s ≈ [2, 2, 0] atol=tol rtol=tol
    @test r.z ≈ [-2, 2, 2] atol=tol rtol=tol
end

function hypopowermean6(T; options...)
    tol = test_tol(T)
    c = zeros(T, 10)
    c[1] = -1
    A = hcat(zeros(T, 9), Matrix{T}(I, 9, 9))
    b = ones(T, 9)
    G = -one(T) * I
    h = zeros(T, 10)
    cones = Cone{T}[Cones.HypoPowerMean{T}(fill(inv(T(9)), 9))]

    r = build_solve_check(c, A, b, G, h, cones, tol; options...)
    @test r.status == Solvers.Optimal
    @test r.primal_obj ≈ -1 atol=tol rtol=tol
    @test r.x ≈ ones(T, 10) atol=tol rtol=tol
    @test r.z ≈ vcat(-one(T), fill(inv(T(9)), 9)) atol=tol rtol=tol
    @test r.y ≈ fill(inv(T(9)), 9) atol=tol rtol=tol
end

function power1(T; options...)
    tol = test_tol(T)
    c = T[0, 0, 1]
    A = T[1 0 0; 0 1 0]
    b = T[0.5, 1]
    G = Matrix{T}(-I, 3, 3)
    h = zeros(T, 3)

    for use_dual in (false, true)
        cones = Cone{T}[Cones.Power{T}(ones(T, 2) / 2, 1, use_dual = use_dual)]

        r = build_solve_check(c, A, b, G, h, cones, tol; options...)
        @test r.status == Solvers.Optimal
        @test r.primal_obj ≈ (use_dual ? -sqrt(T(2)) : -inv(sqrt(T(2)))) atol=tol rtol=tol
        @test r.x[3] ≈ (use_dual ? -sqrt(T(2)) : -inv(sqrt(T(2)))) atol=tol rtol=tol
        @test r.x[1:2] ≈ [0.5, 1] atol=tol rtol=tol
    end
end

function power2(T; options...)
    tol = test_tol(T)
    c = T[0, 0, -1, -1]
    A = T[0 1 0 0; 1 0 0 0]
    b = T[0.5, 1]
    G = -one(T) * I
    h = zeros(T, 4)

    for use_dual in (false, true)
        cones = Cone{T}[Cones.Power{T}(ones(T, 2) / 2, 2, use_dual = use_dual)]

        r = build_solve_check(c, A, b, G, h, cones, tol; options...)
        @test r.status == Solvers.Optimal
        @test r.primal_obj ≈ (use_dual ? -T(2) : -1) atol=tol rtol=tol
        @test norm(r.x[3:4]) ≈ (use_dual ? sqrt(T(2)) : inv(sqrt(T(2)))) atol=tol rtol=tol
        @test r.x[3:4] ≈ (use_dual ? ones(T, 2) : fill(inv(T(2)), 2)) atol=tol rtol=tol
        @test r.x[1:2] ≈ [1, 0.5] atol=tol rtol=tol
    end
end

function power3(T; options...)
    tol = test_tol(T)
    l = 4
    c = vcat(fill(T(10), l), zeros(T, 2))
    A = T[zeros(T, 1, l) one(T) zero(T); zeros(T, 1, l) zero(T) one(T)]
    G = SparseMatrixCSC(-T(10) * I, l + 2, l + 2)
    h = zeros(T, l + 2)

    for use_dual in (false, true)
        b = [one(T), zero(T)]
        cones = Cone{T}[Cones.Power{T}(fill(inv(T(l)), l), 2, use_dual = use_dual)]

        r = build_solve_check(c, A, b, G, h, cones, tol; options...)
        @test r.status == Solvers.Optimal
        @test r.primal_obj ≈ (use_dual ? 10 : 10 * T(l)) atol=tol rtol=tol
        @test r.x[1:l] ≈ (use_dual ? fill(inv(T(l)), l) : ones(l)) atol=tol rtol=tol
    end
end

function power4(T; options...)
    tol = test_tol(T)
    l = 4
    c = ones(T, l)
    A = zeros(T, 0, l)
    b = zeros(T, 0)
    G = [zeros(T, 3, l); Matrix{T}(-I, l, l)]
    h = zeros(T, l + 3)

    for use_dual in (false, true)
        cones = Cone{T}[Cones.Power{T}(fill(inv(T(l)), l), 3, use_dual = use_dual)]

        r = build_solve_check(c, A, b, G, h, cones, tol; options...)
        @test r.status == Solvers.Optimal
        @test r.primal_obj ≈ 0 atol=tol rtol=tol
        @test norm(r.x) ≈ 0 atol=tol rtol=tol
    end
end

function epinormspectral1(T; options...)
    tol = test_tol(T)
    Random.seed!(1)
    (Xn, Xm) = (3, 4)
    for is_complex in (false, true)
        dim = Xn * Xm
        if is_complex
            dim *= 2
        end
        c = vcat(one(T), zeros(T, dim))
        A = hcat(zeros(T, dim, 1), Matrix{T}(I, dim, dim))
        b = rand(T, dim)
        G = -one(T) * I
        h = vcat(zero(T), rand(T, dim))

        for use_dual in (false, true)
            R = (is_complex ? Complex{T} : T)
            cones = Cone{T}[Cones.EpiNormSpectral{T, R}(Xn, Xm, use_dual = use_dual)]

            r = build_solve_check(c, A, b, G, h, cones, tol; options...)
            @test r.status == Solvers.Optimal

            S = zeros(R, Xn, Xm)
            @views Cones.vec_copy_to!(S, r.s[2:end])
            prim_svdvals = svdvals(S)
            Z = similar(S)
            @views Cones.vec_copy_to!(Z, r.z[2:end])
            dual_svdvals = svdvals(Z)
            if use_dual
                @test sum(prim_svdvals) ≈ r.s[1] atol=tol rtol=tol
                @test dual_svdvals[1] ≈ r.z[1] atol=tol rtol=tol
            else
                @test prim_svdvals[1] ≈ r.s[1] atol=tol rtol=tol
                @test sum(dual_svdvals) ≈ r.z[1] atol=tol rtol=tol
            end
        end
    end
end

function epinormspectral2(T; options...)
    tol = test_tol(T)
    Random.seed!(1)
    (Xn, Xm) = (3, 4)
    for is_complex in (false, true)
        R = (is_complex ? Complex{T} : T)
        dim = Xn * Xm
        if is_complex
            dim *= 2
        end
        mat = rand(R, Xn, Xm)
        c = zeros(T, dim)
        Cones.vec_copy_to!(c, mat)
        c .*= -1
        A = zeros(T, 0, dim)
        b = T[]
        G = vcat(zeros(T, 1, dim), Matrix{T}(-I, dim, dim))
        h = vcat(one(T), zeros(T, dim))

        for use_dual in (false, true)
            cones = Cone{T}[Cones.EpiNormSpectral{T, R}(Xn, Xm, use_dual = use_dual)]
            r = build_solve_check(c, A, b, G, h, cones, tol; options...)
            @test r.status == Solvers.Optimal
            if use_dual
                @test r.primal_obj ≈ -svdvals(mat)[1] atol=tol rtol=tol
            else
                @test r.primal_obj ≈ -sum(svdvals(mat)) atol=tol rtol=tol
            end
        end
    end
end

function epinormspectral3(T; options...)
    tol = test_tol(T)
    for is_complex in (false, true), (Xn, Xm) in ((1, 1), (1, 3), (2, 2), (3, 4))
        dim = Xn * Xm
        if is_complex
            dim *= 2
        end
        c = fill(-one(T), dim)
        A = zeros(T, 0, dim)
        b = T[]
        G = vcat(zeros(T, 1, dim), Matrix{T}(-I, dim, dim))
        h = zeros(T, dim + 1)

        for use_dual in (false, true)
            R = (is_complex ? Complex{T} : T)
            cones = Cone{T}[Cones.EpiNormSpectral{T, R}(Xn, Xm, use_dual = use_dual)]
            r = build_solve_check(c, A, b, G, h, cones, tol; options...)
            @test r.status == Solvers.Optimal
            @test r.primal_obj ≈ 0 atol=tol rtol=tol
            @test norm(r.x) ≈ 0 atol=tol rtol=tol
        end
    end
end

function epinormspectral4(T; options...)
    tol = test_tol(T)
    c = T[1]
    A = zeros(T, 0, 1)
    b = T[]
    G = zeros(T, 7, 1)
    G[1, 1] = -1
    h = T[0, 1, 1, 1, -1, 0, 1]

    rt2 = sqrt(T(2))
    rt3 = sqrt(T(3))
    invrt2 = inv(rt2)
    invrt3 = inv(rt3)
    for use_dual in (false, true)
        cones = Cone{T}[Cones.EpiNormSpectral{T, T}(2, 3, use_dual = use_dual)]
        r = build_solve_check(c, A, b, G, h, cones, tol; options...)
        @test r.status == Solvers.Optimal
        if use_dual
            @test r.primal_obj ≈ rt2 + rt3 atol=tol rtol=tol
            @test r.s ≈ T[rt2 + rt3, 1, 1, 1, -1, 0, 1] atol=tol rtol=tol
            @test r.z ≈ T[1, -invrt2, -invrt3, -invrt2, invrt3, 0, -invrt3] atol=tol rtol=tol
        else
            @test r.primal_obj ≈ rt3 atol=tol rtol=tol
            @test r.s ≈ T[rt3, 1, 1, 1, -1, 0, 1] atol=tol rtol=tol
            @test r.z ≈ T[1, 0, -invrt3, 0, invrt3, 0, -invrt3] atol=tol rtol=tol
        end
    end
end

function matrixepipersquare1(T; options...)
    tol = test_tol(T)
    Random.seed!(1)
    for is_complex in (false, true), (Xn, Xm) in [(1, 1), (1, 3), (2, 2), (2, 3)]
        R = (is_complex ? Complex{T} : T)
        per_idx = (is_complex ? Xn ^ 2 + 1 : Cones.svec_length(Xn) + 1)
        dim = per_idx + (is_complex ? 2 : 1) * Xn * Xm
        c = T[1]
        A = zeros(T, 0, 1)
        b = T[]
        G = zeros(T, dim, 1)
        G[per_idx] = -1
        h = zeros(T, dim)
        @views Cones.smat_to_svec!(h[1:(per_idx - 1)], Matrix{R}(I, Xn, Xn), sqrt(T(2)))
        W = rand(R, Xn, Xm)
        @views Cones.vec_copy_to!(h[(per_idx + 1):end], W)
        WWt = Hermitian(W * W')
        dual_epi = tr(WWt) / 2
        primal_epi = svdvals(WWt)[1] / 2

        for use_dual in (false, true)
            cones = Cone{T}[Cones.MatrixEpiPerSquare{T, R}(Xn, Xm, use_dual = use_dual)]
            r = build_solve_check(c, A, b, G, h, cones, tol; options...)
            @test r.status == Solvers.Optimal
            @test r.primal_obj >= 0
            if use_dual
                @test r.primal_obj ≈ dual_epi atol=tol rtol=tol
                @test r.s[per_idx] ≈ dual_epi atol=tol rtol=tol
                @test r.z[per_idx] ≈ 1 atol=tol rtol=tol
            else
                @test r.primal_obj ≈ primal_epi atol=tol rtol=tol
                @test r.s[per_idx] ≈ primal_epi atol=tol rtol=tol
                @test r.z[per_idx] ≈ 1 atol=tol rtol=tol
            end
        end
    end
end

function matrixepipersquare2(T; options...)
    tol = 100 * test_tol(T)
    Random.seed!(1)
    (Xn, Xm) = (2, 3)
    for is_complex in (false, true)
        R = (is_complex ? Complex{T} : T)
        per_idx = (is_complex ? Xn ^ 2 + 1 : Cones.svec_length(Xn) + 1)
        dim = per_idx + (is_complex ? 2 : 1) * Xn * Xm
        c = T[1]
        A = zeros(T, 0, 1)
        b = T[]
        G = zeros(T, dim, 1)
        G[per_idx] = -1
        h = zeros(T, dim)
        U_half = rand(R, Xn, Xn)
        U = Hermitian(U_half * U_half')
        @views Cones.smat_to_svec!(h[1:(per_idx - 1)], U.data, sqrt(T(2)))
        W = rand(R, Xn, Xm)
        @views Cones.vec_copy_to!(h[(per_idx + 1):end], W)

        for use_dual in (false, true)
            cones = Cone{T}[Cones.MatrixEpiPerSquare{T, R}(Xn, Xm, use_dual = use_dual)]
            r = build_solve_check(c, A, b, G, h, cones, tol; options...)
            @test r.status == Solvers.Optimal
            @test r.primal_obj >= 0
            if use_dual
                @test 2 * r.s[per_idx] ≈ tr(W' * (U \ W)) atol=tol rtol=tol
            else
                primal_viol = Hermitian(2 * r.s[per_idx] * U - W * W')
                @test minimum(eigvals(primal_viol)) ≈ 0 atol=tol rtol=tol
            end
        end
    end
end

function matrixepipersquare3(T; options...)
    tol = 5 * test_tol(T)
    Random.seed!(1)
    (Xn, Xm) = (3, 4)
    for is_complex in (false, true)
        R = (is_complex ? Complex{T} : T)
        per_idx = (is_complex ? Xn ^ 2 + 1 : Cones.svec_length(Xn) + 1)
        W_dim = (is_complex ? 2 : 1) * Xn * Xm
        dim = per_idx + W_dim
        c = ones(T, W_dim)
        A = zeros(T, 0, W_dim)
        b = T[]
        G = vcat(zeros(T, per_idx, W_dim), Matrix{T}(-10I, W_dim, W_dim))
        h = zeros(T, dim)
        U_half = rand(R, Xn, Xn)
        U = Hermitian(U_half * U_half')
        @views Cones.smat_to_svec!(h[1:(per_idx - 1)], U.data, sqrt(T(2)))

        for use_dual in (false, true)
            cones = Cone{T}[Cones.MatrixEpiPerSquare{T, R}(Xn, Xm, use_dual = use_dual)]
            r = build_solve_check(c, A, b, G, h, cones, tol; options...)
            @test r.status == Solvers.Optimal
            @test norm(r.x) ≈ 0 atol=2tol rtol=2tol
        end
    end
end

function linmatrixineq1(T; options...)
    tol = test_tol(T)
    Random.seed!(1)
    for side in [2, 4], R in [T, Complex{T}]
        c = T[1]
        A = zeros(T, 0, 1)
        b = T[]
        G = zeros(T, 2, 1)
        G[1, 1] = -1
        h = T[0, 2]
        A_1_half = rand(R, side, side)
        A_1 = Hermitian(A_1_half * A_1_half' + 2I)
        F = eigen(A_1)
        val_1 = F.values[end]
        vec_1 = F.vectors[:, end]
        As = [A_1, Hermitian(-vec_1 * vec_1')]
        cones = Cone{T}[Cones.LinMatrixIneq{T}(As)]

        r = build_solve_check(c, A, b, G, h, cones, tol; options...)
        @test r.status == Solvers.Optimal
        @test r.primal_obj ≈ 2 / val_1 atol=tol rtol=tol
        @test r.s ≈ [2 / val_1, 2] atol=tol rtol=tol
    end
end

function linmatrixineq2(T; options...)
    tol = test_tol(T)
    Random.seed!(1)
    for Rs in [[T, T], [Complex{T}, Complex{T}], [T, Complex{T}, T], [Complex{T}, T, T]]
        dim = length(Rs)
        c = ones(T, dim - 1)
        A = zeros(T, 0, dim - 1)
        b = T[]
        G = vcat(spzeros(T, 1, dim - 1), sparse(-one(T) * I, dim - 1, dim - 1))
        h = zeros(T, dim)
        h[1] = 1
        As = Hermitian[]
        for R in Rs
            A_half = rand(R, 3, 3)
            push!(As, Hermitian(A_half * A_half'))
        end
        As[1] += I
        cones = Cone{T}[Cones.LinMatrixIneq{T}(As)]

        r = build_solve_check(c, A, b, G, h, cones, tol; options...)
        @test r.status == Solvers.Optimal
        @test r.primal_obj < 0
    end
end

function linmatrixineq3(T; options...)
    dense1 = [1 0; 0 1]
    dense2 = [1 0; 0 -1]
    sparse1 = sparse(dense1)
    sparse2 = sparse(dense2)
    diag1 = Diagonal([1, 1])
    diag2 = Diagonal([1, -1])
    # NOTE not all combinations work due to missing methods in LinearAlgebra
    As_list = [
        [dense1, dense2],
        # [dense1, sparse2],
        [dense1, diag2],
        # [sparse1, dense2],
        [sparse1, sparse2],
        # [sparse1, diag2],
        [diag1, dense2],
        # [diag1, sparse2],
        [diag1, diag2],
        [I, dense2],
        # [I, sparse2],
        [I, diag2],
        ]
    for As in As_list
        tol = test_tol(T)
        c = T[1]
        A = zeros(T, 0, 1)
        b = T[]
        G = zeros(T, 2, 1)
        G[1, 1] = -1
        h = T[0, -1]
        cones = Cone{T}[Cones.LinMatrixIneq{T}(As)]

        r = build_solve_check(c, A, b, G, h, cones, tol; options...)
        @test r.status == Solvers.Optimal
        @test r.primal_obj ≈ 1 atol=tol rtol=tol
        @test r.s ≈ [1, -1] atol=tol rtol=tol
    end
end

function possemideftri1(T; options...)
    tol = test_tol(T)
    c = T[0, -1, 0]
    A = T[1 0 0; 0 0 1]
    b = T[0.5, 1]
    G = -one(T) * I
    h = zeros(T, 3)
    cones = Cone{T}[Cones.PosSemidefTri{T, T}(3)]

    r = build_solve_check(c, A, b, G, h, cones, tol; options...)
    @test r.status == Solvers.Optimal
    @test r.primal_obj ≈ -one(T) atol=tol rtol=tol
    @test r.x[2] ≈ one(T) atol=tol rtol=tol
end

function possemideftri2(T; options...)
    tol = test_tol(T)
    c = T[0, -1, 0]
    A = T[1 0 1]
    b = T[0]
    G = Diagonal(-one(T) * I, 3)
    h = zeros(T, 3)
    cones = Cone{T}[Cones.PosSemidefTri{T, T}(3)]

    r = build_solve_check(c, A, b, G, h, cones, tol; options...)
    @test r.status == Solvers.Optimal
    @test r.primal_obj ≈ 0 atol=tol rtol=tol
    @test norm(r.x) ≈ 0 atol=tol rtol=tol
end

function possemideftri3(T; options...)
    tol = test_tol(T)
    rt2 = sqrt(T(2))
    Random.seed!(1)
    c = T[1]
    A = zeros(T, 0, 1)
    b = T[]
    rand_mat = Hermitian(rand(T, 2, 2), :U)
    G = reshape(T[-1, 0, -1], 3, 1)
    h = -Cones.smat_to_svec!(zeros(T, 3), rand_mat, rt2)
    cones = Cone{T}[Cones.PosSemidefTri{T, T}(3)]

    r = build_solve_check(c, A, b, G, h, cones, tol; options...)
    @test r.status == Solvers.Optimal
    eig_max = maximum(eigvals(rand_mat))
    @test r.primal_obj ≈ eig_max atol=tol rtol=tol
    @test r.x[1] ≈ eig_max atol=tol rtol=tol
end

function possemideftri4(T; options...)
    tol = test_tol(T)
    rt2 = sqrt(T(2))
    Random.seed!(1)
    s = 3
    rand_mat = Hermitian(rand(T, s, s), :U)
    dim = sum(1:s)
    c = -Cones.smat_to_svec!(zeros(T, dim), rand_mat, rt2)
    A = reshape(Cones.smat_to_svec!(zeros(T, dim), Matrix{T}(I, s, s), rt2), 1, dim)
    b = T[1]
    G = Diagonal(-one(T) * I, dim)
    h = zeros(T, dim)
    cones = Cone{T}[Cones.PosSemidefTri{T, T}(dim)]

    r = build_solve_check(c, A, b, G, h, cones, tol; options...)
    @test r.status == Solvers.Optimal
    eig_max = maximum(eigvals(rand_mat))
    @test r.primal_obj ≈ -eig_max atol=tol rtol=tol
end

function possemideftri5(T; options...)
    tol = test_tol(T)
    Trt2 = sqrt(T(2))
    Trt2i = inv(Trt2)
    c = T[1, 0, 0, 1]
    A = T[0 0 1 0]
    b = T[1]
    G = Diagonal(-one(T) * I, 4)
    h = zeros(T, 4)
    cones = Cone{T}[Cones.PosSemidefTri{T, Complex{T}}(4)]

    r = build_solve_check(c, A, b, G, h, cones, tol; options...)
    @test r.status == Solvers.Optimal
    @test r.primal_obj ≈ Trt2 atol=tol rtol=tol
    @test r.x ≈ [Trt2i, 0, 1, Trt2i] atol=tol rtol=tol
end

function possemideftri6(T; options...)
    tol = test_tol(T)
    rt2 = sqrt(T(2))
    Random.seed!(1)
    c = T[1]
    A = zeros(T, 0, 1)
    b = T[]
    rand_mat = Hermitian(rand(Complex{T}, 2, 2), :U)
    G = reshape(T[-1, 0, 0, -1], 4, 1)
    h = -Cones.smat_to_svec!(zeros(T, 4), rand_mat, rt2)
    cones = Cone{T}[Cones.PosSemidefTri{T, Complex{T}}(4)]

    r = build_solve_check(c, A, b, G, h, cones, tol; options...)
    @test r.status == Solvers.Optimal
    eig_max = maximum(eigvals(rand_mat))
    @test r.primal_obj ≈ eig_max atol=tol rtol=tol
    @test r.x[1] ≈ eig_max atol=tol rtol=tol
end

function possemideftri7(T; options...)
    tol = test_tol(T)
    rt2 = sqrt(T(2))
    Random.seed!(1)
    side = 3
    rand_mat = Hermitian(rand(Complex{T}, side, side), :U)
    dim = abs2(side)
    c = -Cones.smat_to_svec!(zeros(T, dim), rand_mat, rt2)
    A = reshape(Cones.smat_to_svec!(zeros(T, dim), Matrix{Complex{T}}(I, side, side), rt2), 1, dim)
    b = T[1]
    G = Diagonal(-one(T) * I, dim)
    h = zeros(T, dim)
    cones = Cone{T}[Cones.PosSemidefTri{T, Complex{T}}(dim)]

    r = build_solve_check(c, A, b, G, h, cones, tol; options...)
    @test r.status == Solvers.Optimal
    eig_max = maximum(eigvals(rand_mat))
    @test r.primal_obj ≈ -eig_max atol=tol rtol=tol
end

function possemideftri8(T; options...)
    tol = test_tol(T)
    rt2 = sqrt(T(2))
    c = T[1]
    A = zeros(T, 0, 1)
    b = T[]
    G = zeros(T, 15, 1)
    G[[1, 3, 6, 10, 15]] .= -1
    h = zeros(T, 15)
    @. h[[7, 8, 9, 11, 12, 13]] = rt2 * [1, 1, 0, 1, -1, 1]
    cones = Cone{T}[Cones.PosSemidefTri{T, T}(15)]

    r = build_solve_check(c, A, b, G, h, cones, tol; options...)
    @test r.status == Solvers.Optimal
    rt3 = sqrt(T(3))
    @test r.primal_obj ≈ rt3 atol=tol rtol=tol
    @test r.s ≈ [rt3, 0, rt3, 0, 0, rt3, rt2, rt2, 0, rt3, rt2, -rt2, rt2, 0, rt3] atol=tol rtol=tol
    inv6 = inv(T(6))
    rt2inv6 = rt2 / 6
    invrt6 = inv(rt2 * rt3)
    @test r.z ≈ [inv6, -rt2inv6, inv6, rt2inv6, -rt2inv6, inv6, 0, 0, 0, 0, -invrt6, invrt6, -invrt6, 0, inv(T(2))] atol=tol rtol=tol
end

function possemideftri9(T; options...)
    tol = test_tol(T)
    rt2 = sqrt(T(2))
    inv2 = inv(T(2))
    c = vcat(one(T), zeros(T, 9))
    A = zeros(T, 0, 10)
    b = T[]
    G = zeros(T, 16, 10)
    G[1, 2] = G[1, 4] = G[1, 7] = G[1, 8] = G[1, 10] = inv2
    G[1, 1] = G[2, 2] = G[4, 4] = G[7, 7] = G[11, 8] = G[16, 10] = -1
    G[3, 3] = G[5, 5] = G[6, 6] = G[15, 9] = -rt2
    h = zeros(T, 16)
    @. h[[8, 9, 10, 12, 13, 14]] = rt2 * [1, 1, 0, 1, -1, 1]
    cones = Cone{T}[Cones.Nonnegative{T}(1), Cones.PosSemidefTri{T, T}(15)]

    r = build_solve_check(c, A, b, G, h, cones, tol; options...)
    @test r.status == Solvers.Optimal
    rt3 = sqrt(T(3))
    @test r.primal_obj ≈ rt2 + rt3 atol=tol rtol=tol
    invrt2 = inv(rt2)
    invrt3 = inv(rt3)
    @test r.s ≈ [0, invrt2 + invrt3, 1 - rt2 / rt3, invrt2 + invrt3, rt2 * invrt3, -rt2 * invrt3, invrt3, rt2, rt2, 0, rt2, rt2, -rt2, rt2, 0, rt3] atol=tol rtol=tol
    invrt6 = invrt2 * invrt3
    @test r.z ≈ [1, inv2, 0, inv2, 0, 0, inv2, -inv2, -inv2, 0, inv2, -invrt6, invrt6, -invrt6, 0, inv2] atol=tol rtol=tol
end

function possemideftrisparse1(T; options...)
    if !(T <: LinearAlgebra.BlasReal)
        return # only works with BLAS real types
    end
    tol = test_tol(T)
    c = T[0, -1, 0]
    A = T[1 0 0; 0 0 1]
    b = T[0.5, 1]
    G = -one(T) * I
    h = zeros(T, 3)
    row_idxs = [1, 2, 2]
    col_idxs = [1, 1, 2]
    cones = Cone{T}[Cones.PosSemidefTriSparse{T, T}(2, row_idxs, col_idxs)]

    r = build_solve_check(c, A, b, G, h, cones, tol; options...)
    @test r.status == Solvers.Optimal
    @test r.primal_obj ≈ -one(T) atol=tol rtol=tol
    @test r.x[2] ≈ one(T) atol=tol rtol=tol
end

function possemideftrisparse2(T; options...)
    if !(T <: LinearAlgebra.BlasReal)
        return # only works with BLAS real types
    end
    tol = test_tol(T)
    Trt2 = sqrt(T(2))
    Trt2i = inv(Trt2)
    c = T[1, 0, 0, 1]
    A = T[0 0 1 0]
    b = T[1]
    G = Diagonal(-one(T) * I, 4)
    h = zeros(T, 4)
    row_idxs = [1, 2, 2]
    col_idxs = [1, 1, 2]
    cones = Cone{T}[Cones.PosSemidefTriSparse{T, Complex{T}}(2, row_idxs, col_idxs)]

    r = build_solve_check(c, A, b, G, h, cones, tol; options...)
    @test r.status == Solvers.Optimal
    @test r.primal_obj ≈ Trt2 atol=tol rtol=tol
    @test r.x ≈ [Trt2i, 0, 1, Trt2i] atol=tol rtol=tol
end

function possemideftrisparse3(T; options...)
    if !(T <: LinearAlgebra.BlasReal)
        return # only works with BLAS real types
    end
    tol = test_tol(T)
    rt2 = sqrt(T(2))
    Random.seed!(1)
    for is_complex in (false, true), side in [1, 2, 5, 20]
        R = (is_complex ? Complex{T} : T)
        rand_mat_L = tril!(sprand(R, side, side, inv(sqrt(side))) + I)
        (row_idxs, col_idxs, vals) = findnz(rand_mat_L)
        dim = (is_complex ? side + 2 * (length(row_idxs) - side) : length(row_idxs))
        c = zeros(T, dim)
        A = zeros(T, 1, dim)
        idx = 1
        for (i, v) in enumerate(vals) # scale
            if row_idxs[i] == col_idxs[i]
                c[idx] = -real(v)
                A[idx] = 1
            else
                c[idx] = -rt2 * real(v)
                if is_complex
                    idx += 1
                    c[idx] = -rt2 * imag(v)
                end
            end
            idx += 1
        end
        b = T[1]
        G = Diagonal(-one(T) * I, dim)
        h = zeros(T, dim)
        cones = Cone{T}[Cones.PosSemidefTriSparse{T, R}(side, row_idxs, col_idxs, use_dual = true)]

        r = build_solve_check(c, A, b, G, h, cones, tol; options...)
        @test r.status == Solvers.Optimal
        eig_max = maximum(eigvals(Hermitian(Matrix(rand_mat_L), :L)))
        @test r.primal_obj ≈ -eig_max atol=tol rtol=tol
    end
end

function possemideftrisparse4(T; options...)
    if !(T <: LinearAlgebra.BlasReal)
        return # only works with BLAS real types
    end
    tol = test_tol(T)
    rt2 = sqrt(T(2))
    c = T[1]
    A = zeros(T, 0, 1)
    b = T[]
    G = zeros(T, 10, 1)
    G[[1, 2, 3, 6, 10]] .= -1
    h = zeros(T, 10)
    @. h[[4, 5, 7, 8, 9]] = rt2 * [1, 1, 1, -1, 1]
    row_idxs = [1, 2, 3, 4, 4, 4, 5, 5, 5, 5]
    col_idxs = [1, 2, 3, 1, 2, 4, 1, 2, 3, 5]
    cones = Cone{T}[Cones.PosSemidefTriSparse{T, T}(5, row_idxs, col_idxs)]

    r = build_solve_check(c, A, b, G, h, cones, tol; options...)
    @test r.status == Solvers.Optimal
    rt3 = sqrt(T(3))
    @test r.primal_obj ≈ rt3 atol=tol rtol=tol
    @test r.s ≈ [rt3, rt3, rt3, rt2, rt2, rt3, rt2, -rt2, rt2, rt3] atol=tol rtol=tol
    inv6 = inv(T(6))
    rt2inv6 = rt2 / 6
    invrt6 = inv(rt2 * rt3)
    @test r.z ≈ [inv6, inv6, inv6, 0, 0, 0, -invrt6, invrt6, -invrt6, inv(T(2))] atol=tol rtol=tol
end

function possemideftrisparse5(T; options...)
    if !(T <: LinearAlgebra.BlasReal)
        return # only works with BLAS real types
    end
    tol = test_tol(T)
    rt2 = sqrt(T(2))
    inv2 = inv(T(2))
    c = vcat(one(T), zeros(T, 5))
    A = zeros(T, 0, 6)
    b = T[]
    G = vcat(Matrix(-one(T) * I, 6, 6), zeros(T, 6, 6))
    G[1, 2:end] .= inv2
    h = vcat(zeros(T, 6), rt2 * [1, 1, 0, 1, -1, 1])
    row_idxs = [1, 2, 3, 4, 5, 4, 4, 4, 5, 5, 5]
    col_idxs = [1, 2, 3, 4, 5, 1, 2, 3, 1, 2, 3]
    cones = Cone{T}[Cones.Nonnegative{T}(1), Cones.PosSemidefTriSparse{T, T}(5, row_idxs, col_idxs, use_dual = true)]

    r = build_solve_check(c, A, b, G, h, cones, tol; options...)
    @test r.status == Solvers.Optimal
    rt3 = sqrt(T(3))
    @test r.primal_obj ≈ rt2 + rt3 atol=tol rtol=tol
    invrt2 = inv(rt2)
    invrt3 = inv(rt3)
    @test r.s ≈ [0, invrt2 + invrt3, invrt2 + invrt3, invrt3, rt2, rt3, rt2, rt2, 0, rt2, -rt2, rt2] atol=tol rtol=tol
    invrt6 = invrt2 * invrt3
    @test r.z ≈ [1, inv2, inv2, inv2, inv2, inv2, -inv2, -inv2, 0, -invrt6, invrt6, -invrt6] atol=tol rtol=tol
end

function doublynonnegativetri1(T; options...)
    tol = test_tol(T)
    n = q = 3
    c = T[0, 1, 0]
    A = T[1 0 0; 0 0 1]
    b = ones(T, 2)
    G = SparseMatrixCSC(-one(T) * I, q, n)
    for use_dual in [false, true]
        use_dual = false
        h = (use_dual ? T[1, 0, 1] : zeros(T, q))
        cones = Cone{T}[Cones.DoublyNonnegativeTri{T}(q, use_dual = use_dual)]

        r = build_solve_check(c, A, b, G, h, cones, tol; options...)
        @test r.status == Solvers.Optimal
        @test r.primal_obj ≈ 0 atol=tol rtol=tol
        @test r.x ≈ T[1, 0, 1] atol=tol rtol=tol
        @test r.s ≈ T[1, 0, 1] atol=tol rtol=tol
    end
end

function doublynonnegativetri2(T; options...)
    tol = test_tol(T)
    c = T[0, -1, 0]
    A = T[1 0 0; 0 0 1]
    b = T[1.0, 1.5]
    G = -one(T) * I
    h = [-inv(T(2)), zero(T), -inv(T(2))]
    cones = Cone{T}[Cones.DoublyNonnegativeTri{T}(3)]

    r = build_solve_check(c, A, b, G, h, cones, tol; options...)
    @test r.status == Solvers.Optimal
    @test r.primal_obj ≈ -one(T) atol=tol rtol=tol
    @test r.x[2] ≈ one(T) atol=tol rtol=tol
end

function doublynonnegativetri3(T; options...)
    tol = test_tol(T)
    c = ones(T, 3)
    A = T[1 0 1]
    b = T[0]
    G = Diagonal(-one(T) * I, 3)
    h = zeros(T, 3)
    cones = Cone{T}[Cones.PosSemidefTri{T, T}(3)]

    r = build_solve_check(c, A, b, G, h, cones, tol; options...)
    @test r.status == Solvers.Optimal
    @test r.primal_obj ≈ 0 atol=tol rtol=tol
    @test norm(r.x) ≈ 0 atol=tol rtol=tol
end

function hypoperlogdettri1(T; options...)
    tol = test_tol(T)
    rt2 = sqrt(T(2))
    Random.seed!(1)
    side = 4
    for is_complex in (false, true)
        dim = (is_complex ? 2 + side^2 : 2 + Cones.svec_length(side))
        R = (is_complex ? Complex{T} : T)
        c = T[-1, 0]
        A = T[0 1]
        b = T[1]
        G = Matrix{T}(-I, dim, 2)
        mat_half = rand(R, side, side)
        mat = mat_half * mat_half'
        h = zeros(T, dim)
        Cones.smat_to_svec!(view(h, 3:dim), mat, rt2)
        cones = Cone{T}[Cones.HypoPerLogdetTri{T, R}(dim)]

        r = build_solve_check(c, A, b, G, h, cones, tol; options...)
        @test r.status == Solvers.Optimal
        @test r.x[1] ≈ -r.primal_obj atol=tol rtol=tol
        @test r.x[2] ≈ 1 atol=tol rtol=tol
        sol_mat = zeros(R, side, side)
        Cones.svec_to_smat!(sol_mat, r.s[3:end] / r.s[2], rt2)
        @test r.s[2] * logdet(cholesky!(Hermitian(sol_mat, :U))) ≈ r.s[1] atol=tol rtol=tol
        Cones.svec_to_smat!(sol_mat, -r.z[3:end] / r.z[1], rt2)
        @test r.z[1] * (logdet(cholesky!(Hermitian(sol_mat, :U))) + T(side)) ≈ r.z[2] atol=tol rtol=tol
    end
end

function hypoperlogdettri2(T; options...)
    tol = test_tol(T)
    rt2 = sqrt(T(2))
    Random.seed!(1)
    side = 3
    for is_complex in (false, true)
        dim = (is_complex ? 2 + side^2 : 2 + Cones.svec_length(side))
        R = (is_complex ? Complex{T} : T)
        c = T[0, 1]
        A = T[1 0]
        b = T[-1]
        G = Matrix{T}(-I, dim, 2)
        mat_half = rand(R, side, side)
        mat = mat_half * mat_half'
        h = zeros(T, dim)
        Cones.smat_to_svec!(view(h, 3:dim), mat, rt2)
        cones = Cone{T}[Cones.HypoPerLogdetTri{T, R}(dim, use_dual = true)]

        r = build_solve_check(c, A, b, G, h, cones, tol; options...)
        @test r.status == Solvers.Optimal
        @test r.x[2] ≈ r.primal_obj atol=tol rtol=tol
        @test r.x[1] ≈ -1 atol=tol rtol=tol
        sol_mat = zeros(R, side, side)
        Cones.svec_to_smat!(sol_mat, -r.s[3:end] / r.s[1], rt2)
        @test r.s[1] * (logdet(cholesky!(Hermitian(sol_mat, :U))) + T(side)) ≈ r.s[2] atol=tol rtol=tol
        Cones.svec_to_smat!(sol_mat, r.z[3:end] / r.z[2], rt2)
        @test r.z[2] * logdet(cholesky!(Hermitian(sol_mat, :U))) ≈ r.z[1] atol=tol rtol=tol
    end
end

function hypoperlogdettri3(T; options...)
    tol = test_tol(T)
    rt2 = sqrt(T(2))
    Random.seed!(1)
    side = 3
    for is_complex in (false, true)
        dim = (is_complex ? 2 + side^2 : 2 + Cones.svec_length(side))
        R = (is_complex ? Complex{T} : T)
        c = T[-1, 0]
        A = T[0 1]
        b = T[0]
        G = SparseMatrixCSC(-one(T) * I, dim, 2)
        mat_half = rand(R, side, side)
        mat = mat_half * mat_half'
        h = zeros(T, dim)
        Cones.smat_to_svec!(view(h, 3:dim), mat, rt2)
        cones = Cone{T}[Cones.HypoPerLogdetTri{T, R}(dim)]

        r = build_solve_check(c, A, b, G, h, cones, tol; options...)
        @test r.status == Solvers.Optimal
        @test r.x[1] ≈ -r.primal_obj atol=tol rtol=tol
        @test norm(r.x) ≈ 0 atol=tol rtol=tol
    end
end

function hypoperlogdettri4(T; options...)
    tol = test_tol(T)
    rt2 = sqrt(T(2))
    c = T[-1, 0, 0, 0, 0]
    A = zeros(T, 1, 5)
    A[1, 2] = 1
    b = T[1]
    G = zeros(T, 7, 5)
    G[1, 1] = G[2, 2] = G[3, 3] = G[5, 5] = -1
    G[4, 4] = -rt2
    G[6, 3] = G[7, 5] = 1
    h = T[0, 0, 0, 0, 0, 1, 1]
    cones = Cone{T}[Cones.HypoPerLogdetTri{T, T}(5), Cones.Nonnegative{T}(2)]

    r = build_solve_check(c, A, b, G, h, cones, tol; options...)
    @test r.status == Solvers.Optimal
    @test r.primal_obj ≈ 0 atol=tol rtol=tol
    @test r.x ≈ [0, 1, 1, 0, 1] atol=tol rtol=tol
    @test r.y ≈ [-2] atol=tol rtol=tol
    @test r.z ≈ [-1, -2, 1, 0, 1, 1, 1] atol=tol rtol=tol
end

function hyporootdettri1(T; options...)
    tol = test_tol(T)
    rt2 = sqrt(T(2))
    Random.seed!(1)
    side = 3
    for is_complex in (false, true)
        dim = (is_complex ? 1 + side^2 : 1 + Cones.svec_length(side))
        R = (is_complex ? Complex{T} : T)
        c = T[-1]
        A = zeros(T, 0, 1)
        b = T[]
        G = Matrix{T}(-I, dim, 1)
        mat_half = rand(R, side, side)
        mat = mat_half * mat_half'
        h = zeros(T, dim)
        Cones.smat_to_svec!(view(h, 2:dim), mat, rt2)
        cones = Cone{T}[Cones.HypoRootdetTri{T, R}(dim)]

        r = build_solve_check(c, A, b, G, h, cones, tol; options...)
        @test r.status == Solvers.Optimal
        @test r.x[1] ≈ -r.primal_obj atol=tol rtol=tol
        sol_mat = zeros(R, side, side)
        Cones.svec_to_smat!(sol_mat, r.s[2:end], rt2)
        @test det(cholesky!(Hermitian(sol_mat, :U))) ^ inv(T(side)) ≈ r.s[1] atol=tol rtol=tol
        Cones.svec_to_smat!(sol_mat, r.z[2:end] .* T(side), rt2)
        @test det(cholesky!(Hermitian(sol_mat, :U))) ^ inv(T(side)) ≈ -r.z[1] atol=tol rtol=tol
    end
end

function hyporootdettri2(T; options...)
    tol = test_tol(T)
    rt2 = sqrt(T(2))
    Random.seed!(1)
    side = 4
    for is_complex in (false, true)
        dim = (is_complex ? 1 + side^2 : 1 + Cones.svec_length(side))
        R = (is_complex ? Complex{T} : T)
        c = T[1]
        A = zeros(T, 0, 1)
        b = T[]
        G = Matrix{T}(-I, dim, 1)
        mat_half = rand(R, side, side)
        mat = mat_half * mat_half'
        h = zeros(T, dim)
        Cones.smat_to_svec!(view(h, 2:dim), mat, rt2)
        cones = Cone{T}[Cones.HypoRootdetTri{T, R}(dim, use_dual = true)]

        r = build_solve_check(c, A, b, G, h, cones, tol; options...)
        @test r.status == Solvers.Optimal
        @test r.x[1] ≈ r.primal_obj atol=tol rtol=tol
        sol_mat = zeros(R, side, side)
        Cones.svec_to_smat!(sol_mat, r.s[2:end] .* T(side), rt2)
        @test det(cholesky!(Hermitian(sol_mat, :U))) ^ inv(T(side)) ≈ -r.s[1] atol=tol rtol=tol
        Cones.svec_to_smat!(sol_mat, r.z[2:end], rt2)
        @test det(cholesky!(Hermitian(sol_mat, :U))) ^ inv(T(side)) ≈ r.z[1] atol=tol rtol=tol
    end
end

function hyporootdettri3(T; options...)
    # max u: u <= rootdet(W) where W is not full rank
    tol = eps(T) ^ 0.15
    rt2 = sqrt(T(2))
    Random.seed!(1)
    side = 3
    for is_complex in (false, true)
        dim = (is_complex ? 1 + side^2 : 1 + Cones.svec_length(side))
        R = (is_complex ? Complex{T} : T)
        c = T[-1]
        A = zeros(T, 0, 1)
        b = T[]
        G = SparseMatrixCSC(-one(T) * I, dim, 1)
        mat_half = T(0.2) * rand(R, side, side - 1)
        mat = mat_half * mat_half'
        h = zeros(T, dim)
        Cones.smat_to_svec!(view(h, 2:dim), mat, rt2)
        cones = Cone{T}[Cones.HypoRootdetTri{T, R}(dim)]

        r = build_solve_check(c, A, b, G, h, cones, tol; options...)
        @test r.status == Solvers.Optimal
        @test r.primal_obj ≈ 0 atol=tol rtol=tol
        @test r.x[1] ≈ zero(T) atol=tol rtol=tol
    end
end

function hyporootdettri4(T; options...)
    tol = test_tol(T)
    rt2 = sqrt(T(2))
    c = T[-1, 0, 0, 0]
    A = zeros(T, 0, 4)
    b = T[]
    G = zeros(T, 6, 4)
    G[1, 1] = G[2, 2] = G[4, 4] = -1
    G[3, 3] = -rt2
    G[5, 2] = G[6, 4] = 1
    h = T[0, 0, 0, 0, 1, 1]
    cones = Cone{T}[Cones.HypoRootdetTri{T, T}(4), Cones.Nonnegative{T}(2)]

    r = build_solve_check(c, A, b, G, h, cones, tol; options...)
    @test r.status == Solvers.Optimal
    @test r.primal_obj ≈ -1 atol=tol rtol=tol
    @test r.x ≈ [1, 1, 0, 1] atol=tol rtol=tol
    @test r.z ≈ [-1, 0.5, 0, 0.5, 0.5, 0.5] atol=tol rtol=tol
end

function wsosinterpnonnegative1(T; options...)
    tol = test_tol(T)
    (U, pts, Ps) = ModelUtilities.interpolate(ModelUtilities.Box{T}(-zeros(T, 2), ones(T, 2)), 2)
    DynamicPolynomials.@polyvar x y
    fn = x ^ 4 + x ^ 2 * y ^ 2 + 4 * y ^ 2 + 4

    c = T[-1]
    A = zeros(T, 0, 1)
    b = T[]
    G = ones(T, U, 1)
    h = T[fn(pts[j, :]...) for j in 1:U]
    cones = Cone{T}[Cones.WSOSInterpNonnegative{T, T}(U, Ps)]

    r = build_solve_check(c, A, b, G, h, cones, tol; options...)
    @test r.status == Solvers.Optimal
    @test r.primal_obj ≈ -T(4) atol=tol rtol=tol
    @test r.x[1] ≈ T(4) atol=tol rtol=tol
end

function wsosinterpnonnegative2(T; options...)
    tol = test_tol(T)
    (U, pts, Ps) = ModelUtilities.interpolate(ModelUtilities.Box{T}(zeros(T, 2), fill(T(3), 2)), 2)
    DynamicPolynomials.@polyvar x y
    fn = (x - 2) ^ 2 + (x * y - 3) ^ 2

    c = T[-1]
    A = zeros(T, 0, 1)
    b = T[]
    G = ones(T, U, 1)
    h = T[fn(pts[j, :]...) for j in 1:U]
    cones = Cone{T}[Cones.WSOSInterpNonnegative{T, T}(U, Ps)]

    r = build_solve_check(c, A, b, G, h, cones, tol; options...)
    @test r.status == Solvers.Optimal
    @test r.primal_obj ≈ zero(T) atol=tol rtol=tol
    @test r.x[1] ≈ zero(T) atol=tol rtol=tol
end

function wsosinterpnonnegative3(T; options...)
    tol = test_tol(T)
    (U, pts, Ps) = ModelUtilities.interpolate(ModelUtilities.Box{T}(zeros(T, 2), fill(T(3), 2)), 2)
    DynamicPolynomials.@polyvar x y
    fn = (x - 2) ^ 2 + (x * y - 3) ^ 2

    c = T[fn(pts[j, :]...) for j in 1:U]
    A = ones(T, 1, U)
    b = T[1]
    G = Diagonal(-one(T) * I, U)
    h = zeros(T, U)
    cones = Cone{T}[Cones.WSOSInterpNonnegative{T, T}(U, Ps, use_dual = true)]

    r = build_solve_check(c, A, b, G, h, cones, tol; options...)
    @test r.status == Solvers.Optimal
    @test r.primal_obj ≈ zero(T) atol=tol rtol=tol
end

function wsosinterppossemideftri1(T; options...)
    # convexity parameter for (x + 1) ^ 2 * (x - 1) ^ 2
    tol = test_tol(T)
    (U, pts, Ps) = ModelUtilities.interpolate(ModelUtilities.Box{T}([-one(T)], [one(T)]), 1)
    DynamicPolynomials.@polyvar x
    fn = (x + 1) ^ 2 * (x - 1) ^ 2
    H = DynamicPolynomials.differentiate(fn, x, 2)

    c = T[-1]
    A = zeros(T, 0, 1)
    b = T[]
    G = ones(T, U, 1)
    h = T[H(pts[u, :]...) for u in 1:U]
    cones = Cone{T}[Cones.WSOSInterpPosSemidefTri{T}(1, U, Ps)]

    r = build_solve_check(c, A, b, G, h, cones, tol; options...)
    @test r.status == Solvers.Optimal
    @test r.primal_obj ≈ T(4) atol=tol rtol=tol
    @test r.x[1] ≈ -T(4) atol=tol rtol=tol
end

function wsosinterppossemideftri2(T; options...)
    # convexity parameter for x[1] ^ 4 - 3 * x[2] ^ 2
    tol = test_tol(T)
    (U, pts, Ps) = ModelUtilities.interpolate(ModelUtilities.FreeDomain{T}(2), 1)
    DynamicPolynomials.@polyvar x[1:2]
    fn = x[1] ^ 4 - 3 * x[2] ^ 2
    H = DynamicPolynomials.differentiate(fn, x, 2)

    c = T[-1]
    A = zeros(T, 0, 1)
    b = T[]
    G = vcat(ones(T, U, 1), zeros(T, U, 1), ones(T, U, 1))
    h = T[H[i, j](pts[u, :]...) for i in 1:2 for j in 1:i for u in 1:U]
    ModelUtilities.vec_to_svec!(h, incr = U)
    cones = Cone{T}[Cones.WSOSInterpPosSemidefTri{T}(2, U, Ps)]

    r = build_solve_check(c, A, b, G, h, cones, tol; options...)
    @test r.status == Solvers.Optimal
    @test r.primal_obj ≈ T(6) atol=tol rtol=tol
    @test r.x[1] ≈ -T(6) atol=tol rtol=tol
end

function wsosinterppossemideftri3(T; options...)
    if !(T <: LinearAlgebra.BlasReal)
        return # too slow with BigFloat real types
    end
    # convexity parameter for sum(x .^ 6) - sum(x .^ 2)
    tol = test_tol(T)
    (U, pts, Ps) = ModelUtilities.interpolate(ModelUtilities.FreeDomain{T}(3), 2)
    DynamicPolynomials.@polyvar x[1:3]
    fn = sum(x .^ 4) - sum(x .^ 2)
    H = DynamicPolynomials.differentiate(fn, x, 2)

    c = T[-1]
    A = zeros(T, 0, 1)
    b = T[]
    G = vcat(ones(T, U, 1), zeros(T, U, 1), ones(T, U, 1), zeros(T, U, 1), zeros(T, U, 1), ones(T, U, 1))
    h = T[H[i, j](pts[u, :]...) for i in 1:3 for j in 1:i for u in 1:U]
    ModelUtilities.vec_to_svec!(h, incr = U)
    cones = Cone{T}[Cones.WSOSInterpPosSemidefTri{T}(3, U, Ps)]

    r = build_solve_check(c, A, b, G, h, cones, tol; options...)
    @test r.status == Solvers.Optimal
    @test r.primal_obj ≈ T(2) atol=tol rtol=tol
    @test r.x[1] ≈ -T(2) atol=tol rtol=tol
end

function wsosinterpepinormeucl1(T; options...)
    # min t(x) : t(x) ^ 2 >= x ^ 4 on [-1, 1] where t(x) a constant
    tol = test_tol(T)
    (U, pts, Ps) = ModelUtilities.interpolate(ModelUtilities.Box{T}([-one(T)], [one(T)]), 1)
    @assert U == 3
    DynamicPolynomials.@polyvar x
    fn = x ^ 2

    c = ones(T, U)
    A = T[1 -1 0; 1 0 -1]
    b = zeros(T, 2)
    G = vcat(-Matrix{T}(I, U, U), zeros(T, U, U))
    h = vcat(zeros(T, U), T[fn(pts[u, :]...) for u in 1:U])
    cones = Cone{T}[Cones.WSOSInterpEpiNormEucl{T}(2, U, Ps)]

    r = build_solve_check(c, A, b, G, h, cones, tol; options...)
    @test r.status == Solvers.Optimal
    @test r.primal_obj ≈ T(U) atol=tol rtol=tol
    @test r.x ≈ ones(T, U) atol=tol rtol=tol
end

function wsosinterpepinormeucl2(T; options...)
<<<<<<< HEAD
    # min t(x) : t(x) ^ 2 >= x ^ 4 + (x - 1) ^ 2 on [-1, 1] where t(x) a constant
    tol = sqrt(sqrt(eps(T)))
=======
    # min t(x) : t(x) ^ 2 >= x ^ 4 + (x - 1) ^ 2 on [-1, 1]^2 where t(x) a constant
    tol = test_tol(T)
>>>>>>> ab1106bf
    (U, pts, Ps) = ModelUtilities.interpolate(ModelUtilities.Box{T}([-one(T)], [one(T)]), 1)
    DynamicPolynomials.@polyvar x
    fn1 = x ^ 2
    fn2 = (x - 1)

    c = ones(T, U)
    A = T[1 -1 0; 1 0 -1]
    b = zeros(T, 2)
    G = vcat(-Matrix{T}(I, U, U), zeros(T, U, U), zeros(T, U, U))
    h = vcat(zeros(T, U), T[fn1(pts[u, :]...) for u in 1:U], T[fn2(pts[u, :]...) for u in 1:U])
    cones = Cone{T}[Cones.WSOSInterpEpiNormEucl{T}(3, U, Ps)]

    r = build_solve_check(c, A, b, G, h, cones, tol; options...)
    @test r.status == Solvers.Optimal
    @test r.primal_obj ≈ sqrt(T(5)) * U atol=tol rtol=tol
    @test r.x ≈ fill(sqrt(T(5)), U) atol=tol rtol=tol
end

function wsosinterpepinormeucl3(T; options...)
    if !(T <: LinearAlgebra.BlasReal)
        return # calc_w only works with BlasReal
    end
<<<<<<< HEAD
    # max: w'f: 25x^4 >= f(x)^2 + 9x^4 on [-1, 1], soln is +/- 4x^2
    tol = sqrt(sqrt(eps(T)))
=======
    # max: w'f: 25x^4 >= f(x)^4 + 9x^4 on [-1, 1], soln is +/- 4x^2
    tol = test_tol(T)
>>>>>>> ab1106bf
    (U, pts, Ps, _, w) = ModelUtilities.interpolate(ModelUtilities.Box{T}([-one(T)], [one(T)]), 1, calc_w = true)
    DynamicPolynomials.@polyvar x
    fn1 = 5x^2
    fn2 = 3x^2

    c = -T.(w)
    A = zeros(T, 0, U)
    b = T[]
    G = vcat(spzeros(T, U, U), Diagonal(-one(T) * I, U), spzeros(T, U, U))
    h = vcat(T[fn1(pts[u, :]...) for u in 1:U], zeros(T, U), T[fn2(pts[u, :]...) for u in 1:U])
    cones = Cone{T}[Cones.WSOSInterpEpiNormEucl{T}(3, U, Ps)]

    r = build_solve_check(c, A, b, G, h, cones, tol; options...)
    @test r.status == Solvers.Optimal
    @test r.primal_obj ≈ -8 / 3 atol=tol rtol=tol
    fn_sol = 4x^2
    @test abs2.(r.x) ≈ abs2.([fn_sol(pts[u, :]...) for u in 1:U]) atol=tol rtol=tol
end

function wsosinterpepinormone1(T; options...)
    # min t(x) : t(x) >= abs(x ^ 2) on [-1, 1] where t(x) a constant
    tol = sqrt(sqrt(eps(T)))
    (U, pts, Ps) = ModelUtilities.interpolate(ModelUtilities.Box{T}([-one(T)], [one(T)]), 1)
    @assert U == 3
    DynamicPolynomials.@polyvar x
    fn = x ^ 2

    c = ones(T, U)
    A = T[1 -1 0; 1 0 -1]
    b = zeros(T, 2)
    G = vcat(-Matrix{T}(I, U, U), zeros(T, U, U))
    h = vcat(zeros(T, U), T[fn(pts[u, :]...) for u in 1:U])
    cones = Cone{T}[Cones.WSOSInterpEpiNormOne{T}(2, U, Ps)]

    r = build_solve_check(c, A, b, G, h, cones; tol = tol, options...)
    @test r.status == Solvers.Optimal
    @test r.primal_obj ≈ T(U) atol=tol rtol=tol
    @test r.x ≈ ones(T, U) atol=tol rtol=tol
end

function wsosinterpepinormone2(T; options...)
    # min t(x) : t(x) >= abs(x ^ 2) + abs(x - 1) on [-1, 1] where t(x) a constant
    tol = sqrt(sqrt(eps(T)))
    (U, pts, Ps) = ModelUtilities.interpolate(ModelUtilities.Box{T}([-one(T)], [one(T)]), 1)
    DynamicPolynomials.@polyvar x
    fn1 = x ^ 2
    fn2 = (x - 1)

    c = ones(T, U)
    A = T[1 -1 0; 1 0 -1]
    b = zeros(T, 2)
    G = vcat(-Matrix{T}(I, U, U), zeros(T, U, U), zeros(T, U, U))
    h = vcat(zeros(T, U), T[fn1(pts[u, :]...) for u in 1:U], T[fn2(pts[u, :]...) for u in 1:U])
    cones = Cone{T}[Cones.WSOSInterpEpiNormOne{T}(3, U, Ps)]

    r = build_solve_check(c, A, b, G, h, cones; tol = tol, options...)
    @test r.status == Solvers.Optimal
    @test r.primal_obj ≈ T(3) * U atol=tol rtol=tol
    @test r.x ≈ fill(T(3), U) atol=tol rtol=tol
end

function wsosinterpepinormone3(T; options...)
    if !(T <: LinearAlgebra.BlasReal)
        return # calc_w only works with BlasReal
    end
    # max: w'f: 5x^2 >= abs(f(x)) + abs(3x^2) on [-1, 1], soln is +/- 2x^2
    tol = sqrt(sqrt(eps(T)))
    (U, pts, Ps, _, w) = ModelUtilities.interpolate(ModelUtilities.Box{T}([-one(T)], [one(T)]), 1, calc_w = true)
    DynamicPolynomials.@polyvar x
    fn1 = 5x^2
    fn2 = 3x^2

    c = -T.(w)
    A = zeros(T, 0, U)
    b = T[]
    G = vcat(spzeros(T, U, U), Diagonal(-one(T) * I, U), spzeros(T, U, U))
    h = vcat(T[fn1(pts[u, :]...) for u in 1:U], zeros(T, U), T[fn2(pts[u, :]...) for u in 1:U])
    cones = Cone{T}[Cones.WSOSInterpEpiNormOne{T}(3, U, Ps)]

    r = build_solve_check(c, A, b, G, h, cones; tol = tol, options...)
    @test r.status == Solvers.Optimal
    @test r.primal_obj ≈ -4 / 3 atol=tol rtol=tol
    fn_sol = 2x^2
    @test abs.(r.x) ≈ abs.([fn_sol(pts[u, :]...) for u in 1:U]) atol=tol rtol=tol
end

function primalinfeas1(T; options...)
    tol = test_tol(T)
    c = T[1, 0]
    A = T[1 1]
    b = [-T(2)]
    G = SparseMatrixCSC(-one(T) * I, 2, 2)
    h = zeros(T, 2)
    cones = Cone{T}[Cones.Nonnegative{T}(2)]

    r = build_solve_check(c, A, b, G, h, cones, tol; options...)
    @test r.status == Solvers.PrimalInfeasible
end

function primalinfeas2(T; options...)
    tol = test_tol(T)
    c = T[1, 1, 1]
    A = zeros(T, 0, 3)
    b = T[]
    G = vcat(SparseMatrixCSC(-one(T) * I, 3, 3), Diagonal([one(T), one(T), -one(T)]))
    h = vcat(zeros(T, 3), one(T), one(T), -T(2))
    cones = Cone{T}[Cones.EpiNormEucl{T}(3), Cones.Nonnegative{T}(3)]

    r = build_solve_check(c, A, b, G, h, cones, tol; options...)
    @test r.status == Solvers.PrimalInfeasible
end

function primalinfeas3(T; options...)
    tol = test_tol(T)
    c = zeros(T, 3)
    A = SparseMatrixCSC(-one(T) * I, 3, 3)
    b = [one(T), one(T), T(3)]
    G = SparseMatrixCSC(-one(T) * I, 3, 3)
    h = zeros(T, 3)
    cones = Cone{T}[Cones.HypoPerLog{T}(3)]

    r = build_solve_check(c, A, b, G, h, cones, tol; options...)
    @test r.status == Solvers.PrimalInfeasible
end

function dualinfeas1(T; options...)
    tol = test_tol(T)
    c = T[-1, -1, 0]
    A = zeros(T, 0, 3)
    b = T[]
    G = repeat(SparseMatrixCSC(-one(T) * I, 3, 3), 2, 1)
    h = zeros(T, 6)
    cones = Cone{T}[Cones.EpiNormInf{T, T}(3), Cones.EpiNormInf{T, T}(3, use_dual = true)]

    r = build_solve_check(c, A, b, G, h, cones, tol; options...)
    @test r.status == Solvers.DualInfeasible
end

function dualinfeas2(T; options...)
    tol = test_tol(T)
    c = T[-1, 0]
    A = zeros(T, 0, 2)
    b = T[]
    G = T[-1 0; 0 0; 0 -1]
    h = T[0, 1, 0]
    cones = Cone{T}[Cones.EpiPerSquare{T}(3)]

    r = build_solve_check(c, A, b, G, h, cones, tol; options...)
    @test r.status == Solvers.DualInfeasible
end

function dualinfeas3(T; options...)
    tol = test_tol(T)
    c = T[0, 1, 1, 0]
    A = zeros(T, 0, 4)
    b = T[]
    G = SparseMatrixCSC(-one(T) * I, 4, 4)
    h = zeros(T, 4)
    cones = Cone{T}[Cones.EpiPerSquare{T}(4)]

    r = build_solve_check(c, A, b, G, h, cones, tol; options...)
    @test r.status == Solvers.DualInfeasible
end

function indirect1(T; options...)
    tol = 1e-3
    Random.seed!(1)
    (n, p, q) = (4, 3, 4)
    c = rand(T(0):T(9), n)
    A = rand(T(-9):T(9), p, n)
    b = vec(sum(A, dims = 2))
    G = LinearMap(SparseMatrixCSC(-one(T) * I, q, n), isposdef = false)
    h = zeros(T, q)
    cones = Cone{T}[Cones.Nonnegative{T}(q)]

    r = build_solve_check(c, A, b, G, h, cones, tol; obj_offset = one(T), options...)
    @test r.status == Solvers.Optimal
end

function indirect2(T; options...)
    tol = 1e-3
    c = T[0, 0, -1, -1]
    A = LinearMap(T[1 0 0 0; 0 1 0 0])
    b = T[0.5, 1]
    G = LinearMap(-I, 4)
    h = zeros(T, 4)
    cones = Cone{T}[Cones.EpiPerSquare{T}(4)]

    r = build_solve_check(c, A, b, G, h, cones, tol; options...)
    @test r.status == Solvers.Optimal
    @test r.primal_obj ≈ -sqrt(T(2)) atol=tol rtol=tol
    @test r.x[3:4] ≈ [1, 1] / sqrt(T(2)) atol=tol rtol=tol
end

function indirect3(T; options...)
    tol = 1e-3
    Random.seed!(1)
    c = T[1, 0, 0, 0, 0, 0]
    A_mat = rand(T(-9):T(9), 6, 6)
    b = vec(sum(A_mat, dims = 2))
    A = LinearMap(A_mat)
    G = rand(T, 6, 6)
    h = vec(sum(G, dims = 2))
    cones = Cone{T}[Cones.EpiNormInf{T, T}(6, use_dual = true)]

    r = build_solve_check(c, A, b, G, h, cones, tol; options...)
    @test r.status == Solvers.Optimal
    @test r.primal_obj ≈ 1 atol=tol rtol=tol
end

function indirect4(T; options...)
    tol = 1e-3
    c = zeros(T, 3)
    A = LinearMap(-I, 3)
    b = [one(T), one(T), T(3)]
    G = -one(T) * I
    h = zeros(T, 3)
    cones = Cone{T}[Cones.HypoPerLog{T}(3)]

    r = build_solve_check(c, A, b, G, h, cones, tol; options...)
    @test r.status == Solvers.PrimalInfeasible
end

function indirect5(T; options...)
    tol = 1e-3
    c = zeros(T, 3)
    A = LinearMap(-I, 3)
    b = [one(T), one(T), T(3)]
    G = LinearMap(-I, 3)
    h = zeros(T, 3)
    cones = Cone{T}[Cones.HypoPerLog{T}(3)]

    r = build_solve_check(c, A, b, G, h, cones, tol; options...)
    @test r.status == Solvers.PrimalInfeasible
end<|MERGE_RESOLUTION|>--- conflicted
+++ resolved
@@ -2024,13 +2024,8 @@
 end
 
 function wsosinterpepinormeucl2(T; options...)
-<<<<<<< HEAD
     # min t(x) : t(x) ^ 2 >= x ^ 4 + (x - 1) ^ 2 on [-1, 1] where t(x) a constant
-    tol = sqrt(sqrt(eps(T)))
-=======
-    # min t(x) : t(x) ^ 2 >= x ^ 4 + (x - 1) ^ 2 on [-1, 1]^2 where t(x) a constant
-    tol = test_tol(T)
->>>>>>> ab1106bf
+    tol = test_tol(T)
     (U, pts, Ps) = ModelUtilities.interpolate(ModelUtilities.Box{T}([-one(T)], [one(T)]), 1)
     DynamicPolynomials.@polyvar x
     fn1 = x ^ 2
@@ -2053,13 +2048,8 @@
     if !(T <: LinearAlgebra.BlasReal)
         return # calc_w only works with BlasReal
     end
-<<<<<<< HEAD
     # max: w'f: 25x^4 >= f(x)^2 + 9x^4 on [-1, 1], soln is +/- 4x^2
-    tol = sqrt(sqrt(eps(T)))
-=======
-    # max: w'f: 25x^4 >= f(x)^4 + 9x^4 on [-1, 1], soln is +/- 4x^2
-    tol = test_tol(T)
->>>>>>> ab1106bf
+    tol = test_tol(T)
     (U, pts, Ps, _, w) = ModelUtilities.interpolate(ModelUtilities.Box{T}([-one(T)], [one(T)]), 1, calc_w = true)
     DynamicPolynomials.@polyvar x
     fn1 = 5x^2
@@ -2081,7 +2071,7 @@
 
 function wsosinterpepinormone1(T; options...)
     # min t(x) : t(x) >= abs(x ^ 2) on [-1, 1] where t(x) a constant
-    tol = sqrt(sqrt(eps(T)))
+    tol = test_tol(T)
     (U, pts, Ps) = ModelUtilities.interpolate(ModelUtilities.Box{T}([-one(T)], [one(T)]), 1)
     @assert U == 3
     DynamicPolynomials.@polyvar x
@@ -2094,7 +2084,7 @@
     h = vcat(zeros(T, U), T[fn(pts[u, :]...) for u in 1:U])
     cones = Cone{T}[Cones.WSOSInterpEpiNormOne{T}(2, U, Ps)]
 
-    r = build_solve_check(c, A, b, G, h, cones; tol = tol, options...)
+    r = build_solve_check(c, A, b, G, h, cones, tol; options...)
     @test r.status == Solvers.Optimal
     @test r.primal_obj ≈ T(U) atol=tol rtol=tol
     @test r.x ≈ ones(T, U) atol=tol rtol=tol
@@ -2102,7 +2092,7 @@
 
 function wsosinterpepinormone2(T; options...)
     # min t(x) : t(x) >= abs(x ^ 2) + abs(x - 1) on [-1, 1] where t(x) a constant
-    tol = sqrt(sqrt(eps(T)))
+    tol = test_tol(T)
     (U, pts, Ps) = ModelUtilities.interpolate(ModelUtilities.Box{T}([-one(T)], [one(T)]), 1)
     DynamicPolynomials.@polyvar x
     fn1 = x ^ 2
@@ -2115,7 +2105,7 @@
     h = vcat(zeros(T, U), T[fn1(pts[u, :]...) for u in 1:U], T[fn2(pts[u, :]...) for u in 1:U])
     cones = Cone{T}[Cones.WSOSInterpEpiNormOne{T}(3, U, Ps)]
 
-    r = build_solve_check(c, A, b, G, h, cones; tol = tol, options...)
+    r = build_solve_check(c, A, b, G, h, cones, tol; options...)
     @test r.status == Solvers.Optimal
     @test r.primal_obj ≈ T(3) * U atol=tol rtol=tol
     @test r.x ≈ fill(T(3), U) atol=tol rtol=tol
@@ -2126,7 +2116,7 @@
         return # calc_w only works with BlasReal
     end
     # max: w'f: 5x^2 >= abs(f(x)) + abs(3x^2) on [-1, 1], soln is +/- 2x^2
-    tol = sqrt(sqrt(eps(T)))
+    tol = test_tol(T)
     (U, pts, Ps, _, w) = ModelUtilities.interpolate(ModelUtilities.Box{T}([-one(T)], [one(T)]), 1, calc_w = true)
     DynamicPolynomials.@polyvar x
     fn1 = 5x^2
@@ -2139,7 +2129,7 @@
     h = vcat(T[fn1(pts[u, :]...) for u in 1:U], zeros(T, U), T[fn2(pts[u, :]...) for u in 1:U])
     cones = Cone{T}[Cones.WSOSInterpEpiNormOne{T}(3, U, Ps)]
 
-    r = build_solve_check(c, A, b, G, h, cones; tol = tol, options...)
+    r = build_solve_check(c, A, b, G, h, cones, tol; options...)
     @test r.status == Solvers.Optimal
     @test r.primal_obj ≈ -4 / 3 atol=tol rtol=tol
     fn_sol = 2x^2
