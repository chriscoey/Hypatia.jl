--- conflicted
+++ resolved
@@ -93,7 +93,6 @@
         @test hyp_cone.alpha == T[iT2, iT2]
     end
 
-<<<<<<< HEAD
     @testset "RelativeEntropyCone" begin
         moi_cone = MOI.RelativeEntropyCone(3)
         hyp_cone = HYP.cone_from_moi(T, moi_cone)
@@ -102,7 +101,6 @@
         @test !CO.use_dual(hyp_cone)
     end
 
-=======
     @testset "NormSpectralCone" begin
         moi_cone = MOI.NormSpectralCone(2, 3)
         hyp_cone = HYP.cone_from_moi(T, moi_cone)
@@ -119,7 +117,6 @@
         @test CO.use_dual(hyp_cone)
     end
 
->>>>>>> 08c7622e
     @testset "PositiveSemidefiniteConeTriangle" begin
         moi_cone = MOI.PositiveSemidefiniteConeTriangle(3)
         hyp_cone = HYP.cone_from_moi(T, moi_cone)
