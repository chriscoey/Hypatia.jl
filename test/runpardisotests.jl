#=
run tests using Pardiso sparse linear system solver caches
requires that Pardiso.jl be installed and built successfully; Requires.jl handles this optional dependency
=#

using Test
import Pardiso
<<<<<<< HEAD
import Hypatia.Solvers

include(joinpath(@__DIR__, "nativeinstances.jl"))
include(joinpath(@__DIR__, "nativesets.jl"))

options = (verbose = true,)
=======
import Hypatia
import Hypatia.Solvers
include(joinpath(@__DIR__, "nativeinstances.jl"))
include(joinpath(@__DIR__, "nativesets.jl"))

options = (verbose = false,)
>>>>>>> df0f6df5

@testset "Pardiso cache tests" begin

@testset "cache setup: $cache_type" for cache_type in [Hypatia.PardisoSymCache, Hypatia.PardisoNonSymCache]
    cache = cache_type()
    @test !cache.analyzed
    @test_throws Exception cache_type{Float32}()
end

T = Float64
<<<<<<< HEAD
@testset "NaiveSparse tests: $inst_name" for inst_name in inst_cones_many
    inst_function = eval(Symbol(inst_name))
    inst_function(T, solver = Solvers.Solver{T}(system_solver = Solvers.NaiveSparseSystemSolver{T}(fact_cache = Hypatia.PardisoNonSymCache{T}()); options...))
end
@testset "NaiveElimSparse tests: $inst_name" for inst_name in inst_cones_many
    inst_function = eval(Symbol(inst_name))
    inst_function(T, solver = Solvers.Solver{T}(system_solver = Solvers.NaiveElimSparseSystemSolver{T}(fact_cache = Hypatia.PardisoNonSymCache{T}()); options...))
end
@testset "SymIndefSparse tests: $inst_name" for inst_name in inst_cones_many
    inst_function = eval(Symbol(inst_name))
    inst_function(T, solver = Solvers.Solver{T}(system_solver = Solvers.SymIndefSparseSystemSolver{T}(fact_cache = Hypatia.PardisoSymCache{T}()); options...))
=======
@testset "NaiveSparse: $t" for t in testfuns_many
    t(T, solver = Solvers.Solver{T}(system_solver = Solvers.NaiveSparseSystemSolver{T}(fact_cache = Hypatia.PardisoNonSymCache()); options...))
end
@testset "NaiveElimSparse: $t" for t in testfuns_many
    t(T, solver = Solvers.Solver{T}(system_solver = Solvers.NaiveElimSparseSystemSolver{T}(fact_cache = Hypatia.PardisoNonSymCache()); options...))
end
@testset "SymIndefSparse: $t" for t in testfuns_many
    t(T, solver = Solvers.Solver{T}(system_solver = Solvers.SymIndefSparseSystemSolver{T}(fact_cache = Hypatia.PardisoSymCache()); options...))
end

>>>>>>> df0f6df5
end
;<|MERGE_RESOLUTION|>--- conflicted
+++ resolved
@@ -5,21 +5,12 @@
 
 using Test
 import Pardiso
-<<<<<<< HEAD
 import Hypatia.Solvers
 
 include(joinpath(@__DIR__, "nativeinstances.jl"))
 include(joinpath(@__DIR__, "nativesets.jl"))
 
 options = (verbose = true,)
-=======
-import Hypatia
-import Hypatia.Solvers
-include(joinpath(@__DIR__, "nativeinstances.jl"))
-include(joinpath(@__DIR__, "nativesets.jl"))
-
-options = (verbose = false,)
->>>>>>> df0f6df5
 
 @testset "Pardiso cache tests" begin
 
@@ -30,7 +21,6 @@
 end
 
 T = Float64
-<<<<<<< HEAD
 @testset "NaiveSparse tests: $inst_name" for inst_name in inst_cones_many
     inst_function = eval(Symbol(inst_name))
     inst_function(T, solver = Solvers.Solver{T}(system_solver = Solvers.NaiveSparseSystemSolver{T}(fact_cache = Hypatia.PardisoNonSymCache{T}()); options...))
@@ -42,17 +32,7 @@
 @testset "SymIndefSparse tests: $inst_name" for inst_name in inst_cones_many
     inst_function = eval(Symbol(inst_name))
     inst_function(T, solver = Solvers.Solver{T}(system_solver = Solvers.SymIndefSparseSystemSolver{T}(fact_cache = Hypatia.PardisoSymCache{T}()); options...))
-=======
-@testset "NaiveSparse: $t" for t in testfuns_many
-    t(T, solver = Solvers.Solver{T}(system_solver = Solvers.NaiveSparseSystemSolver{T}(fact_cache = Hypatia.PardisoNonSymCache()); options...))
-end
-@testset "NaiveElimSparse: $t" for t in testfuns_many
-    t(T, solver = Solvers.Solver{T}(system_solver = Solvers.NaiveElimSparseSystemSolver{T}(fact_cache = Hypatia.PardisoNonSymCache()); options...))
-end
-@testset "SymIndefSparse: $t" for t in testfuns_many
-    t(T, solver = Solvers.Solver{T}(system_solver = Solvers.SymIndefSparseSystemSolver{T}(fact_cache = Hypatia.PardisoSymCache()); options...))
 end
 
->>>>>>> df0f6df5
 end
 ;