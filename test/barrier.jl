#=
Copyright 2018, Chris Coey, Lea Kapelevich and contributors

tests for primitive cone barrier oracles
=#

using Test
import Random
using LinearAlgebra
using SparseArrays
import ForwardDiff
import TimerOutputs
import Hypatia
const CO = Hypatia.Cones
const MU = Hypatia.ModelUtilities

timer = TimerOutputs.TimerOutput()

function test_barrier_oracles(
    cone::CO.Cone{T},
    barrier::Function;
    noise::T = T(0.1),
    scale::T = T(1e-2),
    tol::Real = 1000eps(T),
    init_tol::Real = tol,
    init_only::Bool = false,
    ) where {T <: Real}
    Random.seed!(1)

    CO.setup_data(cone)
    CO.set_timer(cone, timer)
    dim = CO.dimension(cone)
    point = Vector{T}(undef, dim)
    dual_point = copy(point)
    CO.set_initial_point(point, cone)
    CO.set_initial_point(dual_point, cone)
    @test load_reset_check(cone, point, dual_point)
    @test cone.point == point
    @test cone.dual_point == dual_point

    if isfinite(init_tol)
        # tests for centrality of initial point
        minus_grad = -CO.grad(cone)
        @test dot(point, minus_grad) ≈ norm(point) * norm(minus_grad) atol=init_tol rtol=init_tol
        @test point ≈ minus_grad atol=init_tol rtol=init_tol
        # @test CO.in_neighborhood(cone, minus_grad, one(T))
        @test CO.in_neighborhood(cone, zero(T))
    end
    init_only && return

    # perturb and scale the initial point and check feasible
    perturb_scale(point, dual_point, noise, scale)
    @test load_reset_check(cone, point, dual_point)

    # test gradient and Hessian oracles
    test_grad_hess(cone, point, dual_point, tol = tol)

    # check gradient and Hessian agree with ForwardDiff
    if dim < 10 # too slow if dimension is large
        grad = CO.grad(cone)
        fd_grad = ForwardDiff.gradient(barrier, point)
        @test grad ≈ fd_grad atol=tol rtol=tol

        hess = CO.hess(cone)
        fd_hess = ForwardDiff.hessian(barrier, point)
        @test hess ≈ fd_hess atol=tol rtol=tol
    end

<<<<<<< HEAD
    # TODO decide whether to keep
    # check 3rd order corrector agrees with ForwardDiff
    # too slow if cone is too large or not using BlasReals
    if CO.use_correction(cone) && dim < 8 && T in (Float32, Float64)
=======
    # check 3rd order corrector agrees with ForwardDiff
    # too slow if cone is too large or not using BlasReals
    if CO.use_correction(cone) && dim < 8 && T in (Float32, Float64)
        if cone isa CO.HypoPerLog{T} && dim > 3
            return # TODO fix corrector for larger dim
        end

>>>>>>> c2d8aa34
        FD_3deriv = ForwardDiff.jacobian(x -> ForwardDiff.hessian(barrier, x), point)
        # check log-homog property that F'''(point)[point] = -2F''(point)
        @test reshape(FD_3deriv * point, dim, dim) ≈ -2 * hess
        # check correction term agrees with directional 3rd derivative
<<<<<<< HEAD
        (primal_dir, dual_dir) = perturb_scale(zeros(T, dim), zeros(T, dim), noise, one(T))
=======
        primal_dir = zeros(T, dim)
        dual_dir = zeros(T, dim)
        perturb_scale(primal_dir, dual_dir, noise, one(T))
>>>>>>> c2d8aa34
        Hinv_z = CO.inv_hess_prod!(similar(dual_dir), dual_dir, cone)
        FD_corr = reshape(FD_3deriv * primal_dir, dim, dim) * Hinv_z / -2
        @test FD_corr ≈ CO.correction(cone, primal_dir, dual_dir) atol=tol rtol=tol
    end

    return
end

function test_grad_hess(cone::CO.Cone{T}, point::Vector{T}, dual_point::Vector{T}; tol::Real = 1000eps(T)) where {T <: Real}
    nu = CO.get_nu(cone)
    dim = length(point)
    grad = CO.grad(cone)
    hess = Matrix(CO.hess(cone))
    inv_hess = Matrix(CO.inv_hess(cone))

    @test dot(point, grad) ≈ -nu atol=tol rtol=tol
    @test hess * inv_hess ≈ I atol=tol rtol=tol

    prod_mat = similar(point, dim, dim)
    @test CO.hess_prod!(prod_mat, inv_hess, cone) ≈ I atol=tol rtol=tol
    @test CO.inv_hess_prod!(prod_mat, hess, cone) ≈ I atol=tol rtol=tol

    prod = similar(point)
    @test hess * point ≈ -grad atol=tol rtol=tol
    @test CO.hess_prod!(prod, point, cone) ≈ -grad atol=tol rtol=tol
    @test CO.inv_hess_prod!(prod, grad, cone) ≈ -point atol=tol rtol=tol

    prod_mat2 = Matrix(CO.hess_sqrt_prod!(prod_mat, inv_hess, cone)')
    @test CO.hess_sqrt_prod!(prod_mat, prod_mat2, cone) ≈ I atol=tol rtol=tol
    CO.inv_hess_sqrt_prod!(prod_mat2, Matrix(one(T) * I, dim, dim), cone)
    @test prod_mat2' * prod_mat2 ≈ inv_hess atol=tol rtol=tol

    if CO.use_correction(cone)
        dual_grad = CO.dual_grad(cone)
        @test dot(dual_point, dual_grad) ≈ -nu atol=1000*tol rtol=1000*tol

        scal_hess = CO.scal_hess(cone, one(T))
        @test scal_hess * point ≈ dual_point
        @test scal_hess * dual_grad ≈ grad

        prod = similar(point)
        @test CO.scal_hess_prod!(prod, point, cone, one(T)) ≈ dual_point
        @test CO.scal_hess_prod!(prod, dual_grad, cone, one(T)) ≈ grad
    end

    mock_dual_point = -grad + T(1e-3) * randn(length(grad))
    CO.load_dual_point(cone, mock_dual_point)
    @test CO.in_neighborhood(cone, zero(T))

    return
end

function load_reset_check(cone::CO.Cone{T}, point::Vector{T}, dual_point::Vector{T}) where {T <: Real}
    CO.load_point(cone, point)
    CO.load_dual_point(cone, dual_point)
    CO.reset_data(cone)
    return CO.is_feas(cone)
end

function perturb_scale(point::Vector{T}, dual_point::Vector{T}, noise::T, scale::T) where {T <: Real}
    if !iszero(noise)
        @. point += 2 * noise * rand(T) - noise
        @. dual_point += 2 * noise * rand(T) - noise
    end
    if !isone(scale)
        point .*= scale
    end
<<<<<<< HEAD
    return (point, dual_point)
=======
    return
>>>>>>> c2d8aa34
end

# primitive cone barrier tests

function test_nonnegative_barrier(T::Type{<:Real})
    barrier = (s -> -sum(log, s))
    for dim in [1, 2, 3, 6]
        test_barrier_oracles(CO.Nonnegative{T}(dim), barrier)
    end
    return
end

function test_epinorminf_barrier(T::Type{<:Real})
    for n in [1, 2, 3, 5]
        # real epinorminf cone
        function R_barrier(s)
            (u, w) = (s[1], s[2:end])
            return -sum(log(abs2(u) - abs2(wj)) for wj in w) + (n - 1) * log(u)
        end
        test_barrier_oracles(CO.EpiNormInf{T, T}(1 + n), R_barrier)

        # complex epinorminf cone
        # function C_barrier(s)
        #     (u, wr) = (s[1], s[2:end])
        #     w = CO.rvec_to_cvec!(zeros(Complex{eltype(s)}, n), wr)
        #     return -sum(log(abs2(u) - abs2(wj)) for wj in w) + (n - 1) * log(u)
        # end
        # test_barrier_oracles(CO.EpiNormInf{T, Complex{T}}(1 + 2n), C_barrier)
    end
    return
end

function test_epinormeucl_barrier(T::Type{<:Real})
    function barrier(s)
        (u, w) = (s[1], s[2:end])
        return -log(abs2(u) - sum(abs2, w))
    end
    for dim in [2, 3, 4, 6]
        test_barrier_oracles(CO.EpiNormEucl{T}(dim), barrier)
    end
    return
end

function test_epipersquare_barrier(T::Type{<:Real})
    function barrier(s)
        (u, v, w) = (s[1], s[2], s[3:end])
        return -log(2 * u * v - sum(abs2, w))
    end
    for dim in [3, 4, 5, 7]
        test_barrier_oracles(CO.EpiPerSquare{T}(dim), barrier)
    end
    return
end

function test_hypoperlog_barrier(T::Type{<:Real})
    function barrier(s)
        (u, v, w) = (s[1], s[2], s[3:end])
        return -log(v * sum(log(wj / v) for wj in w) - u) - sum(log, w) - length(w) * log(v)
    end



    # TODO
    for dim in [3]#, 5, 10]
        test_barrier_oracles(CO.HypoPerLog{T}(dim), barrier, init_tol = 1e-5)
    end
    # for dim in [15, 65, 75, 100, 500]
    #     test_barrier_oracles(CO.HypoPerLog{T}(dim), barrier, init_tol = 1e-1, init_only = true)
    # end
    return
end

function test_episumperentropy_barrier(T::Type{<:Real})
    for w_dim in [3, 4, 6]
        function barrier(s)
            (u, v, w) = (s[1], s[2:(w_dim + 1)], s[(w_dim + 2):dim])
            return -log(u - sum(wi * log(wi / vi) for (vi, wi) in zip(v, w))) - sum(log(vi) + log(wi) for (vi, wi) in zip(v, w))
        end
        dim = 1 + 2 * w_dim
        test_barrier_oracles(CO.EpiSumPerEntropy{T}(dim), barrier, init_tol = 1e-5)
    end
    for w_dim in [15, 65, 75, 100, 500]
        function barrier(s)
            (u, v, w) = (s[1], s[2:(w_dim + 1)], s[(w_dim + 2):dim])
            return -log(u - sum(wi * log(wi / vi) for (vi, wi) in zip(v, w))) - sum(log(vi) + log(wi) for (vi, wi) in zip(v, w))
        end
        dim = 1 + 2 * w_dim
        test_barrier_oracles(CO.EpiSumPerEntropy{T}(dim), barrier, init_tol = 1e-1, init_only = true)
    end
    return
end

function test_power_barrier(T::Type{<:Real})
    Random.seed!(1)
    for (m, n) in [(2, 1), (2, 3), (4, 1), (4, 4)]
        alpha = rand(T, m) .+ 1
        alpha ./= sum(alpha)
        function barrier(s)
            (u, w) = (s[1:m], s[(m + 1):end])
            return -log(prod(u[j] ^ (2 * alpha[j]) for j in eachindex(u)) - sum(abs2, w)) - sum((1 - alpha[j]) * log(u[j]) for j in eachindex(u))
        end
        test_barrier_oracles(CO.Power{T}(alpha, n), barrier)
    end
    return
end

function test_hypogeomean_barrier(T::Type{<:Real})
    Random.seed!(1)
    for dim in [2, 3, 5, 15, 90, 120, 500]
        alpha = rand(T, dim - 1) .+ 1
        alpha ./= sum(alpha)
        function barrier(s)
            (u, w) = (s[1], s[2:end])
            return -log(prod(w[j] ^ alpha[j] for j in eachindex(w)) - u) - sum(log(wi) for wi in w)
        end
        cone = CO.HypoGeomean{T}(alpha)
        if dim <= 3
            test_barrier_oracles(cone, barrier, init_tol = 1e-2)
        else
            test_barrier_oracles(cone, barrier, init_tol = 1e-2, init_only = true)
        end
        # test initial point when all alphas are the same
        cone = CO.HypoGeomean{T}(fill(inv(T(dim - 1)), dim - 1))
        test_barrier_oracles(cone, barrier, init_tol = sqrt(eps(T)), init_only = true)
    end
    return
end

function test_epinormspectral_barrier(T::Type{<:Real})
    for (n, m) in [(1, 1), (1, 2), (2, 2), (2, 4), (3, 4)]
        # real epinormspectral barrier
        function R_barrier(s)
            (u, W) = (s[1], reshape(s[2:end], n, m))
            return -logdet(cholesky!(Hermitian(abs2(u) * I - W * W'))) + (n - 1) * log(u)
        end
        test_barrier_oracles(CO.EpiNormSpectral{T, T}(n, m), R_barrier)

        # complex epinormspectral barrier
        function C_barrier(s)
            u = s[1]
            W = CO.rvec_to_cvec!(zeros(Complex{eltype(s)}, n, m), s[2:end])
            return -logdet(cholesky!(Hermitian(abs2(u) * I - W * W'))) + (n - 1) * log(u)
        end
        test_barrier_oracles(CO.EpiNormSpectral{T, Complex{T}}(n, m), C_barrier)
    end
    return
end

function test_matrixepipersquare_barrier(T::Type{<:Real})
    for (n, m) in [(1, 1), (1, 2), (2, 2), (2, 4), (3, 4)]
        # real matrixepipersquare barrier
        per_idx = CO.svec_length(n) + 1
        function R_barrier(s)
            U = CO.svec_to_smat!(similar(s, n, n), s[1:(per_idx - 1)], sqrt(T(2)))
            v = s[per_idx]
            W = reshape(s[(per_idx + 1):end], n, m)
            return -logdet(cholesky!(Symmetric(2 * v * U - W * W', :U))) + (n - 1) * log(v)
        end
        test_barrier_oracles(CO.MatrixEpiPerSquare{T, T}(n, m), R_barrier)

        # complex matrixepipersquare barrier
        per_idx = n ^ 2 + 1
        function C_barrier(s)
            U = CO.svec_to_smat!(zeros(Complex{eltype(s)}, n, n), s[1:(per_idx - 1)], sqrt(T(2)))
            v = s[per_idx]
            W = CO.rvec_to_cvec!(zeros(Complex{eltype(s)}, n, m), s[(per_idx + 1):end])
            return -logdet(cholesky!(Hermitian(2 * v * U - W * W', :U))) + (n - 1) * log(v)
        end
        test_barrier_oracles(CO.MatrixEpiPerSquare{T, Complex{T}}(n, m), C_barrier)
    end
    return
end

function test_linmatrixineq_barrier(T::Type{<:Real})
    Random.seed!(1)
    Rs_list = [[T, T], [Complex{T}, Complex{T}], [T, Complex{T}, T], [Complex{T}, T, T]]
    for side in [2, 3, 5], Rs in Rs_list
        As = Vector{LinearAlgebra.HermOrSym{R, Matrix{R}} where {R <: Hypatia.RealOrComplex{T}}}(undef, length(Rs))
        A_1_half = rand(Rs[1], side, side)
        As[1] = Hermitian(A_1_half * A_1_half' + I, :U)
        for i in 2:length(Rs)
            As[i] = Hermitian(rand(Rs[i], side, side), :U)
        end
        barrier(s) = -logdet(cholesky!(sum(s_i * A_i for (s_i, A_i) in zip(s, As))))
        test_barrier_oracles(CO.LinMatrixIneq{T}(As), barrier, init_tol = Inf)
    end
    return
end

function test_possemideftri_barrier(T::Type{<:Real})
    for side in [1, 2, 5]
        # real PSD cone
        function R_barrier(s)
            S = similar(s, side, side)
            CO.svec_to_smat!(S, s, sqrt(T(2)))
            return -logdet(cholesky!(Symmetric(S, :U)))
        end
        dim = CO.svec_length(side)
        test_barrier_oracles(CO.PosSemidefTri{T, T}(dim), R_barrier)

        # complex PSD cone
        function C_barrier(s)
            S = zeros(Complex{eltype(s)}, side, side)
            CO.svec_to_smat!(S, s, sqrt(T(2)))
            return -logdet(cholesky!(Hermitian(S, :U)))
        end
        dim = side^2
        test_barrier_oracles(CO.PosSemidefTri{T, Complex{T}}(dim), C_barrier)
    end
    return
end

function test_possemideftrisparse_barrier(T::Type{<:Real})
    if !(T <: LinearAlgebra.BlasReal)
        return # only works with BLAS real types
    end
    Random.seed!(1)
    invrt2 = inv(sqrt(T(2)))

    for side in [1, 2, 3, 5, 10, 20, 40, 80]
        # generate random sparsity pattern for lower triangle
        sparsity = inv(sqrt(side))
        (row_idxs, col_idxs, _) = findnz(tril!(sprand(Bool, side, side, sparsity)) + I)

        # real sparse PSD cone
        function R_barrier(s)
            scal_s = copy(s)
            for i in eachindex(s)
                if row_idxs[i] != col_idxs[i]
                    scal_s[i] *= invrt2
                end
            end
            S = Matrix(sparse(row_idxs, col_idxs, scal_s, side, side))
            return -logdet(cholesky(Symmetric(S, :L)))
        end
        test_barrier_oracles(CO.PosSemidefTriSparse{T, T}(side, row_idxs, col_idxs), R_barrier)

        # complex sparse PSD cone
        function C_barrier(s)
            scal_s = zeros(Complex{eltype(s)}, length(row_idxs))
            idx = 1
            for i in eachindex(scal_s)
                if row_idxs[i] == col_idxs[i]
                    scal_s[i] = s[idx]
                    idx += 1
                else
                    scal_s[i] = invrt2 * Complex(s[idx], s[idx + 1])
                    idx += 2
                end
            end
            S = Matrix(sparse(row_idxs, col_idxs, scal_s, side, side))
            return -logdet(cholesky!(Hermitian(S, :L)))
        end
        test_barrier_oracles(CO.PosSemidefTriSparse{T, Complex{T}}(side, row_idxs, col_idxs), C_barrier)
    end
    return
end

function test_hypoperlogdettri_barrier(T::Type{<:Real})
    for side in [1, 2, 3, 4, 5, 6, 12, 20]
        # real logdet barrier
        dim = 2 + CO.svec_length(side)
        cone = CO.HypoPerLogdetTri{T, T}(dim)
        function R_barrier(s)
            (u, v, W) = (s[1], s[2], zeros(eltype(s), side, side))
            CO.svec_to_smat!(W, s[3:end], sqrt(T(2)))
            return cone.sc_const * (-log(v * logdet(cholesky!(Symmetric(W / v, :U))) - u) - logdet(cholesky!(Symmetric(W, :U))) - (side + 1) * log(v))
        end
        if side <= 5
            test_barrier_oracles(cone, R_barrier, init_tol = 1e-5)
        else
            test_barrier_oracles(cone, R_barrier, init_tol = 1e-1, init_only = true)
        end

        # try sc_const = 1 (not self-concordant)
        cone = CO.HypoPerLogdetTri{T, T}(dim, sc_const = 1)
        function R_barrier_sc1(s)
            (u, v, W) = (s[1], s[2], zeros(eltype(s), side, side))
            CO.svec_to_smat!(W, s[3:end], sqrt(T(2)))
            return -log(v * logdet(cholesky!(Symmetric(W / v, :U))) - u) - logdet(cholesky!(Symmetric(W, :U))) - (side + 1) * log(v)
        end
        if side <= 3
            test_barrier_oracles(cone, R_barrier_sc1, init_tol = 1e-5)
        else
            test_barrier_oracles(cone, R_barrier_sc1, init_tol = 1e-1, init_only = true)
        end

        # complex logdet barrier
        dim = 2 + side^2
        cone = CO.HypoPerLogdetTri{T, Complex{T}}(dim)
        function C_barrier(s)
            (u, v, W) = (s[1], s[2], zeros(Complex{eltype(s)}, side, side))
            CO.svec_to_smat!(W, s[3:end], sqrt(T(2)))
            return cone.sc_const * (-log(v * logdet(cholesky!(Hermitian(W / v, :U))) - u) - logdet(cholesky!(Hermitian(W, :U))) - (side + 1) * log(v))
        end
        if side <= 4
            test_barrier_oracles(cone, C_barrier, init_tol = 1e-5)
        else
            test_barrier_oracles(cone, C_barrier, init_tol = 1e-1, init_only = true)
        end
    end
    return
end

function test_hyporootdettri_barrier(T::Type{<:Real})
    for side in [1, 2, 3, 5, 8]
        # real rootdet barrier
        dim = 1 + CO.svec_length(side)
        cone = CO.HypoRootdetTri{T, T}(dim)
        function R_barrier(s)
            (u, W) = (s[1], zeros(eltype(s), side, side))
            CO.svec_to_smat!(W, s[2:end], sqrt(T(2)))
            fact_W = cholesky!(Symmetric(W, :U))
            return cone.sc_const * (-log(exp(logdet(fact_W) / side) - u) - logdet(fact_W))
        end
        test_barrier_oracles(cone, R_barrier)

        # try sc_const = 1 (not self-concordant)
        dim = 1 + CO.svec_length(side)
        cone = CO.HypoRootdetTri{T, T}(dim, sc_const = 1)
        function R_barrier_sc1(s)
            (u, W) = (s[1], zeros(eltype(s), side, side))
            CO.svec_to_smat!(W, s[2:end], sqrt(T(2)))
            fact_W = cholesky!(Symmetric(W, :U))
            return -log(exp(logdet(fact_W) / side) - u) - logdet(fact_W)
        end
        test_barrier_oracles(cone, R_barrier_sc1)

        # complex rootdet barrier
        dim = 1 + side^2
        cone = CO.HypoRootdetTri{T, Complex{T}}(dim)
        function C_barrier(s)
            (u, W) = (s[1], zeros(Complex{eltype(s)}, side, side))
            CO.svec_to_smat!(W, s[2:end], sqrt(T(2)))
            fact_W = cholesky!(Hermitian(W, :U))
            return cone.sc_const * (-log(exp(logdet(fact_W) / side) - u) - logdet(fact_W))
        end
        test_barrier_oracles(cone, C_barrier)
    end
    return
end

function test_wsosinterpnonnegative_barrier(T::Type{<:Real})
    Random.seed!(1)
    for (n, halfdeg) in [(1, 1), (1, 2), (1, 3), (2, 1), (2, 2), (3, 1)]
        (U, _, Ps, _) = MU.interpolate(MU.Box{T}(-ones(T, n), ones(T, n)), halfdeg, sample = false) # use a unit box domain
        barrier(s) = -sum(logdet(cholesky!(Symmetric(P' * Diagonal(s) * P))) for P in Ps)
        cone = CO.WSOSInterpNonnegative{T, T}(U, Ps)
        test_barrier_oracles(cone, barrier, init_tol = Inf) # TODO center and test initial points
    end
    # TODO also test complex case CO.WSOSInterpNonnegative{T, Complex{T}} - need complex MU interp functions first
    return
end

function test_wsosinterppossemideftri_barrier(T::Type{<:Real})
    Random.seed!(1)
    rt2i = inv(sqrt(T(2)))
    for n in 1:3, halfdeg in 1:2, R in 1:3
        (U, _, Ps, _) = MU.interpolate(MU.Box{T}(-ones(T, n), ones(T, n)), halfdeg, sample = false)
        cone = CO.WSOSInterpPosSemidefTri{T}(R, U, Ps)
        function barrier(s)
            bar = zero(eltype(s))
            for P in Ps
                L = size(P, 2)
                Lambda = zeros(eltype(s), R * L, R * L)
                for i in 1:R, j in 1:i
                    Lambdaij = P' * Diagonal(s[CO.block_idxs(U, CO.svec_idx(i, j))]) * P
                    if i != j
                        Lambdaij .*= rt2i
                    end
                    Lambda[CO.block_idxs(L, i), CO.block_idxs(L, j)] = Lambdaij
                end
                bar -= logdet(cholesky!(Symmetric(Lambda, :L)))
            end
            return bar
        end
        test_barrier_oracles(cone, barrier, init_tol = Inf)
    end
    return
end

function test_wsosinterpepinormeucl_barrier(T::Type{<:Real})
    Random.seed!(1)
    for n in 1:3, halfdeg in 1:2, R in 2:3
        (U, _, Ps, _) = MU.interpolate(MU.Box{T}(-ones(T, n), ones(T, n)), halfdeg, sample = false)
        cone = CO.WSOSInterpEpiNormEucl{T}(R, U, Ps)
        function barrier(s)
            bar = zero(eltype(s))
            for P in Ps
                Lambda = P' * Diagonal(s[1:U]) * P
                Lambda1fact = cholesky!(Symmetric(copy(Lambda), :L))
                for i in 2:R
                    Lambdai = P' * Diagonal(s[CO.block_idxs(U, i)]) * P
                    ldiv!(Lambda1fact.L, Lambdai)
                    Lambda -= Lambdai' * Lambdai
                end
                bar -= logdet(cholesky!(Symmetric(Lambda))) + logdet(Lambda1fact)
            end
            return bar
        end
        test_barrier_oracles(cone, barrier, init_tol = Inf)
    end
    return
end<|MERGE_RESOLUTION|>--- conflicted
+++ resolved
@@ -66,12 +66,6 @@
         @test hess ≈ fd_hess atol=tol rtol=tol
     end
 
-<<<<<<< HEAD
-    # TODO decide whether to keep
-    # check 3rd order corrector agrees with ForwardDiff
-    # too slow if cone is too large or not using BlasReals
-    if CO.use_correction(cone) && dim < 8 && T in (Float32, Float64)
-=======
     # check 3rd order corrector agrees with ForwardDiff
     # too slow if cone is too large or not using BlasReals
     if CO.use_correction(cone) && dim < 8 && T in (Float32, Float64)
@@ -79,18 +73,11 @@
             return # TODO fix corrector for larger dim
         end
 
->>>>>>> c2d8aa34
         FD_3deriv = ForwardDiff.jacobian(x -> ForwardDiff.hessian(barrier, x), point)
         # check log-homog property that F'''(point)[point] = -2F''(point)
         @test reshape(FD_3deriv * point, dim, dim) ≈ -2 * hess
         # check correction term agrees with directional 3rd derivative
-<<<<<<< HEAD
         (primal_dir, dual_dir) = perturb_scale(zeros(T, dim), zeros(T, dim), noise, one(T))
-=======
-        primal_dir = zeros(T, dim)
-        dual_dir = zeros(T, dim)
-        perturb_scale(primal_dir, dual_dir, noise, one(T))
->>>>>>> c2d8aa34
         Hinv_z = CO.inv_hess_prod!(similar(dual_dir), dual_dir, cone)
         FD_corr = reshape(FD_3deriv * primal_dir, dim, dim) * Hinv_z / -2
         @test FD_corr ≈ CO.correction(cone, primal_dir, dual_dir) atol=tol rtol=tol
@@ -158,11 +145,7 @@
     if !isone(scale)
         point .*= scale
     end
-<<<<<<< HEAD
     return (point, dual_point)
-=======
-    return
->>>>>>> c2d8aa34
 end
 
 # primitive cone barrier tests
