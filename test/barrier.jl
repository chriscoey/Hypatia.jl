--- conflicted
+++ resolved
@@ -81,27 +81,16 @@
         @test FD_corr ≈ CO.correction(cone, primal_dir, dual_dir) atol=tol rtol=tol
     end
 
-<<<<<<< HEAD
-    dual_point = -grad
-    if !iszero(noise)
-        dual_point += T(noise) * (rand(T, dim) .- inv(T(2)))
-    end
-=======
     # dual_point = -grad
     # if !iszero(noise)
     #     dual_point += T(noise) * (rand(T, dim) .- inv(T(2)))
     # end
->>>>>>> ef123682
     # CO.load_dual_point(cone, dual_point)
     # @test cone.dual_point == dual_point
     # scal_hess = CO.scal_hess(cone, one(T))
     # @show scal_hess
     # @show eigvals(scal_hess)
-<<<<<<< HEAD
     # TODO add tests for scal hess correctness
-=======
-    # # TODO add tests for scal hess correctness
->>>>>>> ef123682
 
     return
 end
