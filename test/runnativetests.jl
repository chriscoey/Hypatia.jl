--- conflicted
+++ resolved
@@ -83,7 +83,6 @@
     dualinfeas3,
     ]
 
-<<<<<<< HEAD
 # @info("starting preprocessing tests")
 # @testset "preprocessing tests: $t, $s, $T" for t in testfuns_preproc, s in system_solvers, T in real_types
 #     t(T, solver = SO.Solver{T}(verbose = true, system_solver = s{T}()))
@@ -106,29 +105,4 @@
 #     solver = SO.Solver{T}(verbose = true, init_use_iterative = true, preprocess = false,
 #         system_solver = SO.NaiveSystemSolver{T}(use_iterative = true))
 #     t(T, solver = solver)
-# end
-=======
-@info("starting native tests")
-@testset "native tests" begin
-    @info("starting preprocessing tests")
-    @testset "preprocessing tests: $t, $s, $T" for t in testfuns_preproc, s in system_solvers, T in real_types
-        t(T, solver = SO.Solver{T}(verbose = true, system_solver = s{T}()))
-    end
-
-    @info("starting miscellaneous tests")
-    @testset "miscellaneous tests: $t, $s, $n, $p, $T" for t in testfuns_raw, s in system_solvers, n in use_infty_nbhd, p in preprocess, T in real_types
-        T == BigFloat && t == epinormspectral1 && continue # Cannot get svdvals with BigFloat
-        !p && s == SO.QRCholSystemSolver && continue # Must use preprocessing if using QRCholSystemSolver
-        solver = SO.Solver{T}(verbose = false, preprocess = p, use_infty_nbhd = n, system_solver = s{T}())
-        t(T, solver = solver)
-    end
-
-    @info("starting iterative system solver tests")
-    @testset "iterative system solver tests: $t, $T" for t in testfuns_raw, T in real_types
-        T == BigFloat && continue # IterativeSolvers does not work with BigFloat
-        solver = SO.Solver{T}(verbose = true, init_use_iterative = true, preprocess = false,
-            system_solver = SO.NaiveSystemSolver{T}(use_iterative = true))
-        t(T, solver = solver)
-    end
-end
->>>>>>> e99c2646
+# end