#=
Copyright 2018, Chris Coey, Lea Kapelevich and contributors
=#

function mpbcones_to_hypatiacones!(
    hypatia_cone::Hypatia.Cone,
    mpb_cones::Vector{Tuple{Symbol,Vector{Int}}},
    parametric_refs::Vector{Int},
    parameters::Vector{Vector{Float64}},
    offset::Int=0,
    )
    power_cones_count = 0
    for (i, c) in enumerate(mpb_cones)
        (cone_symbol, idx_list) = (c[1], c[2])
        if cone_symbol in (:Zero, :Free)
            continue
        end

        smallest_ind = minimum(idx_list)
        start_ind = offset + 1
        end_ind = offset + maximum(idx_list) - minimum(idx_list) + 1
        output_idxs = UnitRange{Int}(start_ind, end_ind)
        offset += length(c[2])

        if cone_symbol == :Power
            power_cones_count += 1
            alphas = parameters[parametric_refs[power_cones_count]]
            hypatia_alpha = sum(alphas) / alphas[1]
            prmtv = Hypatia.EpiPerPower(hypatia_alpha, false)
        elseif cone_symbol == :NonPos
            prmtv = Hypatia.Nonpositive(length(output_idxs), false)
        elseif cone_symbol == :NonNeg
            prmtv = Hypatia.Nonnegative(length(output_idxs), false)
        elseif cone_symbol == :SOC
            prmtv = Hypatia.EpiNormEucl(length(output_idxs), false)
        elseif cone_symbol == :SOCRotated
            prmtv = Hypatia.EpiPerSquare(length(output_idxs), false)
        elseif cone_symbol == :ExpPrimal
            prmtv = Hypatia.HypoPerLog(false)
        elseif cone_symbol == :SDP
            prmtv = Hypatia.PosSemidef(length(output_idxs), false)
        end

        push!(hypatia_cone.prmtvs, prmtv)
        push!(hypatia_cone.idxs, output_idxs)
    end

    return hypatia_cone
end

function mpbtohypatia(
    c_in::Vector{Float64},
    A_in::AbstractMatrix,
    b_in::Vector{Float64},
    con_cones::Vector{Tuple{Symbol,Vector{Int}}},
    var_cones::Vector{Tuple{Symbol,Vector{Int}}},
    sense::Symbol,
    con_power_refs::Vector{Int},
    var_power_refs::Vector{Int},
    power_alphas::Vector{Vector{Float64}},
    objoffset::Float64,
    usedense::Bool,
    )
    # dimension of x
    n = length(c_in)

    for p in power_alphas
        if length(p) > 2
            error("we cannot convert to a power cone with more than three variables yet")
        else
            @assert sum(p) ≈ 1.0
        end
    end

    # count the number of "zero" constraints
    zero_constrs_count = 0
    zero_constrs_count = 0
    for (cone_type, inds) in con_cones
        if cone_type == :Zero
            zero_constrs_count += length(inds)
        else
            zero_constrs_count += length(inds)
        end
    end

    # count the number of cone variables
    cone_vars_count = 0
    zero_vars = 0
    cone_var_inds = Int[]
    zero_var_inds = Int[]
    zero_var_cones = Int[]
    cone_count = 0
    for (cone_type, inds) in var_cones
        cone_count += 1
        if cone_type == :Zero
            push!(zero_var_inds, inds...)
            push!(zero_var_cones, cone_count)
            zero_vars += length(inds)
        elseif cone_type != :Free
            cone_vars_count += length(inds)
            push!(cone_var_inds, inds...)
        end
    end
    @assert length(cone_var_inds) == cone_vars_count
    # variables that are fixed at zero count as constraints
    zero_constrs_count += zero_vars

<<<<<<< HEAD
    h = zeros(cone_constrs + num_cone_vars)
    b = zeros(zero_constrs)
    if usedense
        A = zeros(zero_constrs, n)
        G = zeros(cone_constrs + num_cone_vars, n)
=======
    h = zeros(zero_constrs_count + cone_vars_count)
    b = zeros(zero_constrs_count)
    if dense
        A = zeros(zero_constrs_count, n)
        G = zeros(zero_constrs_count + cone_vars_count, n)
>>>>>>> caab91e0
    else
        A = spzeros(zero_constrs_count, n)
        G = spzeros(zero_constrs_count + cone_vars_count, n)
    end

    # keep index of constraints in A and G
    i = 0
    j = 0
    # constraints are split among A and G
    for (cone_type, inds) in con_cones
        if cone_type == :Zero
            nexti = i + length(inds)
            out_inds = i+1:nexti
            A[out_inds, :] = A_in[inds, :]
            b[out_inds] = b_in[inds]
            i = nexti
        else
            nextj = j + length(inds)
            out_inds = j+1:nextj
            G[out_inds, :] = A_in[inds, :]
            h[out_inds] = b_in[inds]
            j = nextj
        end
    end
    # corner case, add variables fixed at zero as constraints
    if zero_vars > 0
        fixed_var_ref = zero_constrs_count-zero_vars+1:zero_constrs_count
        @assert all(b[fixed_var_ref] .≈ 0.0)
        @assert all(A[fixed_var_ref, zero_var_inds] .≈ 0.0)
        @assert length(zero_var_inds) == zero_vars
        for ind in zero_var_inds
            i += 1
            A[i, ind] = 1.0
        end
    end

    # append G
    G[zero_constrs_count+1:end, :] = Matrix(-1.0I, n, n)[cone_var_inds, :]

    # prepare cones
    hypatia_cone = Hypatia.Cone()
    mpbcones_to_hypatiacones!(hypatia_cone, con_cones, con_power_refs, power_alphas)
    mpbcones_to_hypatiacones!(hypatia_cone, var_cones, var_power_refs, power_alphas, zero_constrs_count)

    return (c_in, A, b, G, h, hypatia_cone)
end

function cbftohypatia(dat::CBFData; remove_ints::Bool=false, usedense::Bool=false)
    c, A, b, con_cones, var_cones, vartypes, dat.sense, dat.objoffset = cbftompb(dat, col_major=true, roundints=true)
    if dat.sense == :Max
        c .*= -1.0
    end
    if remove_ints
        (c, A, b, con_cones, var_cones, vartypes) = remove_ints_in_nonlinear_cones(c, A, b, con_cones, var_cones, vartypes)
    end

    (c, A, b, G, h, hypatia_cone) = mpbtohypatia(c, A, b, con_cones, var_cones, dat.sense, dat.con_power_refs, dat.var_power_refs, dat.power_cone_alphas, dat.objoffset, usedense)
    hasintegervars = !isempty(dat.intlist)

    return (c, A, b, G, h, hypatia_cone, dat.objoffset, hasintegervars)
end<|MERGE_RESOLUTION|>--- conflicted
+++ resolved
@@ -105,19 +105,11 @@
     # variables that are fixed at zero count as constraints
     zero_constrs_count += zero_vars
 
-<<<<<<< HEAD
-    h = zeros(cone_constrs + num_cone_vars)
-    b = zeros(zero_constrs)
-    if usedense
-        A = zeros(zero_constrs, n)
-        G = zeros(cone_constrs + num_cone_vars, n)
-=======
     h = zeros(zero_constrs_count + cone_vars_count)
     b = zeros(zero_constrs_count)
-    if dense
+    if usedense
         A = zeros(zero_constrs_count, n)
         G = zeros(zero_constrs_count + cone_vars_count, n)
->>>>>>> caab91e0
     else
         A = spzeros(zero_constrs_count, n)
         G = spzeros(zero_constrs_count + cone_vars_count, n)
@@ -157,7 +149,7 @@
     # append G
     G[zero_constrs_count+1:end, :] = Matrix(-1.0I, n, n)[cone_var_inds, :]
 
-    # prepare cones
+    # prepare Hypatia cone
     hypatia_cone = Hypatia.Cone()
     mpbcones_to_hypatiacones!(hypatia_cone, con_cones, con_power_refs, power_alphas)
     mpbcones_to_hypatiacones!(hypatia_cone, var_cones, var_power_refs, power_alphas, zero_constrs_count)
