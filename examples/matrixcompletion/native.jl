--- conflicted
+++ resolved
@@ -190,12 +190,15 @@
     matrixcompletion7,
     matrixcompletion8,
     matrixcompletion9,
-<<<<<<< HEAD
+    matrixcompletion10,
+    matrixcompletion11,
+    matrixcompletion12,
     ]
 instances_matrixcompletion_few = [
     matrixcompletion1,
     matrixcompletion2,
     matrixcompletion3,
+    matrixcompletion4,
     ]
 
 function test_matrixcompletion(instance::Function; T::Type{<:HypReal} = Float64, test_options::NamedTuple = NamedTuple(), rseed::Int = 1)
@@ -205,17 +208,4 @@
     r = Hypatia.Solvers.build_solve_check(d.c, d.A, d.b, d.G, d.h, d.cones, d.cone_idxs; test_options..., atol = tol, rtol = tol)
     @test r.status == :Optimal
     return
-end
-=======
-    matrixcompletion10,
-    matrixcompletion11,
-    matrixcompletion12,
-    ], options = options)
-
-test_matrixcompletion(T::Type{<:HypReal}; options...) = test_matrixcompletion.(T, [
-    matrixcompletion1,
-    matrixcompletion2,
-    matrixcompletion3,
-    matrixcompletion4,
-    ], options = options)
->>>>>>> 9279ed51
+end