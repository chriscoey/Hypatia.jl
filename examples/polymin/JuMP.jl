--- conflicted
+++ resolved
@@ -27,13 +27,8 @@
 
     if use_wsos
         Random.seed!(rseed)
-<<<<<<< HEAD
-        (U, pts, P0, PWts, _) = MU.interpolate(dom, halfdeg, sample = sample, sample_factor = 100)
-        cone = HYP.WSOSInterpNonnegativeCone(U, [P0, PWts...], !primal_wsos)
-=======
         (U, pts, Ps, _) = MU.interpolate(dom, halfdeg, sample = sample, sample_factor = 100)
-        cone = HYP.WSOSPolyInterpCone(U, Ps, !primal_wsos)
->>>>>>> a4e467b4
+        cone = HYP.WSOSInterpNonnegativeCone(U, Ps, !primal_wsos)
         interp_vals = [f(x => pts[j, :]) for j in 1:U]
 
         model = JuMP.Model()
