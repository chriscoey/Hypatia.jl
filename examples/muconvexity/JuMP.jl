#=
Copyright 2019, Chris Coey, Lea Kapelevich and contributors

find parameter of convexity mu for a given polynomial p(x)
ie the largest mu such that p(x) - mu/2*||x||^2 is convex everywhere on given domain
see https://en.wikipedia.org/wiki/Convex_function#Strongly_convex_functions
=#

using Test
import Random
import MathOptInterface
const MOI = MathOptInterface
import JuMP
import DynamicPolynomials
const DP = DynamicPolynomials
import SumOfSquares
import PolyJuMP
import Hypatia
const HYP = Hypatia
const MU = HYP.ModelUtilities

const rt2 = sqrt(2)

function muconvexityJuMP(
    polyfun::Function,
    dom::MU.Domain;
    use_wsos::Bool = true,
    )
    n = MU.get_dimension(dom)
    DP.@polyvar x[1:n]
    poly = polyfun(x)

    model = JuMP.Model()
    JuMP.@variable(model, mu)
    JuMP.@objective(model, Max, mu)

    convpoly = poly - 0.5 * mu * sum(x.^2)
    H = DP.differentiate(convpoly, x, 2)

    if use_wsos
        d = div(maximum(DP.maxdegree.(H)) + 1, 2)
<<<<<<< HEAD
        (U, pts, P0, PWts, _) = MU.interpolate(dom, d, sample = true, sample_factor = 100)
        mat_wsos_cone = HYP.WSOSInterpPossemidefTriCone(n, U, [P0, PWts...])
        H_interp = [H[i, j](x => pts[u, :]) for i in 1:n for j in 1:i for u in 1:U]
        JuMP.@constraint(model, MU.vec_to_svec!(H_interp, sqrt(2), incr = U) in mat_wsos_cone)
=======
        (U, pts, Ps, _) = MU.interpolate(dom, d, sample = true, sample_factor = 100)
        mat_wsos_cone = HYP.WSOSPolyInterpMatCone(n, U, Ps)
        JuMP.@constraint(model, [H[i, j](x => pts[u, :]) * (i == j ? 1.0 : rt2) for i in 1:n for j in 1:i for u in 1:U] in mat_wsos_cone)
>>>>>>> 59ec2477
    else
        PolyJuMP.setpolymodule!(model, SumOfSquares)
        JuMP.@constraint(model, H in JuMP.PSDCone(), domain = MU.get_domain_inequalities(dom, x))
    end

    return (model = model, mu = mu)
end

muconvexityJuMP1() = muconvexityJuMP(x -> (x[1] + 1)^2 * (x[1] - 1)^2, MU.FreeDomain{Float64}(1), use_wsos = true)
muconvexityJuMP2() = muconvexityJuMP(x -> sum(x.^4) - sum(x.^2), MU.FreeDomain{Float64}(3), use_wsos = true)
muconvexityJuMP3() = muconvexityJuMP(x -> (x[1] + 1)^2 * (x[1] - 1)^2, MU.Box{Float64}([-1.0], [1.0]), use_wsos = true)
muconvexityJuMP4() = muconvexityJuMP(x -> sum(x.^4) - sum(x.^2), MU.Ball{Float64}(ones(2), 5.0), use_wsos = true)
muconvexityJuMP5() = muconvexityJuMP(x -> (x[1] + 1)^2 * (x[1] - 1)^2, MU.FreeDomain{Float64}(1), use_wsos = false)
muconvexityJuMP6() = muconvexityJuMP(x -> sum(x.^4) - sum(x.^2), MU.FreeDomain{Float64}(3), use_wsos = false)
muconvexityJuMP7() = muconvexityJuMP(x -> (x[1] + 1)^2 * (x[1] - 1)^2, MU.Box{Float64}([-1.0], [1.0]), use_wsos = false)
muconvexityJuMP8() = muconvexityJuMP(x -> sum(x.^4) - sum(x.^2), MU.Ball{Float64}(ones(2), 5.0), use_wsos = false)

function test_muconvexityJuMP(instance::Tuple{Function, Float64}; options, rseed::Int = 1)
    Random.seed!(rseed)
    (instance, true_mu) = instance
    d = instance()
    JuMP.optimize!(d.model, JuMP.with_optimizer(Hypatia.Optimizer; options...))
    @test JuMP.value(d.mu) ≈ true_mu atol = 1e-4 rtol = 1e-4
end

test_muconvexityJuMP_all(; options...) = test_muconvexityJuMP.([
    (muconvexityJuMP1, -4.0),
    (muconvexityJuMP2, -2.0),
    (muconvexityJuMP3, -4.0),
    (muconvexityJuMP4, -2.0),
    (muconvexityJuMP5, -4.0),
    (muconvexityJuMP6, -2.0),
    (muconvexityJuMP7, -4.0),
    (muconvexityJuMP8, -2.0),
    ], options = options)

test_muconvexityJuMP(; options...) = test_muconvexityJuMP.([
    (muconvexityJuMP1, -4.0),
    (muconvexityJuMP3, -4.0),
    (muconvexityJuMP4, -2.0),
    (muconvexityJuMP5, -4.0),
    (muconvexityJuMP7, -4.0),
    (muconvexityJuMP8, -2.0),
    ], options = options)<|MERGE_RESOLUTION|>--- conflicted
+++ resolved
@@ -39,16 +39,10 @@
 
     if use_wsos
         d = div(maximum(DP.maxdegree.(H)) + 1, 2)
-<<<<<<< HEAD
-        (U, pts, P0, PWts, _) = MU.interpolate(dom, d, sample = true, sample_factor = 100)
-        mat_wsos_cone = HYP.WSOSInterpPossemidefTriCone(n, U, [P0, PWts...])
+        (U, pts, Ps, _) = MU.interpolate(dom, d, sample = true, sample_factor = 100)
+        mat_wsos_cone = HYP.WSOSInterpPossemidefTriCone(n, U, Ps)
         H_interp = [H[i, j](x => pts[u, :]) for i in 1:n for j in 1:i for u in 1:U]
         JuMP.@constraint(model, MU.vec_to_svec!(H_interp, sqrt(2), incr = U) in mat_wsos_cone)
-=======
-        (U, pts, Ps, _) = MU.interpolate(dom, d, sample = true, sample_factor = 100)
-        mat_wsos_cone = HYP.WSOSPolyInterpMatCone(n, U, Ps)
-        JuMP.@constraint(model, [H[i, j](x => pts[u, :]) * (i == j ? 1.0 : rt2) for i in 1:n for j in 1:i for u in 1:U] in mat_wsos_cone)
->>>>>>> 59ec2477
     else
         PolyJuMP.setpolymodule!(model, SumOfSquares)
         JuMP.@constraint(model, H in JuMP.PSDCone(), domain = MU.get_domain_inequalities(dom, x))
