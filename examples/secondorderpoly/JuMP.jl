#=
Copyright 2018, Chris Coey, Lea Kapelevich and contributors

check a sufficient condition for pointwise membership of vector valued polynomials in the second order cone
=#

import LinearAlgebra
import Random
using Test
import MathOptInterface
const MOI = MathOptInterface
import JuMP
import Hypatia
const HYP = Hypatia
const MU = HYP.ModelUtilities

const rt2 = sqrt(2)

function secondorderpolyJuMP(polyvec::Function, deg::Int)
    halfdeg = div(deg + 1, 2)
    (U, pts, Ps, _) = MU.interpolate(MU.FreeDomain{Float64}(1), halfdeg, sample = false)

    vals = polyvec.(pts)
    l = length(vals[1])
<<<<<<< HEAD
    cone = HYP.WSOSInterpEpiNormEuclCone(l, U, [P0])
=======
    cone = HYP.WSOSPolyInterpSOCCone(l, U, Ps)
>>>>>>> a4e467b4

    model = JuMP.Model()
    JuMP.@constraint(model, [v[i] for i in 1:l for v in vals] in cone)

    return (model = model,)
end

secondorderpolyJuMP1() = secondorderpolyJuMP(x -> [2x^2 + 2, x, x], 2)
secondorderpolyJuMP2() = secondorderpolyJuMP(x -> [x^2 + 2, x], 2)
secondorderpolyJuMP3() = secondorderpolyJuMP(x -> [x^2 + 2, x, x], 2)
secondorderpolyJuMP4() = secondorderpolyJuMP(x -> [2 * x^4 + 8 * x^2 + 4, x + 2 + (x + 1)^2, x], 4)
secondorderpolyJuMP5() = secondorderpolyJuMP(x -> [x, x^2 + x], 2)
secondorderpolyJuMP6() = secondorderpolyJuMP(x -> [x, x + 1], 2)
secondorderpolyJuMP7() = secondorderpolyJuMP(x -> [x^2, x], 2)
secondorderpolyJuMP8() = secondorderpolyJuMP(x -> [x + 2, x], 2)
secondorderpolyJuMP9() = secondorderpolyJuMP(x -> [x - 1, x, x], 2)

function test_secondorderpolyJuMP(instance; options)
    (instance, isfeas) = instance
    d = instance()
    JuMP.optimize!(d.model, JuMP.with_optimizer(Hypatia.Optimizer; options...))
    @test JuMP.termination_status(d.model) == (isfeas ? MOI.OPTIMAL : MOI.INFEASIBLE)
end

test_secondorderpolyJuMP_all(; options...) = test_secondorderpolyJuMP.([
    (secondorderpolyJuMP1, true),
    (secondorderpolyJuMP2, true),
    (secondorderpolyJuMP3, true),
    (secondorderpolyJuMP4, true),
    (secondorderpolyJuMP5, false),
    (secondorderpolyJuMP6, false),
    (secondorderpolyJuMP7, false),
    (secondorderpolyJuMP8, false),
    (secondorderpolyJuMP9, false),
    ], options = options)

test_secondorderpolyJuMP(; options...) = test_secondorderpolyJuMP.([
    (secondorderpolyJuMP1, true),
    (secondorderpolyJuMP6, false),
    ], options = options)<|MERGE_RESOLUTION|>--- conflicted
+++ resolved
@@ -22,11 +22,7 @@
 
     vals = polyvec.(pts)
     l = length(vals[1])
-<<<<<<< HEAD
-    cone = HYP.WSOSInterpEpiNormEuclCone(l, U, [P0])
-=======
-    cone = HYP.WSOSPolyInterpSOCCone(l, U, Ps)
->>>>>>> a4e467b4
+    cone = HYP.WSOSInterpEpiNormEuclCone(l, U, Ps)
 
     model = JuMP.Model()
     JuMP.@constraint(model, [v[i] for i in 1:l for v in vals] in cone)
