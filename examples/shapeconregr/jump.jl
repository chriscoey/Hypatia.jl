--- conflicted
+++ resolved
@@ -84,15 +84,11 @@
     mono_bss = get_domain_inequalities(sd.mono_dom, x)
     conv_bss = get_domain_inequalities(sd.conv_dom, x)
 
-<<<<<<< HEAD
     if use_hypatia
-        model = SOSModel(with_optimizer(Hypatia.Optimizer, verbose=true))
+        model = SOSModel(with_optimizer(Hypatia.Optimizer, verbose=true, lscachetype=Hypatia.QRSymmCache)))
     else
         model = SOSModel(with_optimizer(MosekOptimizer))
     end
-=======
-    model = SOSModel(with_optimizer(Hypatia.Optimizer, verbose=true, usedense=usedense, lscachetype=Hypatia.QRSymmCache))
->>>>>>> 518354c6
     @variable(model, p, PolyJuMP.Poly(monomials(x, 0:r)))
     dp = [DynamicPolynomials.differentiate(p, x[i]) for i in 1:n]
 
@@ -148,13 +144,8 @@
     @polyvar x[1:n]
     @polyvar w[1:n]
 
-<<<<<<< HEAD
-    model = Model(with_optimizer(Hypatia.Optimizer, verbose=true))
+    model = Model(with_optimizer(Hypatia.Optimizer, verbose=true, lscachetype=Hypatia.QRSymmCache))
     @elapsed @variable(model, p, PolyJuMP.Poly(monomials(x, 0:r)))
-=======
-    model = SOSModel(with_optimizer(Hypatia.Optimizer, verbose=true, usedense=usedense, lscachetype=Hypatia.QRSymmCache))
-    @variable(model, p, PolyJuMP.Poly(monomials(x, 0:r)))
->>>>>>> 518354c6
 
     if use_leastsqobj
         println("least squares objective")
