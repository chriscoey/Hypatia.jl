--- conflicted
+++ resolved
@@ -79,43 +79,9 @@
     ((1, 5, :func1, 2, 4, false, true, false, false, true), ClassicConeOptimizer),
     ]
 example_tests(::Type{ShapeConRegrJuMP{Float64}}, ::FastInstances) = begin
-    options = ()#(tol_feas = 1e-7, tol_rel_opt = 1e-6, tol_abs_opt = 1e-6)
+    options = (tol_feas = 1e-7, tol_rel_opt = 1e-6, tol_abs_opt = 1e-6)
     relaxed_options = (tol_feas = 1e-4, tol_rel_opt = 1e-4, tol_abs_opt = 1e-4)
     return [
-<<<<<<< HEAD
-    # ((:naics5811, 4, true, false, true, true, false), nothing, options),
-    # ((:naics5811, 4, true, true, true, true, false), nothing, relaxed_options),
-    # ((:naics5811, 3, false, false, true, true, false), nothing, options),
-    # ((:naics5811, 3, false, true, true, true, false), ClassicConeOptimizer, options),
-    # ((:naics5811, 3, false, true, true, true, false), nothing, options),
-    # ((:naics5811, 3, false, false, true, true, false), nothing, options),
-    # ((:naics5811, 3, false, true, true, false, false), ClassicConeOptimizer, options),
-    # ((1, 100, :func1, 5, 10, true, false, true, true, false), nothing, options),
-    # ((1, 100, :func1, 5, 20, false, false, false, true, false), nothing, options),
-    # ((1, 100, :func1, 5, 50, true, false, false, true, false), nothing, options),
-    # ((1, 100, :func1, 5, 80, true, false, false, true, false), nothing, options),
-    ((1, 200, :func4, 5, 90, true, false, false, true, false), nothing, options),
-    # ((2, 50, :func1, 5, 3, true, false, true, true, false), nothing, options),
-    # ((2, 50, :func1, 5, 10, true, false, true, true, false), nothing, options),
-    # ((2, 50, :func1, 5, 3, true, false, true, false, false), nothing, options),
-    # ((2, 50, :func1, 5, 3, true, false, false, true, false), nothing, options),
-    # ((2, 200, :func1, 0, 3, true, false, false, false, true), nothing, options),
-    # ((2, 50, :func2, 5, 3, true, true, true, true, false), nothing, options),
-    # ((2, 50, :func3, 10, 3, false, true, false, true, false), nothing, options),
-    # ((2, 50, :func3, 10, 3, true, true, false, true, false), nothing, options),
-    # ((2, 50, :func3, 5, 3, false, true, true, true, false), ClassicConeOptimizer, options),
-    # ((2, 50, :func4, 5, 3, false, true, true, true, false), nothing, options),
-    # ((2, 50, :func4, 5, 3, false, true, true, true, false), ClassicConeOptimizer, options),
-    # ((2, 50, :func5, 5, 4, true, false, true, true, false), nothing, options),
-    # ((2, 50, :func6, 5, 4, true, true, true, true, false), nothing, options),
-    # ((2, 50, :func7, 5, 4, false, false, true, true, false), nothing, options),
-    # ((2, 50, :func8, 5, 4, false, true, true, true, false), nothing, options),
-    # ((4, 150, :func6, 0, 4, true, false, true, true, true), nothing, relaxed_options), # objective not tight enough
-    # ((4, 150, :func7, 0, 4, true, false, true, true, true), nothing, options),
-    # ((4, 150, :func7, 0, 4, true, true, true, true, true), nothing, options),
-    # ((4, 150, :func7, 0, 4, false, false, true, true, true), nothing, options),
-    # ((3, 150, :func8, 0, 6, true, false, true, true, true), nothing, relaxed_options),
-=======
     ((:naics5811, 4, true, false, true, true, false), nothing, options),
     ((:naics5811, 4, true, true, true, true, false), nothing, relaxed_options),
     ((:naics5811, 3, false, false, true, true, false), nothing, options),
@@ -149,7 +115,6 @@
     ((4, 150, :func7, 0, 4, true, true, true, true, true), nothing, options),
     ((4, 150, :func7, 0, 4, false, false, true, true, true), nothing, options),
     ((3, 150, :func8, 0, 6, true, false, true, true, true), nothing, relaxed_options),
->>>>>>> faf11ac7
     ]
 end
 example_tests(::Type{ShapeConRegrJuMP{Float64}}, ::SlowInstances) = begin
