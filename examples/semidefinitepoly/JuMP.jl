--- conflicted
+++ resolved
@@ -28,13 +28,8 @@
         halfdeg = div(maximum(DP.maxdegree.(H)) + 1, 2)
         n = DP.nvariables(x)
         dom = MU.FreeDomain{Float64}(n)
-<<<<<<< HEAD
-        (U, pts, P0, _, _) = MU.interpolate(dom, halfdeg, sample_factor = 20, sample = true)
-        mat_wsos_cone = HYP.WSOSInterpPossemidefTriCone(matdim, U, [P0], use_dual)
-=======
         (U, pts, Ps, _) = MU.interpolate(dom, halfdeg, sample_factor = 20, sample = true)
-        mat_wsos_cone = HYP.WSOSPolyInterpMatCone(matdim, U, Ps, use_dual)
->>>>>>> a4e467b4
+        mat_wsos_cone = HYP.WSOSInterpPossemidefTriCone(matdim, U, Ps, use_dual)
 
         if use_dual
             JuMP.@variable(model, z[i in 1:n, 1:i, 1:U])
