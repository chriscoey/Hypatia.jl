--- conflicted
+++ resolved
@@ -66,41 +66,25 @@
 end
 
 function semidefinitepolyJuMP1()
-<<<<<<< HEAD
-    DP.@polyvar x[1:1]
-    M = [(x[1] + 2x[1]^3) 1; (-x[1]^2 + 2) (3x[1]^2 - x[1] + 1)]
-=======
     DynamicPolynomials.@polyvar x
     M = [
         (x + 2x^3)  1;
         (-x^2 + 2)  (3x^2 - x + 1);
         ]
->>>>>>> 837d6147
     MM = M' * M
     return semidefinitepolyJuMP(x, MM, use_wsos = true)
 end
 
 function semidefinitepolyJuMP2()
-<<<<<<< HEAD
-    DP.@polyvar x[1:1]
-    poly = x[1]^4 + 2x[1]^2
-=======
     DynamicPolynomials.@polyvar x
     poly = x^4 + 2x^2
->>>>>>> 837d6147
     return semidefinitepolyJuMP(x, poly, use_wsos = true)
 end
 
 function semidefinitepolyJuMP3()
-<<<<<<< HEAD
-    DP.@polyvar x[1:2]
-    poly = (x[1] + x[2])^4 + (x[1] + x[2])^2
-    return semidefinitepolyJuMP(x, poly, use_wsos = true)
-=======
     DynamicPolynomials.@polyvar x y
     poly = (x + y)^4 + (x + y)^2
     return semidefinitepolyJuMP([x, y], poly, use_wsos = true)
->>>>>>> 837d6147
 end
 
 function semidefinitepolyJuMP4()
@@ -117,36 +101,17 @@
 
 # SOSTOOLS examples
 function semidefinitepolyJuMP5()
-<<<<<<< HEAD
-    DP.@polyvar x
-    P = [(x^2 - 2x + 2) x; x x^2]
-=======
     DynamicPolynomials.@polyvar x
     P = [
         (x^2 - 2x + 2)  x;
         x               x^2;
         ]
->>>>>>> 837d6147
     return semidefinitepolyJuMP([x], P, use_wsos = true)
 end
 
 function semidefinitepolyJuMP6()
     DP.@polyvar x y z
     P = [
-<<<<<<< HEAD
-        (x^2 + 2y^2) (-x * y) (-x * z)
-        (-x * y) (y^2 + 2z^2) (-y * z)
-        (-x * z) (-y * z) (z^2 + 2x^2)
-        ] .* (x * y * z)^0
-    return semidefinitepolyJuMP([x; y; z], P, use_wsos = true)
-end
-
-function semidefinitepolyJuMP7()
-    DP.@polyvar x1 x2 x3
-    P = [
-        (x1^4 + x1^2 * x2^2 + x1^2 * x3^2) (x1 * x2 * x3^2 - x1^3 * x2 - x1 * x2 * (x2^2 + 2 * x3^2))
-        (x1 * x2 * x3^2 - x1^3 * x2 - x1 * x2 * (x2^2 + 2 * x3^2)) (x1^2 * x2^2 + x2^2 * x3^2 + (x2^2 + 2 * x3^2)^2)
-=======
         (x^2 + 2y^2)    (-x * y)        (-x * z);
         (-x * y)        (y^2 + 2z^2)    (-y * z);
         (-x * z)        (-y * z)        (z^2 + 2x^2);
@@ -159,7 +124,6 @@
     P = [
         (x^4 + x^2 * y^2 + x^2 * z^2)                       (x * y * z^2 - x^3 * y - x * y * (y^2 + 2 * z^2));
         (x * y * z^2 - x^3 * y - x * y * (y^2 + 2 * z^2))   (x^2 * y^2 + y^2 * z^2 + (y^2 + 2 * z^2)^2);
->>>>>>> 837d6147
         ]
     return semidefinitepolyJuMP([x, y, z], P, use_wsos = true)
 end
